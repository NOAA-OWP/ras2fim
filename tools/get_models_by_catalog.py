--- conflicted
+++ resolved
@@ -522,9 +522,5 @@
     except Exception:
         # The logger does not get setup until after validation, so you may get
         # log system errors potentially when erroring in validation
-<<<<<<< HEAD
         RLOG.critical(traceback.format_exc())
-=======
-        RLOG.critical(traceback.format_exc())
-        print(f"Log file saved to : {RLOG.LOG_FILE_PATH}")
->>>>>>> 9db38bb5
+        print(f"Log file saved to : {RLOG.LOG_FILE_PATH}")