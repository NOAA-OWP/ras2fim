#!/usr/bin/env python3

import argparse
import datetime as dt
import os
import sys
import traceback

import boto3
import colored as cl
import pandas as pd
import s3_shared_functions as s3_sf


sys.path.append(os.path.abspath(os.path.join(os.path.dirname(__file__), '../src')))
import shared_variables as sv
from shared_functions import get_date_with_milli, get_stnd_date


# Global Variables
RLOG = sv.R2F_LOG
TRACKER_ACTIONS = ["uploaded", "moved_to_arch", "overwriting_prev", "straight_to_arch"]
TRACKER_SRC_LOCAL_PATH = ""

"""
NOTE: This script is primarily designed for NOAA/OWP use, but if you have access to your own
S3, output_ras2fim (unit) and output_ras2fim_archive folders, you are welcome to use it.
We can not grant access to our NOAA / OWP S3 bucket at this time.

To run this tool, you must have already ran 'aws configure' and added creds to the S3 bucket. You should
find that you only need to setup yoru machine once with 'aws configure' and not each time you use this tool.
"""


####################################################################
def unit_to_s3(src_unit_dir_path, s3_bucket_name):
    """
    Overall logic flow:

    - Using a single local unit output (huc/crs/source code) folder
      (e.g. C:\ras2fim_data\output_ras2fim\12040101_102739_ble_230922), it will attempt to upload it to S3.
      The bucket is definable but not the pathing inside the bucket. It assumes
      the folders of output_ras2fim and output_ras2fim_archive exist at the root repo.

    - The incoming folder will check output_ras2fim folder.
        - If the exact unit folder name (inc huc_crs_source_code_date) already exists,
          it will ask the user if they want to:
            - abort using the tool
            - overwrite the one in output_ras2fim (likely a mistake or they are redoing it quickly)
            - archive: move the existing folder to the archive folder, and upload the new one .

        - If a src folder name matches the huc_crs_source codee exist (but not the date) in S3,
          it will tell the user if the existing folder is older or newer then the incoming folder.
          It will next ask if they want to:
             - abort using the tool.
             - existing: move the existing folder to output_ras2fim_archive, the upload the new one to
               output_ras2fim
             - incoming: Re-direct the incoming folder directly to output_ras2fim_archive.

        - If there is no existing folder matching the huc_crs_source_code, just upload it to output_ras2fim.

    - If there happens to be more than one folder in S3 that match that huc_crs_source_code, the user will
      be given the option to abort, or it will move all existing ones to archive and upload the one one.
      This can only happen if an error occurred on previous attempts, or someone uploaded directly to
      S3.

    - A file named ras_output_tracker.csv in the S3:{bucket_name}/output_ras2fim folder will be updated
      to add a new record of what happened.  The ras_output_tracker.csv is the master and covers all
      transactions made in relation in uploading new unit folder.

    Inputs:
       - src_unit_dir_path: e.g. C:\ras2fim_data\output_ras2fim\12040101_102739_ble_230922
       - s3_bucket_name:  e.g. ras2fim-dev

    Note:
        This tool also had assumes some very specific folder structure of having the output_ras2fim and
        output_ras2fim_archive at the root of your repo (deliberately not configurable at this time.)

    """

    start_time = dt.datetime.utcnow()
    dt_string = dt.datetime.utcnow().strftime("%m/%d/%Y %H:%M:%S")

    RLOG.lprint("")
    RLOG.lprint("=================================================================")
    RLOG.notice("          RUN ras_unit_to_s3 ")
    RLOG.lprint(f"  (-s): Source unit folder {src_unit_dir_path} ")
    RLOG.lprint(f"  (-b): s3 bucket name {s3_bucket_name}")

    # --------------------
    # validate input variables and setup key variables
    varibles_dict = __validate_input(src_unit_dir_path, s3_bucket_name)

    unit_folder_name = varibles_dict["unit_folder_name"]
    # eg. 12030202_102739_ble_230810
    s3_output_path = varibles_dict["s3_output_path"]
    # e.g. s3://ras2fim-dev/output_ras2fim
    s3_archive_path = varibles_dict["s3_archive_path"]
    # e.g. s3://xyz/output_ras2fim_archive

    # We don't want to try upload current active log files (for this script)
    # and the temp local tracker file

    global TRACKER_SRC_LOCAL_PATH, TRACKER_S3_PATH
    TRACKER_SRC_LOCAL_PATH = os.path.join(src_unit_dir_path, sv.S3_OUTPUT_TRACKER_FILE)
    TRACKER_S3_PATH = f"{s3_output_path}/{sv.S3_OUTPUT_TRACKER_FILE}"

    # These are files that will not be uploaded to S3
    # Note: Will upload log files from original process such as ras2fim files
    # but not the logs files being created as part of ras_unit_to_s3 logs
    skip_files = [
        TRACKER_SRC_LOCAL_PATH,
        RLOG.LOG_FILE_PATH,
        RLOG.LOG_WARNING_FILE_PATH,
        RLOG.LOG_ERROR_FILE_PATH,
    ]
    print("")
    RLOG.lprint(f" --- ras unit folder to S3 started at : {dt_string} (UTC time) ")
    RLOG.lprint("=================================================================")
    print("")

    # --------------------
    # We need to see if the directory already exists in s3.
    # Depending on what we find will tell us where to uploading the incoming folder
    # and what to do with pre-existing if there are any pre-existing folders
    # matching the huc/crs.
    __process_upload(
        s3_bucket_name, src_unit_dir_path, unit_folder_name, s3_output_path, s3_archive_path, skip_files
    )

    # --------------------
    RLOG.lprint("")
    RLOG.lprint("===================================================================")
    RLOG.lprint("Copy to S3 Complete")
    end_time = dt.datetime.utcnow()
    dt_string = dt.datetime.utcnow().strftime("%m/%d/%Y %H:%M:%S")
    RLOG.lprint(f"Ended (UTC): {dt_string}")

    # Calculate duration
    time_duration = end_time - start_time
    RLOG.lprint(f"Duration: {str(time_duration).split('.')[0]}")
    print(f"log files saved to {RLOG.LOG_FILE_PATH}")
    RLOG.lprint("")


####################################################################
def __process_upload(
    bucket_name, src_unit_dir_path, unit_folder_name, s3_output_path, s3_archive_path, skip_files
):
    """
    Processing Steps:
      - Load all first level folder names from that folder. ie) s3://{bucket_name}/output_ras2fim

      - Get a list for any S3 folder names that match the huc,crs, source code values

      - using the dates for each of the existing s3 unit:
          - If the incoming date is older or equal to than any pre-existing one, error out
          - If the incoming date is newer that all pre-existing ones, then move the pre-existing
            one (or ones) to the archive folder.

        Net results: Only one folder with the HUC/CRS/source_code combo an exist in the s3 output folder name
           and older ones (generally) are all in archives.

       - If we find some that need to be moved, ask the user to confirm before contining (or abort)

       - Any folder moved to archive, will have an addition text added to it, in the form of:
            _BK_yymmdd_hhmm  (24 hours time.)
              eg) s3://xyz/output_ras2fim_archive/12030105_2276_ble_230810_BK_230825_1406

    Input
        - bucket_name: e.g ras2fim-dev
        - src_unit_dir_path:  eg. c:\ras2fim_data\output_ras2fim\12030202_102739_ble_230810
        - unit_folder_name:  12030105_2276_ble_230810
        - skip_files: files that will not be uploaded to S3 (such as ras_unit_to_s3 log files)
        - s3_output_path: s3://ras2fim-dev/output_ras2fim
        - s3_archive_path: s3://ras2fim-dev/output_ras2fim_archive

    """

    RLOG.lprint(
        "Checking existing s3 folders for folders starting" " with same huc number, crs value and source code"
    )
    print()

    # yes.. print
    print(
        f"{cl.fore.DODGER_BLUE_1}"
        "The intention is that only one unit (per huc/crs/source code) output folder,"
        " usually the most current, is kept in the offical output_ras2fim folder."
        " All unit folders in the s3://(bucket name)/output_ras2fim"
        f" folder will be included for future ras2releases.{cl.style.RESET}"
    )

    # ---------------
    # splits it a six part dictionary to be sent into __get_s3_unit_folder_list
    src_name_dict = s3_sf.parse_unit_folder_name(unit_folder_name)
    if "error" in src_name_dict:
        raise Exception(src_name_dict["error"])

    # ---------------
    # We want only folders that match the huc, crs, and sourc_code (don't worry about the date yet).
    # In theory, it should only find 0 or 1 match as there should only ever be
    # the latest unit version folder in outputs_ras2fim. But if there are more
    # than one... something went wrong or someone loaded one directly.
    s3_unit_folder_names = __get_s3_unit_folder_list(bucket_name, src_name_dict, s3_output_path)

    # +++++++++++++++++++++++++++++++++++++++++++++++++++
    # Exactly one other S3 unit folder already exists (might be a different date but might be the same date)
    if len(s3_unit_folder_names) == 1:
        # ---------------
        # Figure out the action (by asking the user)

        # The s3_unit_folder_names items already share the huc, crs and source code crs value
        # but not necessarily the date
        s3_existing_folder_name = s3_unit_folder_names[0]

        # Now we want the S3 path for the existing folder (without the bucket)
        # existing_folder_path = f"{sv.S3_RAS_UNITS_OUTPUT_FOLDER}/{s3_existing_folder_name}"
        # eg. outputs_ras2fim/12030105_2276_ble_230303

        existing_name_dict = s3_sf.parse_unit_folder_name(s3_existing_folder_name)
        RLOG.trace(f"s3_existing_folder_name is {s3_existing_folder_name}")

        action = ""

        # Comparing the existing to the incoming unit folder
        if existing_name_dict["unit_folder_name"] == unit_folder_name:
            # exact same folder name including date
            action = __ask_user_about_dup_folder_name(unit_folder_name, bucket_name)

        # An existing s3_folder has a newer or older date
        else:
            if existing_name_dict["key_date_as_dt"] < src_name_dict["key_date_as_dt"]:
                is_existing_older = False
            elif existing_name_dict["key_date_as_dt"] > src_name_dict["key_date_as_dt"]:
                is_existing_older = True

            action = __ask_user_about_different_date_folder_name(
                unit_folder_name, bucket_name, existing_name_dict["unit_folder_name"], is_existing_older
            )

        # --------------------------
        # Process the action  (aka we start the uploads to S3 and changes in S3)
        if action == TRACKER_ACTIONS[1]:  # moved_to_arch (archive)
            # existing moved to archive, new one to output

            # We will change the name to add on "_BK_yymmdd_hhmm".
            #  eg) s3://xyz/output_ras2fim_archive/12030105_2276_ble_230810_BK_230825_1406
            # On the super rare that it was updated in the exact date hr and min, just overwrite it

            new_s3_folder_name = __adjust_folder_name_for_archive(s3_existing_folder_name)

            # move pre-existing to archive
            __move_s3_folder_to_archive(
                bucket_name, src_unit_dir_path, existing_name_dict["unit_folder_name"], new_s3_folder_name
            )

            # upload new one to output (yes.. unit_folder_name is used twice)
            __upload_s3_folder(
                bucket_name,
                src_unit_dir_path,
                unit_folder_name,
                unit_folder_name,
                action,
                sv.S3_RAS_UNITS_OUTPUT_FOLDER,
                skip_files,
            )

        elif action == TRACKER_ACTIONS[2]:  # (overwriting_prev)
            # Overwrite the pre-existing same named folder with the incoming version.
            # We need to delete the original folder so we don't leave junk it int.
            # RLOG.debug(f"action is {TRACKER_ACTIONS[2]}")
            __overwrite_s3_existing_folder(src_unit_dir_path, bucket_name, unit_folder_name, skip_files)

        elif action == TRACKER_ACTIONS[3]:  # straight_to_arch
            # RLOG.debug(f"action is {TRACKER_ACTIONS[3]}")
            new_s3_folder_name = __adjust_folder_name_for_archive(unit_folder_name)

            # new incoming goes straight to archive
            __upload_s3_folder(
                bucket_name,
                src_unit_dir_path,
                unit_folder_name,
                new_s3_folder_name,
                action,
                sv.S3_RAS_UNITS_ARCHIVE_FOLDER,
                skip_files,
            )

        else:
            raise Exception(f"Internal Error: Invalid action type of {action}")

    # +++++++++++++++++++++++++++++++++++++++++++++++++++
    # In theory, this should not happen, having two folders with the same huc/crs/source_code
    # but it is possible. We address that here.
    elif len(s3_unit_folder_names) > 1:
        RLOG.lprint("+++++++++++++++++++++++++")
        print("")
        msg = (
            f"{cl.fore.SPRING_GREEN_2B}"
            "We have detected multiple previously existing s3 folders with the same HUC, CRS and source code"
            f" which match the new incoming folder name of {unit_folder_name} at "
            f"s3://{bucket_name}/{sv.S3_RAS_UNITS_OUTPUT_FOLDER}.\n\n"
            "All previously existing folders with this HUC, CRS and source code will be moved to the archive"
            f" folder, then the new incoming unit will be uploaded to outputs.\n\n{cl.style.RESET}"
            f"{cl.fore.SPRING_GREEN_2B}"
            " Do you want to continue?\n\n"
            f"{cl.style.RESET}"
            f"   -- Type {cl.fore.SPRING_GREEN_2B}'continue'{cl.style.RESET}"
            "  if you want to move existing s3 folder(s) and upload the new one.\n"
            f"   -- Type {cl.fore.SPRING_GREEN_2B}'abort'{cl.style.RESET}"
            " to stop the program.\n"
            f"{cl.fore.SPRING_GREEN_2B}  ?={cl.style.RESET}"
        )

        resp = input(msg).lower()
        if (resp) == "abort":
            RLOG.lprint(f"\n.. You have selected {resp}. Program stopped.\n")
            sys.exit(0)
        elif (resp) == "continue":
            action = TRACKER_ACTIONS[2]  # overwriting_prev
            RLOG.lprint(f"\n.. You have selected {resp}.\n")

        for i in range(len(s3_unit_folder_names)):
            s3_existing_folder_name = s3_unit_folder_names[i]

            RLOG.lprint(f"--- The existing folder {s3_existing_folder_name} will be now be archived.\n\n")

            new_s3_folder_name = __adjust_folder_name_for_archive(s3_existing_folder_name)

            __move_s3_folder_to_archive(
                bucket_name, src_unit_dir_path, s3_existing_folder_name, new_s3_folder_name
            )
            print("")

        # upload new one to output (yes.. unit_folder_name is used twice)
        __upload_s3_folder(
            bucket_name,
            src_unit_dir_path,
            unit_folder_name,
            unit_folder_name,
            TRACKER_ACTIONS[0],
            sv.S3_RAS_UNITS_OUTPUT_FOLDER,
            skip_files,
        )

    # +++++++++++++++++++++++++++++++++++++++++++++++++++
    # folder with the same unit doesn't exist and we can load to the output folder
    else:
        # upload new one to output (yes.. unit_folder_name is used twice)
        __upload_s3_folder(
            bucket_name,
            src_unit_dir_path,
            unit_folder_name,
            unit_folder_name,
            TRACKER_ACTIONS[0],
            sv.S3_RAS_UNITS_OUTPUT_FOLDER,
            skip_files,
        )


####################################################################
# Unit folder already exists in outputs
# Note: There is enough differences (mostly text) that I wanted a seperate function
def __ask_user_about_dup_folder_name(unit_folder_name, bucket_name):
    print()
    print("*********************")

    msg = (
        f"{cl.fore.SPRING_GREEN_2B}"
        f"You have requested to upload a unit folder named {unit_folder_name}."
        " However, a unit folder of the exact same name already exists at"
        f" s3://{bucket_name}/{sv.S3_RAS_UNITS_OUTPUT_FOLDER}.\n\n"
        " What would you like to do with incoming unit folder?"
        f"{cl.style.RESET}\n\n"
        f"   -- Type {cl.fore.SPRING_GREEN_2B}'overwrite'{cl.style.RESET}\n"
        "           Note: If you overwrite an existing folder, the s3 version will be deleted first,\n"
        "           then the new incoming folder will be loaded.\n"
        f"   -- Type {cl.fore.SPRING_GREEN_2B}'archive'{cl.style.RESET}"
        " if you want to move the existing folder in to the archive folder.\n"
        f"   -- Type {cl.fore.SPRING_GREEN_2B}'abort'{cl.style.RESET}"
        " to stop the program.\n"
        f"{cl.fore.SPRING_GREEN_2B}  ?={cl.style.RESET}"
    )

    resp = input(msg).lower()
    if (resp) == "abort":
        RLOG.lprint(f"\n.. You have selected {resp}. Program stopped.\n")
        sys.exit(0)
    elif (resp) == "overwrite":
        action = TRACKER_ACTIONS[2]  # overwriting_prev
        RLOG.lprint(f"\n.. You have selected {resp}\n")

    elif (resp) == "archive":
        action = TRACKER_ACTIONS[1]  # moved_to_arch
        RLOG.lprint(
            f"\n.. You have selected {resp}. Existing folder will be moved to "
            f"s3://{bucket_name}/{sv.S3_RAS_UNITS_ARCHIVE_FOLDER}.\n"
        )
    else:
        RLOG.lprint(f"\n.. You have entered an invalid value of '{resp}'. Program stopped.\n")
        sys.exit(0)

    return action


####################################################################
# Note: There is enough differences that I wanted a seperate function for this scenario
def __ask_user_about_different_date_folder_name(
    src_unit_folder_name, bucket_name, existing_folder_name, is_existing_older
):
    # is_existing_older = True means existing might be 230814, but target is 230722)
    # is_existing_older = False means existing migth be 221103, but target is 230816)
    # if the dates are the same, we handle it in a different function (enough differences)

    print()
    print("*********************")

    msg = (
        f"{cl.fore.SPRING_GREEN_2B}"
        f"You have requested to upload a unit folder named {src_unit_folder_name}."
        " However, a folder of the starting with the same huc, crs and source_code already exists as"
        f" s3://{bucket_name}/{sv.S3_RAS_UNITS_OUTPUT_FOLDER}/{existing_folder_name}.\n"
    )

    if is_existing_older is True:
        msg += "The incoming folder has an older date than the existing folder.\n\n"
    else:
        msg += "The incoming folder has a newer date than the existing folder.\n\n"

    msg += (
        f"Only one can remain in the {sv.S3_RAS_UNITS_OUTPUT_FOLDER} folder, the other must be moved"
        " to the archive folder.\n\n"
        f"{cl.style.RESET}"
        f"{cl.fore.SPRING_GREEN_2B}"
        "... Which of the two do you want to move to archive?\n"
        f"{cl.style.RESET}"
        f"   -- Type {cl.fore.SPRING_GREEN_2B}'incoming'{cl.style.RESET}"
        " to upload the incoming folder straight into archives and keep the existing in outputs.\n"
        f"   -- Type {cl.fore.SPRING_GREEN_2B}'existing'{cl.style.RESET}"
        " to move the existing one to the archive folder and upload the incoming folder to outputs.\n"
        f"   -- Type {cl.fore.SPRING_GREEN_2B}'abort'{cl.style.RESET}"
        " to stop the program.\n"
        f"{cl.fore.SPRING_GREEN_2B}  ?={cl.style.RESET}"
    )

    print()
    resp = input(msg).lower()
    if resp == "abort":
        RLOG.lprint(f"\n.. You have selected {resp}. Program stopped.\n")
        sys.exit(0)

    elif resp == "incoming":
        action = TRACKER_ACTIONS[3]  # incoming straight_to_arch
        RLOG.lprint(
            f"\n.. You have selected {resp}. The new incoming folder will be uploaded directly to the"
            f" archive folder at s3://{bucket_name}/{sv.S3_RAS_UNITS_ARCHIVE_FOLDER}.\n"
        )

    elif resp == "existing":
        action = TRACKER_ACTIONS[1]  # existing moved_to_arch
        RLOG.lprint(
            f"\n.. You have selected {resp}. The pre-existing folder will be moved to the archive folder at"
            f" s3://{bucket_name}/{sv.S3_RAS_UNITS_ARCHIVE_FOLDER}.\n"
        )

    else:
        RLOG.lprint(f"\n.. You have entered an invalid value of '{resp}'. Program stopped.\n")
        sys.exit(0)

    return action


####################################################################
def __upload_s3_folder(
    bucket_name,
    src_unit_dir_path,
    unit_orig_folder_name,
    new_s3_unit_folder_name,
    action,
    target_s3_folder,
    skip_files,
):
    """
    Overview:
        Upload a folder from local into S3. Sometimes it might be loaded to output_ras2fim
        or it might be uploaded directly into output_ras2fim_archive
    Input:
        - bucket_name:  eg. my_bucket_name  (as  in s3://my_bucket_name)
        - src_unit_dir_path: serves as a temp place to adjust the s3 tracker csv before re-loading
            eg. c:\ras2fim_data\output_ras2fim\12030202_102739_230810
        - unit_orig_folder_name: The original folder name as it started: generally just the
             huc_crs_date:  eg. 12030202_102739_230810 (used for tracking)
        - new_s3_unit_folder_name: eg. 12030202_102739_230810_BK_230825_1406 if going to archive.
             It may or may not in the process of having a new folder names as it is being loaded,
             especially if an incoming upload folder is going straight to archives (which is an option)
             This can also be the same value as the new_s3_unit_folder_name
        - action: What is happening. Best to use TRACKER_ACTIONS dict
        - target_s3_folder: eg. output_ras2fim  or output_ras2fim_archive
        - skip_files: Files that will not be uploaded. ie) the wip local tracker file,
             ras_unit_to_s3 log file

        ***  unit_orig_folder_name, yes we have this one which sometimes might be the same value as
             new_s3_unit_folder_name, but we use both values in the tracker (aka.. previous name, new name)
    """

    s3_sf.upload_folder_to_s3(
        src_unit_dir_path, bucket_name, target_s3_folder, new_s3_unit_folder_name, skip_files
    )

    __add_record_to_tracker(
        bucket_name,
        src_unit_dir_path,
        unit_orig_folder_name,
        action,
        new_s3_unit_folder_name,
        target_s3_folder,
    )


####################################################################
def __move_s3_folder_to_archive(bucket_name, src_unit_dir_path, s3_existing_folder_name, new_s3_folder_name):
    """
    Overview:
        Just moving one S3 folder to another place.
    Input:
        - bucket_name:  eg. ras2fim-dev
        - src_unit_dir_path: serves as a temp place to adjust the s3 tracker csv before re-loading
            eg. c:\ras2fim_data\output_ras2fim\12030202_102739_ble_230810
        - s3_existing_folder_name:  12030202_102739_ble_230810
        - new_s3_folder_name: eg. 12030202_102739_ble_230810_BK_230825_1406
    """

    s3_src_folder_path = f"{sv.S3_RAS_UNITS_OUTPUT_FOLDER}/{s3_existing_folder_name}"
    s3_target_folder_path = f"{sv.S3_RAS_UNITS_ARCHIVE_FOLDER}/{new_s3_folder_name}"

    # s3 actually can't move files or folders, so we copy them then delete them.
    # move_s3_folder_in_bucket will take care of both
    s3_sf.move_s3_folder_in_bucket(bucket_name, s3_src_folder_path, s3_target_folder_path)

    # TRACKER_ACTIONS[1] = moved_to_arch
    __add_record_to_tracker(
        bucket_name,
        src_unit_dir_path,
        s3_existing_folder_name,
        TRACKER_ACTIONS[1],
        new_s3_folder_name,
        sv.S3_RAS_UNITS_ARCHIVE_FOLDER,
    )


####################################################################
def __overwrite_s3_existing_folder(src_unit_dir_path, bucket_name, unit_folder_name, skip_files):
    """
    Overview:
        When the system sees the exact same S3 huc_crs_date combination in output_ras2fim,
        it probably means it was loaded to day by this person or someone else for the same,
        Maybe they loaded it yesterday, forgot they did it and are try to reload it again.
        We gave them the option to overwrite the current output_ras2fim folder just in case.

        So we need to delete the existing and reload the new one (same name of course)
    Inputs:
        - src_unit_dir_path: eg. c:\ras2fim_data\output_ras2fim\12030202_102739_230810
        - bucket_name: {your bucket name}
        - unit_folder_name: eg. 12030202_102739_230810
        - skip_files: Files not to be uploaded ie) the wip local tracker file, ras_unit_to_s3 log file.
    """
    s3_folder_path = f"{sv.S3_RAS_UNITS_OUTPUT_FOLDER}/{unit_folder_name}"

    RLOG.notice("***  NOTE: we will delete the original directory, then upload the new unit")
    print()

    RLOG.lprint(f"Deleting {s3_folder_path}")
    s3_sf.delete_s3_folder(bucket_name, s3_folder_path)

    # Yes.. if it deletes but fails to upload the new one, we have a problem.
    # TODO: maybe ?? - make a temp copy somewhere (not in archives root folder), then delete
    #  it from the original existing path, then load the new one, then delete the temp copy.
    # if upload fails, copy back from temp ??

    RLOG.lprint(f"Uploading {src_unit_dir_path} to {sv.S3_RAS_UNITS_OUTPUT_FOLDER}")

    s3_sf.upload_folder_to_s3(
        src_unit_dir_path, bucket_name, sv.S3_RAS_UNITS_OUTPUT_FOLDER, unit_folder_name, skip_files
    )

    # TRACKER_ACTIONS[2] = overwriting_prev
    __add_record_to_tracker(
        bucket_name,
        src_unit_dir_path,
        unit_folder_name,
        TRACKER_ACTIONS[2],
        unit_folder_name,
        sv.S3_RAS_UNITS_OUTPUT_FOLDER,
    )
    # eg, my_bucket_name c:\ras2fim_data\output_ras2fim\12030202_102739_230810,
    # 12030202_102739_230810, 'overwriting_prev', 12030202_102739_230810,
    # output_ras2fim, False  (yes. in this case the src and target folder names are the same)


####################################################################
def __adjust_folder_name_for_archive(folder_name):
    # formatted to S3 convention for archiving
    # Takes the original name changes it to:
    # {fold_name}_BK_{utc current date (yymmdd)}_{utc time (HHmm)}
    #   eg. 12030105_2276_ble_230810_BK_230825_1406
    # all UTC
    # Why rename it for the archive folder? we can't have dup folder names

    if folder_name.endswith("/"):
        folder_name = folder_name[:-1]

    cur_date = get_stnd_date(False)  # eg. 230825  (in UTC)
    cur_time = dt.datetime.utcnow().strftime("%H%M")  # eg  2315  (11:15 pm) (in UTC)
    new_s3_folder_name = f"{folder_name}_BK_{cur_date}_{cur_time}"

    return new_s3_folder_name


####################################################################
def __get_s3_unit_folder_list(bucket_name, src_name_dict, s3_output_path):
    """
    Overview
        This will search the first level path of the s3_folder_path (prefix)
        for folders that start with the same huc and crs of the incoming target unit
        folder (target_name_segs).

        It will filter folders to only ones that match the huc, crs and source code
    Inputs
        - bucket_name: eg. mys3bucket_name
        - target_name_segs: a dictionary of the original src unit folder name, split into
            six keys:
                key_huc,
                key_crs_number,
                key_source_code,
                key_date_as_str (date string eg: 230811),
                key_date_as_dt (date obj for 230811)
                unit_folder_name (12090301_2277_ble_230811) (cleaned version)
        - s3_output_path:

    Output
        - a list of s3 folders (just folder names not path) that match
          the starting huc and crs segments
    """

    s3_unit_folder_names = []

    try:
        s3 = boto3.client("s3")

        # strip off the bucket name
        # e.g. prefix becomes output_ras2fim
        prefix = s3_output_path.replace("s3://", "")
        prefix = prefix.replace(f"{bucket_name}/", "")

        # If the bucket is incorrect, it will throw an exception that already makes sense
        s3_objs = s3.list_objects_v2(Bucket=bucket_name, Prefix=prefix + "/", Delimiter="/")

        RLOG.trace("s3_objs is")
        RLOG.trace(s3_objs)

        if s3_objs["KeyCount"] == 0:
            return s3_unit_folder_names  # means folder was empty

        # s3 doesn't really use folder names, it jsut makes a key with a long name with slashs
        # in it.
        for folder_name_key in s3_objs["CommonPrefixes"]:
            # comes in like this: output_ras2fim/12090301_2277_230811/
            # strip of the prefix and last slash so we have straight folder names
            key = folder_name_key["Prefix"]

            RLOG.trace(f"key is {key}")

            # strip to the final folder names (but first occurance of the prefix only)
            key_child_folder = key.replace(sv.S3_RAS_UNITS_OUTPUT_FOLDER, "", 1)

            # strip off last folder slash (might be more than one in middle)
            if key_child_folder.endswith("/"):
                key_child_folder = key_child_folder[:-1]

            # strip off first folder slash (might be more than one in middle)
            if key_child_folder.startswith("/"):
                key_child_folder = key_child_folder[1:]

            # We easily could get extra folders that are not huc folders, but we will purge them
            # if it is valid key, add it to a list. Returns a dict.
            # If it does not match a pattern we want, the first element of the tuple will be
            # the word error, but we don't care. We only want valid huc_crs_date pattern folders.
            existing_dic = s3_sf.parse_unit_folder_name(key_child_folder)
            if "error" in existing_dic:  # if error exists, just skip this one
                continue

            # see if the huc and crs it matches the incoming huc number and crs
            if (existing_dic["key_huc"] == src_name_dict["key_huc"]) and (
                existing_dic["key_crs_number"] == src_name_dict["key_crs_number"]
                and (existing_dic["key_source_code"] == src_name_dict["key_source_code"])
            ):
                s3_unit_folder_names.append(key_child_folder)

        RLOG.trace("unit folders found are ...")
        RLOG.trace(s3_unit_folder_names)

    except Exception:
        RLOG.critical("===================")
        RLOG.critical("An critical error has occurred with talking with S3.")
        RLOG.critical(traceback.format_exc())
        dt_string = dt.datetime.ustnow().strftime("%m/%d/%Y %H:%M")
        RLOG.critical(f"Ended (UTC time): {dt_string}")
        sys.exit(1)

    return s3_unit_folder_names


####################################################################
def __add_record_to_tracker(
    bucket_name, src_unit_full_path, orig_folder_name, cur_action, adj_unit_folder_name, target_s3_folder
):
    """
    Overview:
        The s3 tracker csv will add records to the ras_output_tracker.csv that is in
        S3 output_ras2fim folder. This will only ever add records and never update or
        delete records.

        Note: if something fails, it will not stop the program unless it is a AWS credentials
        error.  Anything else wil be displayed to the user and asked to fix it by hand.
        Why? so we don't try to load the folder / files again into S3.

    Inputs:
        - bucket_name
        - src_unit_full_path: local folder of the huc_crs dir being saved up to s3.
        - orig_folder_name:  eg. 12090301_2276_ble_230815
        - cur_action: initial_load, moved_to_arch, overwriting_prev  (see TRACKER_ACTIONS)
        - adj_unit_folder_name: When folders go to the archive directory, it gets a date and time stamp
          added to the name. e.g. 12030202_102739_ble_230810_BK_230825_1406. If not going to archive,
          it will look like: 12030202_102739_ble_230810, but can be empty
        - target_s3_folder: the folder it is being moved into (output_ras2fim or output_ras2fim_archive)
            eg. output_ras2fim or output_ras2fim_archive

    Outputs:
        None
    """

    # it is in the s3 output_ras2fim
    s3_path_to_tracker_file = (
        f"s3://{bucket_name}/{sv.S3_RAS_UNITS_OUTPUT_FOLDER}/{sv.S3_OUTPUT_TRACKER_FILE}"
    )

    try:
        print()
        RLOG.trace(f"Updating the s3 output tracker file at {TRACKER_S3_PATH}")

        orig_folder_dict = s3_sf.parse_unit_folder_name(orig_folder_name)

        # ----------
        # calls over to S3 using the aws creds file even though it doesn't use it directly
        df_cur_tracker = pd.read_csv(s3_path_to_tracker_file, header=0, encoding="unicode_escape")

        # get last tracker ID
        if len(df_cur_tracker) == 0:
            next_tracker_id = 1000
        else:
            last_tracker_id = df_cur_tracker["tracker_id"].max()
            next_tracker_id = last_tracker_id + 1

        dt_stamp = dt.datetime.utcnow().strftime("%m-%d-%Y %H:%M:%S")

        if target_s3_folder == sv.S3_RAS_UNITS_OUTPUT_FOLDER:
            adj_unit_folder_name = ""  # we don't need it

        new_rec = {}  # dictionary
        new_rec["tracker_id"] = next_tracker_id
        new_rec["HUC"] = str(orig_folder_dict["key_huc"])
        new_rec["CRS"] = str(orig_folder_dict["key_crs_number"])
        new_rec["source_code"] = str(orig_folder_dict["key_source_code"])
        new_rec["orig_folder_name"] = orig_folder_name
        new_rec["adj_unit_folder_name"] = adj_unit_folder_name
        new_rec["action"] = cur_action
        new_rec["dt_action"] = dt_stamp
        new_rec["target_s3_folder"] = target_s3_folder

        df_new_rec = pd.DataFrame.from_records([new_rec])

        # save locally, then copy it up to S3. Yes.. we have a very small chance
        # of data conflict if both are updating at the same time (pull down versus push)

        # we need to save it temporarily so we will put it in the source unit folder
        # then delete it once it gets to s3.

        # concat original with new record df
        df_tracker = pd.concat([df_cur_tracker, df_new_rec], ignore_index=True)

        # temp save to file system
        df_tracker.to_csv(TRACKER_SRC_LOCAL_PATH, index=False)

        s3_sf.upload_file_to_s3(TRACKER_SRC_LOCAL_PATH, TRACKER_S3_PATH)

        RLOG.lprint("Tracker file update complete")

        os.remove(TRACKER_SRC_LOCAL_PATH)

    except Exception:
        # If anything goes wrong just tell the user to look for it in their src path
        # and ask them to fix it by hand in S3.

        errMsg = (
            "** Error updating the ras output tracker file to S3. Details:\n"
            "\nAll applicable files and folder have been loaded to S3, but"
            f" there was a problem updating the {sv.S3_OUTPUT_TRACKER_FILE} file."
            " Depending where the error occurred for updating the tracker file,"
            f" there may be an updated copy in your {src_unit_full_path} folder.\n\n"
            " Please download the tracker file from S3, make any applicable edits,"
            " and save it back to S3 as quick as reasonably possible.\n\n"
            " Please do not simply re-run this script as it will make duplicate copies"
            " of files and folders in S3."
        )

        if RLOG.LOG_SYSTEM_IS_SETUP is True:
            print("-----------------")
            RLOG.critical(errMsg)
            RLOG.critical(traceback.format_exc())
            RLOG.critical("-----------------")
            RLOG.critical(traceback.format_exc())
        else:
            print(traceback.format_exc())
        sys.exit(1)


####################################################################
####  Some validation of input, but also creating key variables ######
def __validate_input(src_unit_dir_path, s3_bucket_name):
    # Some variables need to be adjusted and some new derived variables are created
    # dictionary (key / pair) will be returned

    rtn_dict = {}

    # ---------------
    # why is this here? might not come in via __main__
    if src_unit_dir_path == "":
        raise ValueError("Source src_unit_dir_path parameter value can not be empty")

<<<<<<< HEAD
    if ("/" in s3_bucket_name) or ("\\" in s3_bucket_name) or ("s3:" in s3_bucket_name):
        raise ValueError(
            "Bucket name parameter value invalid. It needs to be a single word"
            " or phrase such as my_xyz or r2f-dev. It can not contain values such as"
            " s3: or forward or back slashes"
        )

    # ---------------
    # we need to split this to seperate variables.
    # e.g src_path_to_unit_output_dir = c:\ras2fim_data\output_ras2fim\12030202_102739_230810

    # "src_unit_dir" becomes (if not already) 12030202_102739_230810
    # "src_unit_full_path" becomes (if not already) c:\ras2fim_data\output_ras2fim\12030202_102739_230810
    # remembering that the path or folder name might be different.
    src_path_to_unit_output_dir = src_path_to_unit_output_dir.replace("/", "\\")
    src_path_segs = src_path_to_unit_output_dir.split("\\")

    # We need the source huc_crs folder name for later and the full path
    rtn_dict["src_unit_dir"] = src_path_segs[-1]
    # strip of the parent path
    rtn_dict["src_unit_full_path"] = src_path_to_unit_output_dir

    # --------------------
    # make sure it has a "final" folder and has some contents
    final_dir = os.path.join(rtn_dict["src_unit_full_path"], sv.R2F_OUTPUT_DIR_FINAL)
    if not os.path.exists(final_dir):
=======
    if os.path.exists(src_unit_dir_path) is False:
        raise ValueError(f"Source unit folder not found at {src_unit_dir_path}")

    # --------------------
    # make sure it has a "final" folder and has some contents
    final_dir = os.path.join(src_unit_dir_path, sv.R2F_OUTPUT_DIR_FINAL)
    if os.path.exists(final_dir) is False:
>>>>>>> b96cdaea
        raise ValueError(
            f"Source unit 'final' folder not found at {final_dir}."
            " Ensure ras2fim has been run to completion and that the full path is submitted in args."
        )

    # check to see that the "final" directory isn't empty
    file_count = len(os.listdir(final_dir))
    if file_count == 0:
        raise ValueError(
            f"Source unit 'final' folder at {final_dir} does not appear to have any files or folders."
        )

    # --------------------
    if s3_bucket_name == "":
        raise ValueError("Bucket name parameter value can not be empty")

    if "/" in s3_bucket_name:
        raise ValueError(
            "Bucket name parameter value invalid. It needs to be a single word"
            " or phrase such as my_xyz or r2f-dev."
        )

    # clean up the raw bucket name in various combinations so we can re-create it exactly as required.
    s3_bucket_name = s3_bucket_name.replace("\\", "")
    s3_bucket_name = s3_bucket_name.replace("s3:", "")

    # --------------------
    # check ras2fim output bucket exists
    if s3_sf.does_s3_bucket_exist(s3_bucket_name) is False:
        raise ValueError(f"s3 bucket of {s3_bucket_name} does not exist")

    # --------------------
    # check ras2fim output folder exists
    s3_output_path = f"s3://{s3_bucket_name}/{sv.S3_RAS_UNITS_OUTPUT_FOLDER}"
    msg = f"    Validating that the S3 output folder of {s3_output_path} exists"
    if s3_sf.is_valid_s3_folder(s3_output_path) is False:
        raise ValueError(f"{msg} ... does not exist")
    else:
        RLOG.lprint(f"{msg} ... found")
<<<<<<< HEAD
    rtn_dict["s3_full_output_path"] = s3_full_output_path
=======

    # e.g. s3://ras2fim-dev/output_ras2fim
    rtn_varibles_dict["s3_output_path"] = s3_output_path
>>>>>>> b96cdaea

    # --------------------
    # check ras2fim archive folder exists
    s3_archive_path = f"s3://{s3_bucket_name}/{sv.S3_RAS_UNITS_ARCHIVE_FOLDER}"
    msg = f"    Validating that the S3 archive folder of {s3_archive_path} exists"
    if s3_sf.is_valid_s3_folder(s3_archive_path) is False:
        raise ValueError(f"{msg} ... does not exist")
    else:
        RLOG.lprint(f"{msg} ... found")
<<<<<<< HEAD
    rtn_dict["s3_full_archive_path"] = s3_full_archive_path
=======
    rtn_varibles_dict["s3_archive_path"] = s3_archive_path

    # ---------------
    # we need to split this to seperate variables.
    src_unit_dir_path = src_unit_dir_path.replace("/", "\\")
    src_unit_dir_path_segs = src_unit_dir_path.split("\\")

    # We need the source huc_crs folder name for later and the full path
    # e.g. 12030202_102739_ble_230810
    unit_folder_name = src_unit_dir_path_segs[-1]
    rtn_varibles_dict["unit_folder_name"] = unit_folder_name

>>>>>>> b96cdaea
    print()

    return rtn_dict


####################################################################
if __name__ == "__main__":
    # ***********************
    # This tool is intended for NOAA/OWP staff only as it requires access to an AWS S3 bucket with a
    # specific folder structure.
    # If you create your own S3 bucket in your own AWS account, you are welcome to use this tool.
    # ***********************

    # ---- Samples Inputs
    #    python ./tools/ras_unit_to_s3.py -s c:\my_ras\output\12030202_102739_ble_230810
    # Ensure you add the -b (bucket name) flag if you don't want it to got to prod (ras2fim)

    # NOTE: pathing inside the bucket can not be changed.
    # The root folder (prefix) is hardcoded to 'output_ras2fim' and 'output_ras2fim_archive'.
    # This will help preserve other tools that are relying on specific s3 pathing.

    # The folder name from the source folder (not path) will automatically becomes the s3 folder name.
    # e.g 12030202_102739_ble_230810 becomes
    # s3://ras2fim (or overridden bucket name)/output_ras2fim/12030202_102739_ble_230810

    parser = argparse.ArgumentParser(
        description="Saving ras2fim unit output folders back to S3",
        formatter_class=argparse.RawTextHelpFormatter,
    )

    parser.add_argument(
        "-s",
        "--src_unit_dir_path",
        help="REQUIRED: A full defined path including output unit folder.\n"
        r" ie) c:\my_ras\output\12030202_102739_ble_230810",
        required=True,
        metavar="",
    )

    parser.add_argument(
        "-b",
        "--s3_bucket_name",
        help="REQUIRED: S3 bucket where output ras2fim folders are placed.\n"
<<<<<<< HEAD
        "eg) xyz_bucket from s3://xyz_bucket",
        required=True,
        metavar="",
    )

    parser.add_argument(
        "-v",
        "--is_verbose",
        help="OPTIONAL: Adding this flag will give additional tracing output."
        " Default = False (no extra output)",
=======
        "e.g.) 'ras2fim-dev' from the phrase s3://ras2fim-dev\n"
        f"Defaults to {sv.S3_DEFAULT_BUCKET_NAME}",
>>>>>>> b96cdaea
        required=False,
        metavar="",
    )

    args = vars(parser.parse_args())

    referential_path = os.path.join(args["src_unit_dir_path"], "..", "ras_unit_to_s3_logs")
    log_file_folder = os.path.abspath(referential_path)

    try:
        # Catch all exceptions through the script if it came
        # from command line.
        # Note.. this code block is only needed here if you are calling from command line.
        # Otherwise, the script calling one of the functions in here is assumed
        # to have setup the logger.

        # Creates the log file name as the script name
        script_file_name = os.path.basename(__file__).split('.')[0]
        # Assumes RLOG has been added as a global var.
        log_file_name = f"{script_file_name}_{get_date_with_milli(False)}.log"
        RLOG.setup(os.path.join(log_file_folder, log_file_name))

        # call main program
        unit_to_s3(**args)

    except Exception:
        RLOG.critical(traceback.format_exc())<|MERGE_RESOLUTION|>--- conflicted
+++ resolved
@@ -838,7 +838,12 @@
     if src_unit_dir_path == "":
         raise ValueError("Source src_unit_dir_path parameter value can not be empty")
 
-<<<<<<< HEAD
+    if not os.path.exists(src_path_to_unit_output_dir):
+        raise ValueError(f"Source unit folder not found at {src_path_to_unit_output_dir}")
+
+    if s3_bucket_name == "":
+        raise ValueError("Bucket name parameter value can not be empty")
+
     if ("/" in s3_bucket_name) or ("\\" in s3_bucket_name) or ("s3:" in s3_bucket_name):
         raise ValueError(
             "Bucket name parameter value invalid. It needs to be a single word"
@@ -865,15 +870,6 @@
     # make sure it has a "final" folder and has some contents
     final_dir = os.path.join(rtn_dict["src_unit_full_path"], sv.R2F_OUTPUT_DIR_FINAL)
     if not os.path.exists(final_dir):
-=======
-    if os.path.exists(src_unit_dir_path) is False:
-        raise ValueError(f"Source unit folder not found at {src_unit_dir_path}")
-
-    # --------------------
-    # make sure it has a "final" folder and has some contents
-    final_dir = os.path.join(src_unit_dir_path, sv.R2F_OUTPUT_DIR_FINAL)
-    if os.path.exists(final_dir) is False:
->>>>>>> b96cdaea
         raise ValueError(
             f"Source unit 'final' folder not found at {final_dir}."
             " Ensure ras2fim has been run to completion and that the full path is submitted in args."
@@ -907,44 +903,25 @@
 
     # --------------------
     # check ras2fim output folder exists
-    s3_output_path = f"s3://{s3_bucket_name}/{sv.S3_RAS_UNITS_OUTPUT_FOLDER}"
-    msg = f"    Validating that the S3 output folder of {s3_output_path} exists"
-    if s3_sf.is_valid_s3_folder(s3_output_path) is False:
+    s3_full_output_path = f"s3://{s3_bucket_name}/{sv.S3_RAS_UNITS_OUTPUT_FOLDER}"
+    msg = f"    Validating that the S3 output folder of {s3_full_output_path} exists"
+    if s3_sf.is_valid_s3_folder(s3_full_output_path) is False:
         raise ValueError(f"{msg} ... does not exist")
     else:
         RLOG.lprint(f"{msg} ... found")
-<<<<<<< HEAD
+
+    # e.g. s3://ras2fim-dev/output_ras2fim
     rtn_dict["s3_full_output_path"] = s3_full_output_path
-=======
-
-    # e.g. s3://ras2fim-dev/output_ras2fim
-    rtn_varibles_dict["s3_output_path"] = s3_output_path
->>>>>>> b96cdaea
 
     # --------------------
     # check ras2fim archive folder exists
-    s3_archive_path = f"s3://{s3_bucket_name}/{sv.S3_RAS_UNITS_ARCHIVE_FOLDER}"
-    msg = f"    Validating that the S3 archive folder of {s3_archive_path} exists"
-    if s3_sf.is_valid_s3_folder(s3_archive_path) is False:
+    s3_full_archive_path = f"s3://{s3_bucket_name}/{sv.S3_RAS_UNITS_ARCHIVE_FOLDER}"
+    msg = f"    Validating that the S3 archive folder of {s3_full_archive_path} exists"
+    if s3_sf.is_valid_s3_folder(s3_full_archive_path) is False:
         raise ValueError(f"{msg} ... does not exist")
     else:
         RLOG.lprint(f"{msg} ... found")
-<<<<<<< HEAD
     rtn_dict["s3_full_archive_path"] = s3_full_archive_path
-=======
-    rtn_varibles_dict["s3_archive_path"] = s3_archive_path
-
-    # ---------------
-    # we need to split this to seperate variables.
-    src_unit_dir_path = src_unit_dir_path.replace("/", "\\")
-    src_unit_dir_path_segs = src_unit_dir_path.split("\\")
-
-    # We need the source huc_crs folder name for later and the full path
-    # e.g. 12030202_102739_ble_230810
-    unit_folder_name = src_unit_dir_path_segs[-1]
-    rtn_varibles_dict["unit_folder_name"] = unit_folder_name
-
->>>>>>> b96cdaea
     print()
 
     return rtn_dict
@@ -988,9 +965,9 @@
         "-b",
         "--s3_bucket_name",
         help="REQUIRED: S3 bucket where output ras2fim folders are placed.\n"
-<<<<<<< HEAD
-        "eg) xyz_bucket from s3://xyz_bucket",
-        required=True,
+        "e.g.) 'ras2fim-dev' from the phrase s3://ras2fim-dev\n"
+        f"Defaults to {sv.S3_DEFAULT_BUCKET_NAME}",
+        required=False,
         metavar="",
     )
 
@@ -998,13 +975,10 @@
         "-v",
         "--is_verbose",
         help="OPTIONAL: Adding this flag will give additional tracing output."
-        " Default = False (no extra output)",
-=======
-        "e.g.) 'ras2fim-dev' from the phrase s3://ras2fim-dev\n"
-        f"Defaults to {sv.S3_DEFAULT_BUCKET_NAME}",
->>>>>>> b96cdaea
+        "Default = False (no extra output)",
         required=False,
-        metavar="",
+        default=False,
+        action="store_true",
     )
 
     args = vars(parser.parse_args())
