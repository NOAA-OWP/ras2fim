--- conflicted
+++ resolved
@@ -16,11 +16,7 @@
 
 import ras2fim_logger
 import shared_variables as sv
-<<<<<<< HEAD
 from shared_functions import get_date_with_milli, get_stnd_date
-=======
-from shared_functions import get_stnd_date
->>>>>>> 9b135242
 
 
 # Global Variables
@@ -882,11 +878,7 @@
     # --------------------
     # check ras2fim output bucket exists
     print()
-<<<<<<< HEAD
-    msg = f"    Validating that the s3 bucket of {s3_bucket_name}"
-=======
-    msg = f"    Validating the s3 bucket of {s3_bucket_name}"
->>>>>>> 9b135242
+    msg = f"    Validating that the s3 bucket of {s3_bucket_name} exists"
     if s3_sf.does_s3_bucket_exist(s3_bucket_name) is False:
         raise ValueError(f"{msg} ... does not exist")
     else:
