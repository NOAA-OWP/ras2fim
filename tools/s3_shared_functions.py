--- conflicted
+++ resolved
@@ -1,5 +1,6 @@
 ﻿#!/usr/bin/env python3
 
+import datetime as dt
 import datetime as dt
 import fnmatch
 import os
@@ -8,11 +9,13 @@
 from concurrent import futures
 from datetime import datetime
 from functools import partial
+from functools import partial
 
 import boto3
 import botocore.exceptions
 import colored as cl
 import tqdm
+import tqdm
 from botocore.client import ClientError
 
 
@@ -22,6 +25,7 @@
 sys.path.append(os.path.abspath(os.path.join(os.path.dirname(__file__), '../src')))
 import shared_variables as sv
 from shared_functions import get_date_time_duration_msg
+from shared_functions import get_date_time_duration_msg
 
 
 # Global Variables
@@ -47,11 +51,7 @@
         if full_s3_path_and_file_name == "":
             raise Exception("full s3 path and file name is not defined")
 
-<<<<<<< HEAD
         full_s3_path_and_file_name = full_s3_path_and_file_name.replace("S3://", "s3://")
-=======
-        full_s3_path_and_file_name = full_s3_path_and_file_name.replace("\\", "/")
->>>>>>> 233a51c7
 
         # we need the "s3 part stripped off for now" (if it is even there)
         adj_s3_path = full_s3_path_and_file_name.replace("s3://", "")
@@ -102,11 +102,7 @@
 
     RLOG.lprint("===================================================================")
     print("")
-<<<<<<< HEAD
     RLOG.notice(f"Uploading folder from {src_path}\n"
-=======
-    RLOG.notice(f"Uploading folder from {src_path}"
->>>>>>> 233a51c7
                 f"                  to  {s3_full_target_path}")
     print()
 
@@ -318,13 +314,8 @@
 
         RLOG.lprint("===================================================================")
         print("")
-<<<<<<< HEAD
         RLOG.notice(f"Moving folder from {s3_src_folder_path}\n"
                     f"               to  {s3_target_folder_path}")
-=======
-        RLOG.notice(f"Moving folder from {s3_src_folder_path}"
-                    f"                to  {s3_target_folder_path}")
->>>>>>> 233a51c7
         print()
         print(
             f"{cl.fg('dodger_blue_1')}"
@@ -411,6 +402,7 @@
 
 # -------------------------------------------------
 def download_folders(list_folders):
+def download_folders(list_folders):
     """
     Process:
         - The s3 pathing values needs to be case-sensitive.
@@ -437,6 +429,27 @@
             - "download_success" as either
                 the string value of 'True' or 'False'
             - "error_details" - why did it fail
+          encouraged to pre-delete the child folders if required.
+
+        - Multi-threading: We use a pool of 100 thread workers.
+             If there is more than 100 folders incoming, then we MT that and only give one per file.
+             If there is less than 100 folders incoming, we loop it and give all of the MT's
+             to the children
+
+    Inputs:
+        - list_folders. List of dictionary objects
+            - schema is:
+                - "bucket_name":
+                - "folder_id": folder_name or any unique value. e.g. 12030105_2276_ble_230923
+                - "s3_src_folder": e.g. output_ras2fim/12030105_2276_ble_230923
+                - "target_local_folder": e.g. C:\ras2fim_data\output_ras2fim\12030105_2276_ble_230923
+                   all downloaded files and folders will be under this folder.
+      Output
+        - The dictionary objects will have three keys.
+            - "folder_id": folder_name or any unique value. e.g. 12030105_2276_ble_230923
+            - "download_success" as either
+                the string value of 'True' or 'False'
+            - "error_details" - why did it fail
 
     """
     rtn_threads = []
@@ -458,7 +471,6 @@
 
             num_completed = 0
             for download_args in list_folders:
-<<<<<<< HEAD
                 item = {
                     "bucket_name": download_args["bucket_name"],
                     "folder_id": download_args["folder_id"],
@@ -479,31 +491,8 @@
                 download_single_folder, num_of_workers=1, is_verbose=False
             )
 
-=======
-
-                download_args["s3_src_folder"] = download_args["s3_src_folder"].replace("\\", "/")
-
-                item = {
-                    "bucket_name": download_args["bucket_name"],
-                    "folder_id": download_args["folder_id"],
-                    "s3_src_folder": download_args["s3_src_folder"],
-                    "target_local_folder": download_args["target_local_folder"],
-                }
-                rtn_threads.append(fn_partial_download_single_folder(**item))
-                num_completed += 1
-                RLOG.lprint(f"--- {num_completed} of {num_list_folders} folders completed")
-
-        else:  # we use MT here and NOT in the child download_single_folder
-            num_workers = num_list_folders
-            if num_workers > max_num_threads:
-                num_workers = max_num_threads
-
-            # only 1 worker for each child single folder
-            fn_partial_download_single_folder = partial(
-                download_single_folder, num_of_workers=1, is_verbose=False
-            )
-
->>>>>>> 233a51c7
+            with futures.ThreadPoolExecutor(max_workers=num_workers) as executor:
+                futures_dict = []
             with futures.ThreadPoolExecutor(max_workers=num_workers) as executor:
                 futures_dict = []
 
@@ -515,6 +504,14 @@
                         "target_local_folder": download_args["target_local_folder"],
                     }
                     futures_dict.append(executor.submit(fn_partial_download_single_folder, **item))
+                for download_args in list_folders:
+                    item = {
+                        "bucket_name": download_args["bucket_name"],
+                        "folder_id": download_args["folder_id"],
+                        "s3_src_folder": download_args["s3_src_folder"],
+                        "target_local_folder": download_args["target_local_folder"],
+                    }
+                    futures_dict.append(executor.submit(fn_partial_download_single_folder, **item))
 
                 for future_result in futures.as_completed(futures_dict):
                     if future_result is not None:
@@ -536,6 +533,26 @@
             rtn_download_details.append(item)
 
         return rtn_download_details
+                for future_result in futures.as_completed(futures_dict):
+                    if future_result is not None:
+                        future_exception = future_result.exception()
+                        if future_exception:
+                            RLOG.error(future_exception)
+                        else:
+                            result = future_result.result()
+                            rtn_threads.append(result)
+
+        for result in rtn_threads:
+            # err_msg might be empty
+            item = {
+                "folder_id": result['folder_id'],
+                "download_success": result['is_success'],
+                "error_details": result['err_msg'],
+            }
+
+            rtn_download_details.append(item)
+
+        return rtn_download_details
 
     except botocore.exceptions.NoCredentialsError:
         print("-----------------")
@@ -556,6 +573,9 @@
 def download_single_folder(
     bucket_name, folder_id, s3_src_folder, target_local_folder, num_of_workers, is_verbose
 ):
+def download_single_folder(
+    bucket_name, folder_id, s3_src_folder, target_local_folder, num_of_workers, is_verbose
+):
     """
     Process:
         - Using the incoming s3 src folder, call get_records to get a list of child folders and files
@@ -564,11 +584,7 @@
         - num_of_workers: Number of concurrent multi-threads
         - bucket_name:  eg. ras2fim-dev
         - folder_id:  e.g 12090301_2277_ble_230923  (or really anything unique)
-<<<<<<< HEAD
         - src_s3_folder: e.g. output_ras2fim/12090301_2277_ble_230923
-=======
-        - src_s3_folder: e.g. output_ras2fim\\12090301_2277_ble_230923
->>>>>>> 233a51c7
         - target_local_folder: e.g . C:\\ras2fim_data\\output_ras2fim\\12090301_2277_ble_230923
             or something like: C:\\ras2fim_data\\ras2fim_releases\\r102-test\\units\\12090301_2277_ble_230923
 
@@ -586,26 +602,14 @@
     if num_of_workers <= 0:
         raise Exception("Invalid number of workers submitted")
 
-<<<<<<< HEAD
-=======
-    s3_src_folder = s3_src_folder.replace("\\", "/")
-
->>>>>>> 233a51c7
     full_src_path = f"s3://{bucket_name}/{s3_src_folder}"
 
     # add a duration system
     start_time = dt.datetime.utcnow()
-<<<<<<< HEAD
 
     s3_items = get_file_list(bucket_name, s3_src_folder, "", False)
     num_s3_items = len(s3_items)
 
-=======
-
-    s3_items = get_records_list(bucket_name, s3_src_folder, "", False)
-    num_s3_items = len(s3_items)
-
->>>>>>> 233a51c7
     if num_s3_items == 0:
         RLOG.warning(f"Download Skipped for {full_src_path}. no s3 files found.")
         result = {"folder_id": folder_id, "is_success": False, "err_msg": "no s3 files found"}
@@ -617,10 +621,20 @@
     else:
         RLOG.lprint(f"Downloading files/folders from  {full_src_path}")
 
+    if is_verbose:
+        print()
+        RLOG.notice(f"Downloading {len(s3_items)} files/folders from  {full_src_path}")
+    else:
+        RLOG.lprint(f"Downloading files/folders from  {full_src_path}")
+
     try:
         s3_client = boto3.client('s3')
         num_fails = 0
-
+        num_fails = 0
+
+        download_args = []
+        use_multi_thread = num_of_workers != 1
+        for s3_item in s3_items:  # files and folders under the s3_src_folder
         download_args = []
         use_multi_thread = num_of_workers != 1
         for s3_item in s3_items:  # files and folders under the s3_src_folder
@@ -684,21 +698,84 @@
             if is_verbose:
                 RLOG.success(f"All {num_s3_items} files/folders were downloaded successfully")
             result = {"folder_id": folder_id, "is_success": True, "err_msg": ""}
+            trg_file = trg_file.replace("/", "\\")
+
+            args = {
+                "bucket_name": bucket_name,
+                "trg_file": trg_file,
+                "s3_client": s3_client,
+                "s3_file": src_file,
+            }
+            if use_multi_thread is False:  # no MT here, just serially
+                try:
+                    download_one_file(**args)
+                except Exception:
+                    # assumes download_one_file logged it
+                    num_fails = +1
+            else:  # use MT on the files
+                download_args.append(args)
+
+        if use_multi_thread:
+            with tqdm.tqdm(total=num_s3_items) as pbar:
+                with futures.ThreadPoolExecutor(max_workers=num_of_workers) as executor:
+                    executor_dict = {}
+
+                    for args in download_args:
+                        try:
+                            future = executor.submit(download_one_file, **args)
+                            executor_dict[future] = args['s3_file']
+
+                        except Exception:
+                            # exception from the thread itself not the function inside the thread
+                            RLOG.critical(f"Critical error while uploading {args['s3_file']}")
+                            RLOG.critical(traceback.format_exc())
+                            sys.exit(1)
+
+                    for future_result in futures.as_completed(executor_dict):
+                        if future_result is not None:
+                            future_exception = future_result.exception()
+                            if future_exception:
+                                num_fails = +1
+                                RLOG.error(future_exception)
+                                # raise future_exception
+                                # supress error
+                        pbar.update(1)
+
+        if is_verbose:
+            RLOG.notice(
+                f"--- Download complete from {full_src_path}\n"
+                f"                      to {target_local_folder}"
+            )
+
+        if num_fails > 0:
+            RLOG.warning(
+                "Not all files were successfully downloaded." f" {num_fails} failed of {num_s3_items} files"
+            )
+            result = {"folder_id": folder_id, "is_success": False, "err_msg": ""}
+        else:
+            if is_verbose:
+                RLOG.success(f"All {num_s3_items} files/folders were downloaded successfully")
+            result = {"folder_id": folder_id, "is_success": True, "err_msg": ""}
 
     except Exception as ex:
         RLOG.error(f"--- Download Failed for {full_src_path}")
         RLOG.error(traceback.format_exc())
+        RLOG.error(f"--- Download Failed for {full_src_path}")
+        RLOG.error(traceback.format_exc())
         result = {"folder_id": folder_id, "is_success": False, "err_msg": ex}
 
     if is_verbose:
         dur_msg = get_date_time_duration_msg(start_time, dt.datetime.utcnow())
         RLOG.lprint(f"--- {dur_msg}")
 
+    if is_verbose:
+        dur_msg = get_date_time_duration_msg(start_time, dt.datetime.utcnow())
+        RLOG.lprint(f"--- {dur_msg}")
+
     return result
 
 
 # -------------------------------------------------
-<<<<<<< HEAD
 def download_files_from_list(bucket_name, lst_files, is_verbose):
     """
     This will iterate over the incoming list of dictionaries to download
@@ -757,23 +834,15 @@
 
 
 # -------------------------------------------------
-=======
->>>>>>> 233a51c7
 def download_one_file(bucket_name: str, trg_file: str, s3_client: boto3.client, s3_file: str):
     """
     Download a single file from S3
     Args:
         bucket_name (str):
         trg_file (str):
-<<<<<<< HEAD
         s3_file (str): S3 object name (full s3 path less bucket name)
             e.g. output_ras2fim/12030101_2276_ble_230925/myfile.txt
         s3_client (boto3.client):
-=======
-        s3_client (boto3.client):
-        s3_file (str): S3 object name (full s3 path less bucket name)
-            e.g. output_ras2fim/12030101_2276_ble_230925/myfile.txt
->>>>>>> 233a51c7
     """
     try:
         # Why extract the directory name? the key might have subfolder
@@ -786,10 +855,6 @@
             os.makedirs(trg_path, exist_ok=True)
 
         # raise Exception("Rob you goofer") Testing exceptions
-<<<<<<< HEAD
-=======
-        s3_file = s3_file.replace("\\", "/")
->>>>>>> 233a51c7
 
         with open(trg_file, 'wb') as f:
             s3_client.download_fileobj(Bucket=bucket_name, Key=s3_file, Fileobj=f)
@@ -802,11 +867,7 @@
 
 
 # -------------------------------------------------
-<<<<<<< HEAD
 def get_file_list(bucket_name, s3_src_folder_path, search_key="", is_verbose=False):
-=======
-def get_records_list(bucket_name, s3_src_folder_path, search_key, is_verbose=False):
->>>>>>> 233a51c7
     """
     Process:
         - uses a S3 paginator to recursively look for matches (non case-sensitive)
@@ -822,7 +883,6 @@
                     ie) 1262811_UNT 213 in Village Cr Washd_g01_1689773310/UNT 213 in Village Cr Washd.r01
             - The second value is the full "url" of it
                 ie) s3://ras2fim-dev/OWP_ras_models/models-12030105-full/1262811_UNT...r01
-
     """
 
     # Examples:
@@ -838,10 +898,6 @@
     # search_key = "*12090301*"
 
     try:
-
-        s3_src_folder_path = s3_src_folder_path.replace("\\", "/")
-        search_key = search_key.replace("\\", "/")
-
         if is_verbose is True:
             print("")
             RLOG.lprint(
@@ -937,6 +993,7 @@
             )
             print("")
 
+        if not s3_src_folder_path.endswith("/"):
         if not s3_src_folder_path.endswith("/"):
             s3_src_folder_path += "/"
 
@@ -1061,31 +1118,16 @@
 def is_valid_s3_folder(s3_full_folder_path):
     """
     Process:
+    Process:
     Input:
         - s3_full_folder_path: eg. s3://ras2fim/OWP_ras_models
-    """
-
-<<<<<<< HEAD
+        - s3_full_folder_path: eg. s3://ras2fim/OWP_ras_models
+    """
+
+    s3_full_folder_path = s3_full_folder_path.replace("\\", "/")
+
     s3_full_folder_path = s3_full_folder_path.replace("S3://", "s3://")
     bucket_name, s3_folder_path = parse_bucket_and_folder_name(s3_full_folder_path)
-=======
-    s3_full_folder_path = s3_full_folder_path.replace("\\", "/")
-
-    if s3_full_folder_path.endswith("/"):
-        s3_full_folder_path = s3_full_folder_path[:-1]
-
-    # we need the "s3 part stripped off for now" (if it is even there)
-    adj_s3_path = s3_full_folder_path.replace("s3://", "")
-    path_segs = adj_s3_path.split("/")
-    bucket_name = path_segs[0]
-
-    # will throw it's own exceptions if in error
-    if does_s3_bucket_exist(bucket_name) is False:
-        raise Exception(f"S3 bucket name of '{bucket_name}' does not exist")
-
-    s3_folder_path = adj_s3_path.replace(bucket_name, "", 1)
-    s3_folder_path = s3_folder_path.lstrip("/")
->>>>>>> 233a51c7
 
     client = boto3.client("s3")
 
@@ -1095,6 +1137,7 @@
         s3_objs = client.list_objects_v2(Bucket=bucket_name, Prefix=s3_folder_path, MaxKeys=2, Delimiter="/")
 
         # print(s3_objs)
+        return s3_objs["KeyCount"] > 0
         return s3_objs["KeyCount"] > 0
 
     except ValueError:
@@ -1107,6 +1150,7 @@
         RLOG.critical("An error has occurred with talking with S3")
         RLOG.critical(traceback.format_exc())
 
+    return False
     return False
 
 
@@ -1210,7 +1254,7 @@
     """
 
     rtn_dict = {}
-
+    
     if unit_folder_name == "":
         raise ValueError("unit_folder_name can not be empty")
 
@@ -1236,6 +1280,8 @@
     if len(segs) != 4:
         rtn_dict["error"] = "Expected four segments split by three underscores e.g. 12090301_2277_ble_230811"
         return rtn_dict
+        rtn_dict["error"] = "Expected four segments split by three underscores e.g. 12090301_2277_ble_230811"
+        return rtn_dict
 
     key_huc = segs[0]
     key_crs = segs[1]
@@ -1244,19 +1290,27 @@
 
     if (not key_huc.isnumeric()) or (not key_crs.isnumeric()) or (not key_date.isnumeric()):
         rtn_dict["error"] = f"The unit folder name of {unit_folder_name} is invalid."
+        rtn_dict["error"] = f"The unit folder name of {unit_folder_name} is invalid."
         " The pattern should look like '12090301_2277_ble_230811' for example."
+        return rtn_dict
         return rtn_dict
 
     if len(key_huc) != 8:
         rtn_dict["error"] = "The first part of the four segments (huc), is not 8 digits long"
         return rtn_dict
+        rtn_dict["error"] = "The first part of the four segments (huc), is not 8 digits long"
+        return rtn_dict
 
     if (len(key_crs) < 4) or (len(key_crs) > 6):
+        rtn_dict["error"] = "Second part of the four segments (crs) is not"
         rtn_dict["error"] = "Second part of the four segments (crs) is not"
         " between 4 and 6 digits long"
         return rtn_dict
+        return rtn_dict
 
     if len(key_date) != 6:
+        rtn_dict["error"] = "Last part of the four segments (date) is not 6 digits long"
+        return rtn_dict
         rtn_dict["error"] = "Last part of the four segments (date) is not 6 digits long"
         return rtn_dict
 
@@ -1269,11 +1323,12 @@
     except Exception:
         # don't log it
         rtn_dict["error"] = (
+        rtn_dict["error"] = (
             "Last part of the four segments (date) does not appear"
             " to be in the pattern of yymmdd eg 230812"
         )
         return rtn_dict
-<<<<<<< HEAD
+        return rtn_dict
 
     rtn_dict["key_huc"] = key_huc
     rtn_dict["key_crs_number"] = key_crs
@@ -1281,13 +1336,6 @@
     rtn_dict["key_unit_id"] = f"{key_huc}_{key_crs}_{key_source_code}"
     rtn_dict["key_date_as_str"] = key_date
 
-=======
-
-    rtn_dict["key_huc"] = key_huc
-    rtn_dict["key_crs_number"] = key_crs
-    rtn_dict["key_source_code"] = key_source_code
-    rtn_dict["key_date_as_str"] = key_date
->>>>>>> 233a51c7
     rtn_dict["key_date_as_dt"] = dt_key_date
     rtn_dict["unit_folder_name"] = unit_folder_name  # cleaned version
 
@@ -1304,18 +1352,10 @@
         A tuple:  bucket name, s3_folder_path
     """
 
-<<<<<<< HEAD
     if s3_full_folder_path.endswith("/"):
         s3_full_folder_path = s3_full_folder_path[:-1]
 
     s3_full_folder_path = s3_full_folder_path.replace("S3://", "s3://")
-=======
-    s3_full_folder_path = s3_full_folder_path.replace("\\", "/")
-
-    if s3_full_folder_path.endswith("/"):
-        s3_full_folder_path = s3_full_folder_path[:-1]
-
->>>>>>> 233a51c7
     # we need the "s3 part stripped off for now" (if it is even there)
     adj_s3_path = s3_full_folder_path.replace("s3://", "")
     path_segs = adj_s3_path.split("/")
