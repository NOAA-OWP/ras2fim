﻿#!/usr/bin/env python3

import datetime as dt
import fnmatch
import os
import random
import shutil
import subprocess
import sys
import time
import traceback
from concurrent import futures
from datetime import datetime

import boto3
import botocore.exceptions
import colored as cl
from botocore.client import ClientError


sys.path.append(os.path.abspath(os.path.join(os.path.dirname(__file__), '../src')))
import shared_variables as sv
import shared_functions as sf


# Global Variables
RLOG = sv.R2F_LOG


# -------------------------------------------------
def upload_file_to_s3(src_path, full_s3_path_and_file_name):
    """
    Overview:
        This file upload will overwrite an existing file it if already exists. Use caution

    Input
        - src_path: e.g c:\ras2fim_data\output_ras2fim\my_file.csv
        - full_s3_path_and_file_name: e.g s3://mys3bucket_name/output_ras2fim/some_file.txt
    """

    # yes.. outside the try/except
    if not os.path.exists(src_path):
        raise FileNotFoundError(src_path)

    try:
        if full_s3_path_and_file_name == "":
            raise Exception("full s3 path and file name is not defined")

        # we need the "s3 part stripped off for now" (if it is even there)
        adj_s3_path = full_s3_path_and_file_name.replace("s3://", "")
        path_segs = adj_s3_path.split("/")
        bucket_name = path_segs[0]
        # could have subfolders
        s3_key_path = adj_s3_path.replace(bucket_name, "", 1)
        s3_key_path = s3_key_path.lstrip("/")

        if len(s3_key_path) == 0:
            raise Exception(f"full s3 path and file name of {full_s3_path_and_file_name} is invalid")

        client = boto3.client("s3")

        with open(src_path, "rb"):
            client.upload_file(src_path, bucket_name, s3_key_path)

    except botocore.exceptions.NoCredentialsError:
        RLOG.critical("-----------------")
        RLOG.critical(
            "** Credentials not available for the submitted bucket. Try aws configure or review AWS "
            "permissions options"
        )
        sys.exit(1)

    except Exception as ex:
        RLOG.critical("-----------------")
        RLOG.critical("** Error uploading file to S3:")
        RLOG.critical(traceback.format_exc())
        raise ex


# -------------------------------------------------
def upload_folder_to_s3(src_path, bucket_name, s3_folder_path, unit_folder_name, skip_files=[]):
    """
    Input
        - src_path: e.g c:\ras2fim_data\output_ras2fim\12030202_102739_230810
        - bucket_name: e.g mys3bucket_name
        - s3_folder_path: e.g.  output_ras2fim or output_ras2fim_archive
        - unit_folder_name:  12030105_2276_230810 (slash stripped off the end)
        - skip_files: files we don't want uploaded. (fully pathed)

    Notes:
        - if the file names starts with three underscores, it will not be uploaded to S3.
    """

    s3_full_target_path = f"s3://{bucket_name}/{s3_folder_path}/{unit_folder_name}"

    RLOG.lprint("===================================================================")
    print("")
    RLOG.notice(f"Uploading folder from {src_path}  to  {s3_full_target_path}")
    print()

    # nested function
    def __upload_file(s3_client, bucket_name, src_file_path, target_file_path):
        with open(src_file_path, "rb"):
            # s3.Bucket(bucket_name).put_object(Key=s3_key_path, Body=data)
            s3_client.upload_file(src_file_path, bucket_name, target_file_path)

    try:
        client = boto3.client("s3")

        s3_files = []  # a list of dictionaries (src file path, targ file path)

        for subdir, dirs, files in os.walk(src_path, followlinks=False):
            for file in files:
                src_file_path = os.path.join(src_path, subdir, file)

                RLOG.trace(f".. src_file_path = {src_file_path}")

                if src_file_path in skip_files:
                    RLOG.trace(f"skipped: {file}")
                    continue

                src_folder = os.path.dirname(src_file_path)
                src_file_name = os.path.basename(src_file_path)
                trg_folder_path = src_folder.replace(src_path, "")

                # switch the slash
                trg_folder_path = trg_folder_path.replace("\\", "/")
                s3_key_path = f"{s3_folder_path}/{unit_folder_name}/{trg_folder_path}/{src_file_name}"
                # safety feature in case we have more than one foreward slash as that can
                # be a mess in S3 (it will honor all slashs)
                s3_key_path = s3_key_path.replace("//", "/")
                item = {
                    's3_client': client,
                    'bucket_name': bucket_name,
                    'src_file_path': src_file_path,
                    'target_file_path': s3_key_path,
                }
                # adds a dict to the list
                s3_files.append(item)

        if len(s3_files) == 0:
            RLOG.error(f"No files in source folder of {src_path}. Upload invalid")
            return

        # As we are threading, we can add more than one thread per proc, but for calc purposes
        # and to not overload the systems or internet pipe, so it is hardcoded at max of 20 for now.
        num_workers = 20
        total_cpus_available = os.cpu_count() - 2
        if total_cpus_available < num_workers:
            num_workers = total_cpus_available

        RLOG.lprint(f"Number of files to be uploaded is {len(s3_files)}")
        print(" ... This may take a few minutes, stand by")
        RLOG.lprint(f" ... Uploading with {num_workers} workers")

        with futures.ThreadPoolExecutor(max_workers=num_workers) as executor:
            executor_dict = {}

            for upload_file_args in s3_files:
                try:
                    future = executor.submit(__upload_file, **upload_file_args)
                    executor_dict[future] = upload_file_args['src_file_path']

                except Exception:
                    RLOG.critical(f"Critical error while uploading {upload_file_args['src_file_path']}")
                    RLOG.critical(traceback.format_exc())
                    sys.exit(1)

        """
        for future in futures.as_completed(executor_dict):
            key = future_to_key[future]
            exception = future.exception()

            if not exception:
                yield key, future.result()
            else:
                yield key, exception
        """
        RLOG.lprint(" ... Uploading complete")
        print()

    except botocore.exceptions.NoCredentialsError:
        print("-----------------")
        RLOG.critical(
            "** Credentials not available for the submitted bucket. Try aws configure or review AWS "
            "permissions options"
        )
        sys.exit(1)

    except Exception as ex:
        print("-----------------")
        RLOG.critical("** Error uploading files to S3:")
        RLOG.critical(traceback.format_exc())
        raise ex


# -------------------------------------------------
def delete_s3_folder(bucket_name, s3_folder_path):
    """
    Overview:
        Sometimes we want to delete s3 folder before loading a replacement.
        Why not just overwrite? It can leave old unwanted files.
        Technically, you can't delete a folder, just all of the objects in a prefix path.

    Input:
        - bucket_name: e.g mys3bucket_name
        - s3_folder_path: e.g.  temp/rob/12030105_2276_230810  (or output_ras2fim)
    """

    s3_full_target_path = f"s3://{bucket_name}/{s3_folder_path}"

    RLOG.lprint("===================================================================")
    print("")
    RLOG.notice(f"Deleting the files and folders at {s3_full_target_path}")
    print()

    # nested function
    def __delete_file(s3_client, bucket_name, s3_file_path):
        s3_client.delete_object(Bucket=bucket_name, Key=s3_file_path)

    try:
        client = boto3.client("s3")

        # use paginator as it can handle more than the 1000 file limit max from list_objects_v2
        paginator = client.get_paginator("list_objects")
        operation_parameters = {"Bucket": bucket_name, "Prefix": s3_folder_path}

        page_iterator = paginator.paginate(**operation_parameters)

        # Lets run quickly through it once to get a count and a list of src files names
        # (only take a min or two) but the copying is slower.
        s3_files = []  # a list of dictionaries (src file path, targ file path)
        RLOG.lprint("Calculating list of files to be deleted ... standby (~1 to 2 mins)")
        for page in page_iterator:
            if "Contents" in page:
                for key in page["Contents"]:
                    item = {'s3_client': client, 'bucket_name': bucket_name, 's3_file_path': key["Key"]}
                    # adds a dict to the list
                    s3_files.append(item)

        if len(s3_files) == 0:
            RLOG.error(f"No files in s3 folder of {s3_full_target_path} to be deleted")
            return

        # As we are threading, we can add more than one thread per proc, but for calc purposes
        # and to not overload the systems or internet pipe, so it is hardcoded at max of 20 for now.
        num_workers = 20
        total_cpus_available = os.cpu_count() - 2
        if total_cpus_available < num_workers:
            num_workers = total_cpus_available

        RLOG.lprint(f"Number of files to be deleted in s3 is {len(s3_files)}")
        print(" ... This may take a few minutes, stand by")
        RLOG.lprint(f" ... Deleting with {num_workers} workers")

        with futures.ThreadPoolExecutor(max_workers=num_workers) as executor:
            executor_dict = {}

            for del_file_args in s3_files:
                try:
                    future = executor.submit(__delete_file, **del_file_args)
                    executor_dict[future] = del_file_args['s3_file_path']
                except Exception:
                    RLOG.critical(f"Critical Error while deleting {del_file_args['s3_file_path']} ")
                    RLOG.critical(traceback.format_exc())
                    sys.exit(1)

        # remove the folder that is left over (Did we check it if existed?)
        client.delete_object(Bucket=bucket_name, Key=s3_folder_path + "/")  # slash added
        RLOG.lprint(" ... Deleting complete")
        print()

    except botocore.exceptions.NoCredentialsError:
        RLOG.critical("-----------------")
        RLOG.critical("** Credentials not available. Try aws configure or review AWS permissions options")
        sys.exit(1)

    except Exception as ex:
        RLOG.critical("-----------------")
        RLOG.critical("** Error deleting files at S3")
        RLOG.critical(traceback.format_exc())
        raise ex


# -------------------------------------------------
def move_s3_folder_in_bucket(bucket_name, s3_src_folder_path, s3_target_folder_path):
    """
    Overview:
        To move an S3 folder, we have to copy all of it's objects recursively
        then delete the original folder objects.
        S3/boto3 has no "move" specific tools.

    Input:
        - bucket_name: e.g mys3bucket_name
        - s3_src_folder_path: e.g. output_ras2fim/12030105_2276_ble_230810
        - s3_target_folder_path: e.g.  output_ras2fim_archive/12030105_2276_ble_230810
    """

    # nested function
    def __copy_file(s3_client, bucket_name, src_file_path, target_file_path):
        """
        Copy a single file from one folder to another.
        This is used for multi-threading.
        """

        # print(f"Copying __{src_file_path}")
        copy_source = {'Bucket': bucket_name, 'Key': src_file_path}
        s3_client.copy_object(Bucket=bucket_name, CopySource=copy_source, Key=target_file_path)

    try:
        RLOG.lprint("===================================================================")
        print("")
        RLOG.notice(f"Moving folder from {s3_src_folder_path}  to  {s3_target_folder_path}")
        print()
        print(
            f"{cl.fg('dodger_blue_1')}"
            "***  NOTE: s3 can not move files, it can only copy the files then delete them"
            f"{cl.attr(0)}"
        )
        print()

        client = boto3.client("s3")

        # use paginator as it can handle more than the 1000 file limit max from list_objects_v2
        paginator = client.get_paginator("list_objects")
        operation_parameters = {"Bucket": bucket_name, "Prefix": s3_src_folder_path}

        page_iterator = paginator.paginate(**operation_parameters)

        # Lets run quickly through it once to get a count and a list of src files names
        # (only take a min or two) but the copying is slower.
        s3_files = []  # a list of dictionaries (src file path, targ file path)
        RLOG.lprint("Creating list of files to be copied ... standby (~1 to 2 mins)")
        for page in page_iterator:
            if "Contents" in page:
                for key in page["Contents"]:
                    if key['Size'] != 0:
                        src_file_path = key["Key"]
                        target_file_path = src_file_path.replace(s3_src_folder_path, s3_target_folder_path, 1)
                        item = {
                            's3_client': client,
                            'bucket_name': bucket_name,
                            'src_file_path': src_file_path,
                            'target_file_path': target_file_path,
                        }
                        # adds a dict to the list
                        s3_files.append(item)

        # If the bucket is incorrect, it will throw an exception that already makes sense

        if len(s3_files) == 0:
            RLOG.error(f"No files in source folder of {s3_src_folder_path}. Move invalid")
            return

        # As we are threading, we can add more than one thread per proc, but for calc purposes
        # and to not overload the systems or internet pipe, so it is hardcoded at max of 20 for now.
        num_workers = 20
        total_cpus_available = os.cpu_count() - 2
        if total_cpus_available < num_workers:
            num_workers = total_cpus_available

        RLOG.lprint(f"Number of files to be copied is {len(s3_files)}")
        print(" ... This may take a few minutes, stand by")
        RLOG.lprint(f" ... Copying with {num_workers} workers")

        with futures.ThreadPoolExecutor(max_workers=num_workers) as executor:
            executor_dict = {}

            for copy_file_args in s3_files:
                try:
                    future = executor.submit(__copy_file, **copy_file_args)
                    executor_dict[future] = copy_file_args['src_file_path']
                except Exception:
                    RLOG.critical(f"Error while coping file for {copy_file_args['src_file_path']}")
                    RLOG.critical(traceback.format_exc())
                    sys.exit(1)

        RLOG.lprint(" ... Copying complete")

        # now delete the original ones
        delete_s3_folder(bucket_name, s3_src_folder_path)

    except botocore.exceptions.NoCredentialsError:
        RLOG.critical("-----------------")
        RLOG.critical(
            "** Credentials not available for the submitted bucket. Try aws configure or review AWS "
            "permissions options."
        )
        sys.exit(1)

    except Exception as ex:
        RLOG.critical("-----------------")
        RLOG.critical("** Error moving folders in S3:")
        RLOG.critical(traceback.format_exc())
        raise ex

# -------------------------------------------------
def download_folders(list_folders):
    """
    Process:
        - The s3 pathing values needs to be case-sensitive.
        - This method is multi-threaded (not multi-proc) for performance.
        - If the local_folders_already exist, it will not pre-clean the folders so it is
        encouraged to pre-delete the child folders if required.

    Inputs:
        - list_folders. List of dictionary objects
            - schema is:
                - "bucket_name":
                - "folder_id": folder_name or any unique value. e.g. 12030105_2276_ble_230923
                - "s3_src_folder": e.g. output_ras2fim/12030105_2276_ble_230923
                - "target_local_folder": e.g. C:\ras2fim_data\output_ras2fim\12030105_2276_ble_230923
                   all downloaded files and folders will be under this folder.        
      Output
        - The dictionary objects will have three keys.
            - "folder_id": folder_name or any unique value. e.g. 12030105_2276_ble_230923
            - "download_success" as either
                the string value of 'True' or 'False'
            - "error_details" - why did it fail

    """
<<<<<<< HEAD
=======

    s3_client = boto3.client('s3')

    # nested function
    def __download_folder(bucket_name, folder_id, s3_src_folder, target_local_folder):
        # send in blank search key
        s3_items = get_records_list(bucket_name, s3_src_folder, "", False)

        if len(s3_items) == 0:
            result = {"folder_id": folder_id, "is_success": False, "err_msg": "no s3 files found"}
            RLOG.warning(f"{folder_id} -- downloaded failure -- reason: no s3 files found")
            return result

        try:
            for s3_item in s3_items:
                # need to make the src file to be the full url minus the s:// and bucket name
                src_file = f"{s3_src_folder}/{s3_item['key']}"
                trg_file = os.path.join(target_local_folder, s3_item["key"])

                # Why extract the directory name? the key might have subfolder
                # names right in the key
                trg_path = os.path.dirname(trg_file)

                # folders may not yet exist
                if not os.path.exists(trg_path):
                    os.makedirs(trg_path)

                with open(trg_file, 'wb') as f:
                    s3_client.download_fileobj(Bucket=bucket_name, Key=src_file, Fileobj=f)

            result = {"folder_id": folder_id, "is_success": True, "err_msg": ""}
            RLOG.lprint(f"{folder_id} -- downloaded success")

        except Exception as ex:
            result = {"folder_id": folder_id, "is_success": False, "err_msg": ex}
            RLOG.error(f"{folder_id} -- downloaded failure -- reason: {ex}")

        return result

    # strip off last forwward slash if it is there
    if s3_src_parent_path.endswith("/"):
        s3_src_parent_path = s3_src_parent_path[:-1]

    # Checks both bucket and child path exist
    # Will raise it's own exceptions if needed
    # s3_folder_path is the URL with the "s3://" and bucket names stripped off
    bucket_name, s3_folder_path = is_valid_s3_folder(s3_src_parent_path)

    # See if the df already has the two download colums and add them if required.
    # We will update the values later.
    if sv.COL_NAME_DOWNLOAD_SUCCESS not in df_folder_list.columns:
        df_folder_list[sv.COL_NAME_DOWNLOAD_SUCCESS] = False  # default

    if sv.COL_NAME_ERROR_DETAILS not in df_folder_list.columns:
        df_folder_list[sv.COL_NAME_ERROR_DETAILS] = ""

    # With each valid record found, we will add a dictionary record that can be passed
    # as arguments to find files and download them for a folder
    list_folders = []

    for ind, row in df_folder_list.iterrows():
        folder_name = row[df_download_column_name]
        # ensure the value does not already exist in the list.
        if folder_name in list_folders:
            raise Exception(
                f"The value of {folder_name} exists at least twice"
                f" in the {df_download_column_name} column"
            )

        # Ensure the error column does not already have an error msg in it.
        # Unlikely but possible. (pre-tests of model records?)
        err_val = row[sv.COL_NAME_ERROR_DETAILS]
        if err_val is not None and err_val.strip() != "":
            msg = f"{folder_name} -- skipped download:  error already existed in the"
            f"{sv.COL_NAME_ERROR_DETAILS} column"
            RLOG.warning(msg)
            row[sv.COL_NAME_ERROR_DETAILS] = msg
            continue

        s3_src_child_full_path = f"{s3_folder_path}/{folder_name}"
        local_child_full_path = os.path.join(local_parent_folder, folder_name)

        # yes.. use the folder name as the ID
        item = {
            "bucket_name": bucket_name,
            "folder_id": folder_name,
            "s3_src_folder": s3_src_child_full_path,
            "target_local_folder": local_child_full_path,
        }

        list_folders.append(item)

    if len(list_folders) == 0:
        msg = f"No models in src folder of {s3_src_parent_path} were downloaded."
        " This might be that the folders did not exist, or they were ineligible."
        raise Exception(msg)

>>>>>>> b96cdaea
    rtn_threads = []
    rtn_download_details = []

    try:
        # As we are threading, we can add more than one thread per proc, but for calc purposes
        # and to not overload the systems or internet pipe, so it is hardcoded at max of 20 for now.
        num_workers = 10
        total_cpus_available = os.cpu_count()  # yes.. it is MThreading, so you don't need a -2 margin
        if total_cpus_available < num_workers:
            num_workers = total_cpus_available

        RLOG.notice(f"Number of folders to be downloaded is {len(list_folders)}")
        RLOG.lprint(f" ... downloading with {num_workers} workers")

        with futures.ThreadPoolExecutor(max_workers=num_workers) as executor:
            futures_dict = []

            for download_args in list_folders:
                futures_dict.append(executor.submit(download_folder, **download_args))

            for future_result in futures.as_completed(futures_dict):
                result = future_result.result()
                future_exception = future_result.exception()

                if not future_exception:
                    rtn_threads.append(result)
                else:
                    RLOG.critical(f"Error occurred with {futures_dict}")
                    raise future_exception

        for result in rtn_threads:
            # err_msg might be empty
            item = {"folder_id": result['folder_id'], 
                    "download_success": result['is_success'],
                    "error_details": result['err_msg']}

            rtn_download_details.append(item)

        return rtn_download_details

    except botocore.exceptions.NoCredentialsError:
        print("-----------------")
        RLOG.critical(
            "** Credentials not available for the submitted bucket. Try aws configure or review AWS "
            "permissions options"
        )
        sys.exit(1)

    except Exception as ex:
        print("-----------------")
        RLOG.critical("** Error downloading folders from S3:")
        RLOG.critical(traceback.format_exc())
        raise ex


# -------------------------------------------------
def download_folder(bucket_name, folder_id, s3_src_folder, target_local_folder):

    """
    Process:
        - Using the incoming s3 src folder, call get_records to get a list of child folders and files
        - Open a s3 client and iterate through the files to download
    Inputs:
        - bucket_name:  eg. ras2fim-dev
        - folder_id:  e.g 12090301_2277_ble_230923  (or really anything unique)
        - src_s3_folder: e.g. output_ras2fim\\12090301_2277_ble_230923
        - target_local_folder: e.g . C:\\ras2fim_data\\output_ras2fim\\12090301_2277_ble_230923
            or something like: C:\\ras2fim_data\\ras2fim_releases\\r102-test\\units\\12090301_2277_ble_230923
    Output:
        - A dictionary with three records
            - folder_id : the incoming folder id (for reference purposes)
            - is_success: True or False (did it download anything successfully)
            - err_msg: If it failed.. why did it fail, otherwise empty string

    """

    # TODO (Nov 22, 2023 - add arg validation)    

    # we are adding a small random delay timer so all of the threads don't start at the exact same time.
    delay_in_secs = round(random.uniform(0.1, 3.0), 2)  # 1/10 of a second seconds to 3 min  (to 2 decimal places)
    time.sleep(delay_in_secs)

    full_src_path = f"s3://{bucket_name}/{s3_src_folder}"

    # send in blank search key
    RLOG.lprint(f"Loading a list of files and folders from {full_src_path}")

    # add a duration system
    start_time = dt.datetime.utcnow()

    s3_items = get_records_list(bucket_name, s3_src_folder, "", False)

    if len(s3_items) == 0:
        RLOG.error(f"Download Skipped for {full_src_path}. no s3 files found.")
        result = {"folder_id": folder_id, "is_success": False, "err_msg": "no s3 files found"}
        return result

    try:
        #s3_client = boto3.client('s3')

        print()
        RLOG.lprint(f"Downloading files files and folders for {full_src_path}")

        if os.path.exists(target_local_folder):
            shutil.rmtree(target_local_folder)
        os.makedirs(target_local_folder)

        if not target_local_folder.endswith("\\"):
            target_local_folder += "\\"

        target_local_folder.replace("\\\\", "\\")

        if not full_src_path.endswith("/"):
            full_src_path += "/"

        #Launch a subprocess

        """
        for s3_item in s3_items:  # files and folders under the s3_src_folder
            # need to make the src file to be the full url minus the s:// and bucket name\
            # key is a file name (or child folder name) under s3_src_folder
            src_file = f"{s3_src_folder}/{s3_item['key']}"
            trg_file = os.path.join(target_local_folder, s3_item["key"])

            # Why extract the directory name? the key might have subfolder
            # names right in the key
            trg_path = os.path.dirname(trg_file)

            # folders may not yet exist
            if not os.path.exists(trg_path):
                os.makedirs(trg_path)
            #with open(trg_file, 'wb') as f:
            #    s3_client.download_fileobj(Bucket=bucket_name, Key=src_file, Fileobj=f)
            s3_client.download_file(Bucket=bucket_name, Key=src_file, Filename=trg_file)

        """

        cmd = f"aws s3 sync {full_src_path} {target_local_folder}"
        print(f"running : {cmd}")

        process = subprocess.Popen(
            cmd, shell=True, bufsize=1, stdout=subprocess.PIPE, stderr=subprocess.STDOUT, errors='replace'
        )

        num_files_downloaded = 0
        while True:
            realtime_output = process.stdout.readline()
            if realtime_output == '' and process.poll() is not None:
                break
            if realtime_output:
                # AWS spits out a tons of "completes"
                if not realtime_output.startswith("download") and not realtime_output.startswith("Completed"):
                    RLOG.error(realtime_output.strip())
                    #print(realtime_output.strip(), flush=False)
                else:
                #print(f"realtime_output is {realtime_output} ")
                    num_files_downloaded += 1

                sys.stdout.flush()


        if num_files_downloaded == 0:
            RLOG.warning(f"No files were found for downloaded from {full_src_path}.")
            result = {"folder_id": folder_id, "is_success": False, "err_msg": "No files found for download"}
        else:
            RLOG.notice(f"Download complete for {full_src_path}.\n"
                    f"Number of files / folders downloaded is {num_files_downloaded}")
            result = {"folder_id": folder_id, "is_success": True, "err_msg": ""}
            print()

        sf.print_date_time_duration(start_time, dt.datetime.utcnow())

    except Exception as ex:
        RLOG.error(f"Download Failed for {full_src_path}")
        RLOG.error(traceback.format_exc())      
        result = {"folder_id": folder_id, "is_success": False, "err_msg": ex}

    return result


# -------------------------------------------------
def get_records_list(bucket_name, s3_src_folder_path, search_key, is_verbose=False):
    """
    Process:
        - uses a S3 paginator to recursively look for matches (non case-sensitive)
    Inputs:
        - bucket_name: e.g mys3bucket_name
        - s3_src_folder_path: e.g. OWP_ras_models/models (case-sensitive)
        - search_key: phrase (str) to be searched: e.g *Trinity River*
    Output
        - A list of dictionary items matching records.
            - first value is the match "key":
                    ie) 1262811_UNT 213 in Village Cr Washd_g01_1689773310/UNT 213 in Village Cr Washd.r01
            - The second value is the full "url" of it
                ie) s3://ras2fim-dev/OWP_ras_models/models-12030105-full/1262811_UNT...r01
    """

    try:
        if is_verbose is True:
            print("")
            RLOG.lprint(f"{cl.fg('light_yellow')}"
                        f"Searching files and folders in s3://{bucket_name}/{s3_src_folder_path}"
                        f" based on search key of '{search_key}'.\n"
                        " This may take a few minutes depending on size of the search folder"
                        f"{cl.attr(0)}")
            print("")

        if not s3_src_folder_path.endswith("/"):
            s3_src_folder_path += "/"

        s3_client = boto3.client("s3")
        s3_items = []  # a list of dictionaries

        default_kwargs = {"Bucket": bucket_name, "Prefix": s3_src_folder_path}

        # Examples:
        # search_key = "TRINITY*"  (none... only work if no chars in front of Trinity)
        # search_key = "*TRINITY*"
        # search_key = "*trinity river*"
        # search_key = "*caney*.prj"
        # search_key = "*caney*.g01"
        # search_key = "*caney*.g01*"
        # search_key = "*.g01*"
        # search_key = "*.g01"
        # search_key = "1262811*"

        next_token = ""

        while next_token is not None:
            updated_kwargs = default_kwargs.copy()
            if next_token != "":
                updated_kwargs["ContinuationToken"] = next_token

            # will limit to 1000 objects - hence tokens
            response = s3_client.list_objects_v2(**updated_kwargs)
            if response.get("KeyCount") == 0:
                return s3_items

            contents = response.get("Contents")
            if contents is None:
                raise Exception("s3 contents not did not load correctly")

            for result in contents:
                key = result.get("Key")
                key_adj = key.replace(s3_src_folder_path, "")
                if search_key == "":
                    item = {"key": key_adj, "url": f"s3://{bucket_name}/{s3_src_folder_path}{key_adj}"}
                    s3_items.append(item)
                elif fnmatch.fnmatch(key_adj, search_key):
                    item = {"key": key_adj, "url": f"s3://{bucket_name}/{s3_src_folder_path}{key_adj}"}
                    s3_items.append(item)
                # no else needed

            next_token = response.get("NextContinuationToken")

        return s3_items

    except botocore.exceptions.NoCredentialsError:
        RLOG.critical("-----------------")
        RLOG.critical(
            "** Credentials not available for the submitted bucket. Try aws configure or review AWS "
            "permissions options"
        )
        sys.exit(1)

    except Exception as ex:
        RLOG.critical("-----------------")
        RLOG.critical("** Error finding files or folders in S3:")
        RLOG.critical(traceback.format_exc())
        raise ex


# -------------------------------------------------
def get_folder_list(bucket_name, s3_src_folder_path, is_verbose):
    """
    Process:
        - uses a S3 paginator to recursively look for matching folder names
    Inputs:
        - bucket_name: e.g mys3bucket_name
        - s3_src_folder_path: e.g. OWP_ras_models/models (case-sensitive)
    Output
        - A list of dictionary items matching records.
            - first value is the match "key" (as in folder name)
                    ie) 1262811_UNT 213 in Village Cr Washd_g01_1689773310
            - The second value is the full "url" of it
                ie) s3://ras2fim-dev/OWP_ras_models/models-12030105-full/1262811_UNT...
    """

    try:
        if is_verbose is True:
            print("")
            RLOG.lprint(
                f"{cl.fg('light_yellow')}"
                f" Searching for folder names in s3://{bucket_name}/{s3_src_folder_path} (non-recursive)\n"
                " This may take a few minutes depending on number of folders in the search folder"
                f"{cl.attr(0)}"
            )
            print("")

        if not s3_src_folder_path.endswith("/"):    
            s3_src_folder_path += "/"

        s3_client = boto3.client("s3")
        s3_items = []  # a list of dictionaries

        default_kwargs = {"Bucket": bucket_name, "Prefix": s3_src_folder_path, "Delimiter": "/"}

        next_token = ""

        while next_token is not None:
            updated_kwargs = default_kwargs.copy()
            if next_token != "":
                updated_kwargs["ContinuationToken"] = next_token

            # will limit to 1000 objects - hence tokens
            response = s3_client.list_objects_v2(**updated_kwargs)
            # print(response)
            if response.get("KeyCount") == 0:
                return s3_items

            prefix_recs = response.get("CommonPrefixes")
            if prefix_recs is None:
                raise Exception("s3 not did not load folders names correctly")

            for result in prefix_recs:
                prefix = result.get("Prefix")
                prefix_adj = prefix.replace(s3_src_folder_path, "")
                if prefix_adj.endswith("/"):
                    prefix_adj = prefix_adj[:-1]
                item = {"key": prefix_adj, "url": f"s3://{bucket_name}/{s3_src_folder_path}{prefix_adj}"}
                s3_items.append(item)

            next_token = response.get("NextContinuationToken")

        return s3_items

    except botocore.exceptions.NoCredentialsError:
        RLOG.critical("-----------------")
        RLOG.critical(
            "** Credentials not available for the submitted bucket. Try aws configure or review AWS "
            "permissions options"
        )
        sys.exit(1)

    except Exception as ex:
        RLOG.critical("-----------------")
        RLOG.critical("** Error finding files or folders in S3:")
        RLOG.critical(traceback.format_exc())
        raise ex


# -------------------------------------------------
def get_folder_size(bucket_name, s3_src_folder_path):
    """
    Granted.. there is no such thing as folders in S3, only keys, but we want the size of
    a folder and its recursive size

    Process:
        - uses a S3 paginator to recursively look for matching folder names
    Inputs:
        - bucket_name: e.g mys3bucket_name
        - s3_src_folder_path: e.g. OWP_ras_models/models (case-sensitive)
    Output
        - total size in MB to one decimal
    """

    try:
        if not s3_src_folder_path.endswith("/"):
            s3_src_folder_path += "/"

        s3_client = boto3.client("s3")
        total_size = 0  # in bytes

        default_kwargs = {"Bucket": bucket_name, "Prefix": s3_src_folder_path}

        next_token = ""

        while next_token is not None:
            updated_kwargs = default_kwargs.copy()
            if next_token != "":
                updated_kwargs["ContinuationToken"] = next_token

            # will limit to 1000 objects - hence tokens
            response = s3_client.list_objects_v2(**updated_kwargs)
            if response.get("KeyCount") > 0:
                contents = response.get("Contents")
                if contents is None:
                    raise Exception("s3 contents not did not load correctly")

                for result in contents:
                    total_size += result.get("Size")

            next_token = response.get("NextContinuationToken")

        if total_size > 0:
            # bytes to kb to mb rounded up nearest mb
            size_in_mg = total_size / 1028 / 1028
            total_size = round(size_in_mg, 1)

        return total_size

    except botocore.exceptions.NoCredentialsError:
        RLOG.critical("-----------------")
        RLOG.critical(
            "** Credentials not available for the submitted bucket. Try aws configure or review AWS "
            "permissions options"
        )
        sys.exit(1)

    except Exception as ex:
        RLOG.critical("-----------------")
        RLOG.critical("** Error finding files or folders in S3:")
        RLOG.critical(traceback.format_exc())
        raise ex


# -------------------------------------------------
def is_valid_s3_folder(s3_full_folder_path):
    """
    Process: 
    Input:
        - s3_full_folder_path: eg. s3://ras2fim/OWP_ras_models
    """

    if s3_full_folder_path.endswith("/"):
        s3_full_folder_path = s3_full_folder_path[:-1]

    # we need the "s3 part stripped off for now" (if it is even there)
    adj_s3_path = s3_full_folder_path.replace("s3://", "")
    path_segs = adj_s3_path.split("/")
    bucket_name = path_segs[0]

    # will throw it's own exceptions if in error
    if does_s3_bucket_exist(bucket_name) is False:
        raise Exception(f"S3 bucket name of '{bucket_name}' does not exist")

    s3_folder_path = adj_s3_path.replace(bucket_name, "", 1)
    s3_folder_path = s3_folder_path.lstrip("/")

    client = boto3.client("s3")

    try:
        # If the bucket is incorrect, it will throw an exception that already makes sense
        # Don't need pagination as MaxKeys = 2 as prefix will likely won't trigger more than 1000 rec
        s3_objs = client.list_objects_v2(Bucket=bucket_name, Prefix=s3_folder_path, MaxKeys=2, Delimiter="/")

        # print(s3_objs)
<<<<<<< HEAD
        return (s3_objs["KeyCount"] > 0)
=======
        if s3_objs["KeyCount"] == 0:
            raise ValueError(
                f"S3 bucket exists but the required folder path of {s3_full_folder_path} does not exist."
                " Please create that folder in S3. Path is case-sensitive"
            )
>>>>>>> b96cdaea

    except ValueError:
        # don't trap these types, just re-raise
        raise

    except botocore.exceptions.NoCredentialsError:
        RLOG.critical("** Credentials not available. Try aws configure")
    except Exception:
        RLOG.critical("An error has occurred with talking with S3")
        RLOG.critical(traceback.format_exc())

    return False


# -------------------------------------------------
def is_valid_s3_file(s3_full_file_path):
    """
    Process:  This will throw exceptions for all errors
    Input:
        - s3_full_file_path: eg. s3://ras2fim-dev/OWP_ras_models/my_models_catalog.csv
    Output:
        True/False (exists)
    """

    file_exists = False

    if s3_full_file_path.endswith("/"):
        raise Exception("s3 file path is invalid as it ends with as forward slash")

    RLOG.lprint(f"Validating s3 file of {s3_full_file_path}")

    # we need the "s3 part stripped off for now" (if it is even there)
    adj_s3_path = s3_full_file_path.replace("s3://", "")
    path_segs = adj_s3_path.split("/")
    bucket_name = path_segs[0]
    s3_file_path = adj_s3_path.replace(bucket_name + "/", "", 1)

    try:
        if does_s3_bucket_exist(bucket_name) is False:
            raise ValueError(f"s3 bucket of {bucket_name} does not appear to exist")

        client = boto3.client("s3")

        result = client.list_objects_v2(Bucket=bucket_name, Prefix=s3_file_path)

        if 'Contents' in result:
            file_exists = True

    except botocore.exceptions.NoCredentialsError:
        RLOG.critical("** Credentials not available. Try aws configure")
    except Exception:
        RLOG.critical("An error has occurred with talking with S3")
        RLOG.critical(traceback.format_exc())

    return file_exists


# -------------------------------------------------
def does_s3_bucket_exist(bucket_name):
    client = boto3.client("s3")

    try:
        client.head_bucket(Bucket=bucket_name)
        # resp = client.head_bucket(Bucket=bucket_name)
        # print(resp)

        return True  # no exception?  means it exist

    except botocore.exceptions.NoCredentialsError:
        RLOG.critical("** Credentials not available for submitted bucket. Try aws configure")
        sys.exit(1)

    except client.exceptions.NoSuchBucket:
        return False

    except ClientError as ce:
        RLOG.critical(f"** An error occurred while talking to S3. Details: {ce}")
        sys.exit(1)

    # other exceptions can be passed through

# -------------------------------------------------
def parse_unit_folder_name(unit_folder_name):
    """
    Overview:
        While all uses of this function pass back errors if invalid the calling code can decide if it is
        an exception. Sometimes it doesn't, it just want to check to see if the key is a huc crs key.

    Input:
        unit_folder_name: migth be a full s3 string, or full local the folder name
           e.g.  s3://xzy/output_ras2fim/12090301_2277_ble_230811
           or c://my_ras_data/output_ras2fim/12090301_2277_ble_230811

    Output:
        A dictionary with records of:
                       key_huc,
                       key_crs_number,
                       key_source_code,
                       key_date_as_str (date string eg: 230811),
                       key_date_as_dt  (date obj for 230811)
                       unit_folder_name (12090301_2277_ble_230811) (cleaned version)
        OR
        If in error, dictionary will have only one key of "error", saying why it the
           reason for the error. It lets the calling code to decide if it wants to raise
           and exception.
           Why? There are some incoming folders that will not match the pattern and the
           calling code will want to know that and may just continue on

        BUT: if the incoming param doesn't exist, that raises an exception
    """

    rtn_dict = {}

    if unit_folder_name == "":
        raise ValueError("unit_folder_name can not be empty")

    # cut off the s3 part if there is any.
    unit_folder_name = unit_folder_name.replace("s3://", "")

    # s3_folder_path and we want to strip the first one only. (can be deeper levels)
    if unit_folder_name.endswith("/"):
        unit_folder_name = unit_folder_name[:-1]  # strip the ending slash

    # see if there / in it and split out based on the last one (migth not be one)
    unit_folder_segs = unit_folder_name.rsplit("/", 1)
    if len(unit_folder_segs) > 1:
        unit_folder_name = unit_folder_segs[-1]

    # The best see if it has an underscore in it, split if based on that, then
    # see the first chars are an 8 digit number and that it has three underscores (4 segs)
    # and will split it to a list of tuples
<<<<<<< HEAD
    if "_" not in unit_folder_name or len(unit_folder_name) < 9:
        rtn_dict["error"] = "Does not contain any underscores or the folder name too short"
        return rtn_dict

    segs = unit_folder_name.split("_")
    if len(segs) != 3:
        rtn_dict[
            "error"
        ] = "Expected three segments split by two underscores e.g. 12090301_2277_230811"
        return rtn_dict
=======
    segs = unit_folder_name.split("_")
    if len(segs) != 4:
        rtn_varibles_dict[
            "error"
        ] = "Expected four segments split by three underscores e.g. 12090301_2277_ble_230811"
        return rtn_varibles_dict
>>>>>>> b96cdaea

    key_huc = segs[0]
    key_crs = segs[1]
    key_source_code = segs[2]
    key_date = segs[3]

    if (not key_huc.isnumeric()) or (not key_crs.isnumeric()) or (not key_date.isnumeric()):
<<<<<<< HEAD
        rtn_dict["error"] = "All three segments are expected to be numeric"
        return rtn_dict

    if len(key_huc) != 8:
        rtn_dict["error"] = "First part of the three segments (huc) is not 8 digits long"
        return rtn_dict

    if (len(key_crs) < 4) or (len(key_crs) > 6):
        rtn_dict["error"] = "Second part of the three segments (crs) is not"
=======
        rtn_varibles_dict["error"] = f"The unit folder name of {unit_folder_name} is invalid."
        " The pattern should look like '12090301_2277_ble_230811' for example."
        return rtn_varibles_dict

    if len(key_huc) != 8:
        rtn_varibles_dict["error"] = "The first part of the four segments (huc), is not 8 digits long"
        return rtn_varibles_dict

    if (len(key_crs) < 4) or (len(key_crs) > 6):
        rtn_varibles_dict["error"] = "Second part of the four segments (crs) is not"
>>>>>>> b96cdaea
        " between 4 and 6 digits long"
        return rtn_dict

    if len(key_date) != 6:
<<<<<<< HEAD
        rtn_dict["error"] = "Last part of the three segments (date) is not 6 digits long"
        return rtn_dict
=======
        rtn_varibles_dict["error"] = "Last part of the four segments (date) is not 6 digits long"
        return rtn_varibles_dict
>>>>>>> b96cdaea

    # test date format
    # format should come in as yymmdd  e.g. 230812
    # If successful, the actual date object be added
    dt_key_date = None
    try:
        dt_key_date = datetime.strptime(key_date, "%y%m%d")
    except Exception:
        # don't log it
<<<<<<< HEAD
        rtn_dict["error"] = (
            "Last part of the three segments (date) does not appear"
=======
        rtn_varibles_dict["error"] = (
            "Last part of the four segments (date) does not appear"
>>>>>>> b96cdaea
            " to be in the pattern of yymmdd eg 230812"
        )
        return rtn_dict

    rtn_dict["key_huc"] = key_huc
    rtn_dict["key_crs_number"] = key_crs
    rtn_dict["key_date_as_str"] = key_date
    rtn_dict["key_date_as_dt"] = dt_key_date
    rtn_dict["unit_folder_name"] = unit_folder_name  # cleaned version

    return rtn_dict

<<<<<<< HEAD
# -------------------------------------------------
def parse_bucket_and_folder_name(s3_full_folder_path):

    """
    Process: 
    Input:
        - s3_full_folder_path: eg. s3://ras2fim/OWP_ras_models/models
    Returns:
        A tuple:  bucket name, s3_folder_path
    """

    if s3_full_folder_path.endswith("/"):
        s3_full_folder_path = s3_full_folder_path[:-1]
=======
    rtn_varibles_dict["key_huc"] = key_huc
    rtn_varibles_dict["key_crs_number"] = key_crs
    rtn_varibles_dict["key_source_code"] = key_source_code
    rtn_varibles_dict["key_date_as_str"] = key_date
    rtn_varibles_dict["key_date_as_dt"] = dt_key_date
    rtn_varibles_dict["unit_folder_name"] = unit_folder_name  # cleaned version
>>>>>>> b96cdaea

    # we need the "s3 part stripped off for now" (if it is even there)
    adj_s3_path = s3_full_folder_path.replace("s3://", "")
    path_segs = adj_s3_path.split("/")
    bucket_name = path_segs[0]

    # will throw it's own exceptions if in error
    if does_s3_bucket_exist(bucket_name) is False:
        raise Exception(f"S3 bucket name of '{bucket_name}' does not exist")

    s3_folder_path = adj_s3_path.replace(bucket_name, "", 1)
    s3_folder_path = s3_folder_path.lstrip("/")

    return bucket_name, s3_folder_path
<|MERGE_RESOLUTION|>--- conflicted
+++ resolved
@@ -419,106 +419,6 @@
             - "error_details" - why did it fail
 
     """
-<<<<<<< HEAD
-=======
-
-    s3_client = boto3.client('s3')
-
-    # nested function
-    def __download_folder(bucket_name, folder_id, s3_src_folder, target_local_folder):
-        # send in blank search key
-        s3_items = get_records_list(bucket_name, s3_src_folder, "", False)
-
-        if len(s3_items) == 0:
-            result = {"folder_id": folder_id, "is_success": False, "err_msg": "no s3 files found"}
-            RLOG.warning(f"{folder_id} -- downloaded failure -- reason: no s3 files found")
-            return result
-
-        try:
-            for s3_item in s3_items:
-                # need to make the src file to be the full url minus the s:// and bucket name
-                src_file = f"{s3_src_folder}/{s3_item['key']}"
-                trg_file = os.path.join(target_local_folder, s3_item["key"])
-
-                # Why extract the directory name? the key might have subfolder
-                # names right in the key
-                trg_path = os.path.dirname(trg_file)
-
-                # folders may not yet exist
-                if not os.path.exists(trg_path):
-                    os.makedirs(trg_path)
-
-                with open(trg_file, 'wb') as f:
-                    s3_client.download_fileobj(Bucket=bucket_name, Key=src_file, Fileobj=f)
-
-            result = {"folder_id": folder_id, "is_success": True, "err_msg": ""}
-            RLOG.lprint(f"{folder_id} -- downloaded success")
-
-        except Exception as ex:
-            result = {"folder_id": folder_id, "is_success": False, "err_msg": ex}
-            RLOG.error(f"{folder_id} -- downloaded failure -- reason: {ex}")
-
-        return result
-
-    # strip off last forwward slash if it is there
-    if s3_src_parent_path.endswith("/"):
-        s3_src_parent_path = s3_src_parent_path[:-1]
-
-    # Checks both bucket and child path exist
-    # Will raise it's own exceptions if needed
-    # s3_folder_path is the URL with the "s3://" and bucket names stripped off
-    bucket_name, s3_folder_path = is_valid_s3_folder(s3_src_parent_path)
-
-    # See if the df already has the two download colums and add them if required.
-    # We will update the values later.
-    if sv.COL_NAME_DOWNLOAD_SUCCESS not in df_folder_list.columns:
-        df_folder_list[sv.COL_NAME_DOWNLOAD_SUCCESS] = False  # default
-
-    if sv.COL_NAME_ERROR_DETAILS not in df_folder_list.columns:
-        df_folder_list[sv.COL_NAME_ERROR_DETAILS] = ""
-
-    # With each valid record found, we will add a dictionary record that can be passed
-    # as arguments to find files and download them for a folder
-    list_folders = []
-
-    for ind, row in df_folder_list.iterrows():
-        folder_name = row[df_download_column_name]
-        # ensure the value does not already exist in the list.
-        if folder_name in list_folders:
-            raise Exception(
-                f"The value of {folder_name} exists at least twice"
-                f" in the {df_download_column_name} column"
-            )
-
-        # Ensure the error column does not already have an error msg in it.
-        # Unlikely but possible. (pre-tests of model records?)
-        err_val = row[sv.COL_NAME_ERROR_DETAILS]
-        if err_val is not None and err_val.strip() != "":
-            msg = f"{folder_name} -- skipped download:  error already existed in the"
-            f"{sv.COL_NAME_ERROR_DETAILS} column"
-            RLOG.warning(msg)
-            row[sv.COL_NAME_ERROR_DETAILS] = msg
-            continue
-
-        s3_src_child_full_path = f"{s3_folder_path}/{folder_name}"
-        local_child_full_path = os.path.join(local_parent_folder, folder_name)
-
-        # yes.. use the folder name as the ID
-        item = {
-            "bucket_name": bucket_name,
-            "folder_id": folder_name,
-            "s3_src_folder": s3_src_child_full_path,
-            "target_local_folder": local_child_full_path,
-        }
-
-        list_folders.append(item)
-
-    if len(list_folders) == 0:
-        msg = f"No models in src folder of {s3_src_parent_path} were downloaded."
-        " This might be that the folders did not exist, or they were ineligible."
-        raise Exception(msg)
-
->>>>>>> b96cdaea
     rtn_threads = []
     rtn_download_details = []
 
@@ -966,15 +866,7 @@
         s3_objs = client.list_objects_v2(Bucket=bucket_name, Prefix=s3_folder_path, MaxKeys=2, Delimiter="/")
 
         # print(s3_objs)
-<<<<<<< HEAD
         return (s3_objs["KeyCount"] > 0)
-=======
-        if s3_objs["KeyCount"] == 0:
-            raise ValueError(
-                f"S3 bucket exists but the required folder path of {s3_full_folder_path} does not exist."
-                " Please create that folder in S3. Path is case-sensitive"
-            )
->>>>>>> b96cdaea
 
     except ValueError:
         # don't trap these types, just re-raise
@@ -1106,25 +998,12 @@
     # The best see if it has an underscore in it, split if based on that, then
     # see the first chars are an 8 digit number and that it has three underscores (4 segs)
     # and will split it to a list of tuples
-<<<<<<< HEAD
-    if "_" not in unit_folder_name or len(unit_folder_name) < 9:
-        rtn_dict["error"] = "Does not contain any underscores or the folder name too short"
-        return rtn_dict
-
     segs = unit_folder_name.split("_")
-    if len(segs) != 3:
+    if len(segs) != 4:
         rtn_dict[
             "error"
-        ] = "Expected three segments split by two underscores e.g. 12090301_2277_230811"
+        ] = "Expected four segments split by three underscores e.g. 12090301_2277_ble_230811"
         return rtn_dict
-=======
-    segs = unit_folder_name.split("_")
-    if len(segs) != 4:
-        rtn_varibles_dict[
-            "error"
-        ] = "Expected four segments split by three underscores e.g. 12090301_2277_ble_230811"
-        return rtn_varibles_dict
->>>>>>> b96cdaea
 
     key_huc = segs[0]
     key_crs = segs[1]
@@ -1132,39 +1011,22 @@
     key_date = segs[3]
 
     if (not key_huc.isnumeric()) or (not key_crs.isnumeric()) or (not key_date.isnumeric()):
-<<<<<<< HEAD
-        rtn_dict["error"] = "All three segments are expected to be numeric"
+        rtn_dict["error"] = f"The unit folder name of {unit_folder_name} is invalid."
+        " The pattern should look like '12090301_2277_ble_230811' for example."
         return rtn_dict
 
     if len(key_huc) != 8:
-        rtn_dict["error"] = "First part of the three segments (huc) is not 8 digits long"
+        rtn_dict["error"] = "The first part of the four segments (huc), is not 8 digits long"
         return rtn_dict
 
     if (len(key_crs) < 4) or (len(key_crs) > 6):
-        rtn_dict["error"] = "Second part of the three segments (crs) is not"
-=======
-        rtn_varibles_dict["error"] = f"The unit folder name of {unit_folder_name} is invalid."
-        " The pattern should look like '12090301_2277_ble_230811' for example."
-        return rtn_varibles_dict
-
-    if len(key_huc) != 8:
-        rtn_varibles_dict["error"] = "The first part of the four segments (huc), is not 8 digits long"
-        return rtn_varibles_dict
-
-    if (len(key_crs) < 4) or (len(key_crs) > 6):
-        rtn_varibles_dict["error"] = "Second part of the four segments (crs) is not"
->>>>>>> b96cdaea
+        rtn_dict["error"] = "Second part of the four segments (crs) is not"
         " between 4 and 6 digits long"
         return rtn_dict
 
     if len(key_date) != 6:
-<<<<<<< HEAD
-        rtn_dict["error"] = "Last part of the three segments (date) is not 6 digits long"
+        rtn_dict["error"] = "Last part of the four segments (date) is not 6 digits long"
         return rtn_dict
-=======
-        rtn_varibles_dict["error"] = "Last part of the four segments (date) is not 6 digits long"
-        return rtn_varibles_dict
->>>>>>> b96cdaea
 
     # test date format
     # format should come in as yymmdd  e.g. 230812
@@ -1174,13 +1036,8 @@
         dt_key_date = datetime.strptime(key_date, "%y%m%d")
     except Exception:
         # don't log it
-<<<<<<< HEAD
         rtn_dict["error"] = (
-            "Last part of the three segments (date) does not appear"
-=======
-        rtn_varibles_dict["error"] = (
             "Last part of the four segments (date) does not appear"
->>>>>>> b96cdaea
             " to be in the pattern of yymmdd eg 230812"
         )
         return rtn_dict
@@ -1193,7 +1050,6 @@
 
     return rtn_dict
 
-<<<<<<< HEAD
 # -------------------------------------------------
 def parse_bucket_and_folder_name(s3_full_folder_path):
 
@@ -1207,14 +1063,6 @@
 
     if s3_full_folder_path.endswith("/"):
         s3_full_folder_path = s3_full_folder_path[:-1]
-=======
-    rtn_varibles_dict["key_huc"] = key_huc
-    rtn_varibles_dict["key_crs_number"] = key_crs
-    rtn_varibles_dict["key_source_code"] = key_source_code
-    rtn_varibles_dict["key_date_as_str"] = key_date
-    rtn_varibles_dict["key_date_as_dt"] = dt_key_date
-    rtn_varibles_dict["unit_folder_name"] = unit_folder_name  # cleaned version
->>>>>>> b96cdaea
 
     # we need the "s3 part stripped off for now" (if it is even there)
     adj_s3_path = s3_full_folder_path.replace("s3://", "")
