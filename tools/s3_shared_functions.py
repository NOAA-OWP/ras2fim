﻿#!/usr/bin/env python3

import datetime as dt
import fnmatch
import os
import sys
import traceback
from concurrent import futures
from datetime import datetime
from functools import partial

import boto3
import botocore.exceptions
import colored as cl
import tqdm
from botocore.client import ClientError


sys.path.append(os.path.abspath(os.path.join(os.path.dirname(__file__), '../src')))
import shared_variables as sv
from shared_functions import get_date_time_duration_msg


# Global Variables
RLOG = sv.R2F_LOG


# -------------------------------------------------
def upload_file_to_s3(src_path, full_s3_path_and_file_name):
    """
    Overview:
        This file upload will overwrite an existing file it if already exists. Use caution

    Input
        - src_path: e.g c:\ras2fim_data\output_ras2fim\my_file.csv
        - full_s3_path_and_file_name: e.g s3://mys3bucket_name/output_ras2fim/some_file.txt
    """

    # yes.. outside the try/except
    if not os.path.exists(src_path):
        raise FileNotFoundError(src_path)

    try:
        if full_s3_path_and_file_name == "":
            raise Exception("full s3 path and file name is not defined")

        full_s3_path_and_file_name = full_s3_path_and_file_name.replace("S3://", "s3://")

        # we need the "s3 part stripped off for now" (if it is even there)
        adj_s3_path = full_s3_path_and_file_name.replace("s3://", "")
        path_segs = adj_s3_path.split("/")
        bucket_name = path_segs[0]
        # could have subfolders
        s3_key_path = adj_s3_path.replace(bucket_name, "", 1)
        s3_key_path = s3_key_path.lstrip("/")

        if len(s3_key_path) == 0:
            raise Exception(f"full s3 path and file name of {full_s3_path_and_file_name} is invalid")

        client = boto3.client("s3")

        with open(src_path, "rb"):
            client.upload_file(src_path, bucket_name, s3_key_path)

    except botocore.exceptions.NoCredentialsError:
        RLOG.critical("-----------------")
        RLOG.critical(
            "** Credentials not available for the submitted bucket. Try aws configure or review AWS "
            "permissions options"
        )
        sys.exit(1)

    except Exception as ex:
        RLOG.critical("-----------------")
        RLOG.critical("** Error uploading file to S3:")
        RLOG.critical(traceback.format_exc())
        raise ex


# -------------------------------------------------
def upload_folder_to_s3(src_path, bucket_name, s3_folder_path, unit_folder_name, skip_files=[]):
    """
    Input
        - src_path: e.g c:\ras2fim_data\output_ras2fim\12030202_102739_230810
        - bucket_name: e.g mys3bucket_name
        - s3_folder_path: e.g.  output_ras2fim or output_ras2fim_archive
        - unit_folder_name:  12030105_2276_230810 (slash stripped off the end)
        - skip_files: files we don't want uploaded. (fully pathed)

    Notes:
        - if the file names starts with three underscores, it will not be uploaded to S3.
    """

    s3_full_target_path = f"s3://{bucket_name}/{s3_folder_path}/{unit_folder_name}"

    RLOG.lprint("===================================================================")
    print("")
<<<<<<< HEAD
    RLOG.notice(f"Uploading folder from {src_path}\n" f"                  to  {s3_full_target_path}")
=======
    RLOG.notice(f"Uploading folder from {src_path}")
    RLOG.notice(f"                 to  {s3_full_target_path}")
>>>>>>> 4f9dcad6
    print()
    RLOG.notice("Hang in there. This can take between 2 to 10 mins depending on folder size")

    # nested function
    def __upload_file(s3_client, bucket_name, src_file_path, target_file_path):
        with open(src_file_path, "rb"):
            # s3.Bucket(bucket_name).put_object(Key=s3_key_path, Body=data)
            s3_client.upload_file(src_file_path, bucket_name, target_file_path)

    try:
        client = boto3.client("s3")

        s3_files = []  # a list of dictionaries (src file path, targ file path)

        for subdir, ___, files in os.walk(src_path, followlinks=False):
            for file in files:
                src_file_path = os.path.join(src_path, subdir, file)

                RLOG.trace(f".. src_file_path = {src_file_path}")

                if src_file_path in skip_files:
                    RLOG.trace(f"skipped: {file}")
                    continue

                src_folder = os.path.dirname(src_file_path)
                src_file_name = os.path.basename(src_file_path)
                trg_folder_path = src_folder.replace(src_path, "")

                # switch the slash
                trg_folder_path = trg_folder_path.replace("\\", "/")
                s3_key_path = f"{s3_folder_path}/{unit_folder_name}/{trg_folder_path}/{src_file_name}"
                # safety feature in case we have more than one foreward slash as that can
                # be a mess in S3 (it will honor all slashs)
                s3_key_path = s3_key_path.replace("//", "/")
                item = {
                    's3_client': client,
                    'bucket_name': bucket_name,
                    'src_file_path': src_file_path,
                    'target_file_path': s3_key_path,
                }
                # adds a dict to the list
                s3_files.append(item)

        if len(s3_files) == 0:
            RLOG.error(f"No files in source folder of {src_path}. Upload invalid")
            return

        # As we are threading, we can add more than one thread per proc, but for calc purposes
        # and to not overload the systems or internet pipe, so it is hardcoded at max of 20 for now.
        num_workers = 20
        total_cpus_available = os.cpu_count() - 2
        if total_cpus_available < num_workers:
            num_workers = total_cpus_available

        RLOG.lprint(f"Number of files to be uploaded is {len(s3_files)}")
        print(" ... This may take a few minutes, stand by")
        RLOG.lprint(f" ... Uploading with {num_workers} workers")

        with tqdm.tqdm(total=len(s3_files)) as pbar:
            with futures.ThreadPoolExecutor(max_workers=num_workers) as executor:
                executor_dict = {}

                for upload_file_args in s3_files:
                    try:
                        future = executor.submit(__upload_file, **upload_file_args)
                        executor_dict[future] = upload_file_args['src_file_path']

                    except Exception:
                        RLOG.critical(f"Critical error while uploading {upload_file_args['src_file_path']}")
                        RLOG.critical(traceback.format_exc())
                        sys.exit(1)

                for future_result in futures.as_completed(executor_dict):
                    if future_result is not None:
                        future_exception = future_result.exception()
                        if future_exception:
                            RLOG.error(future_exception)
                            # raise future_exception
                            # supress error
                    pbar.update(1)

        RLOG.lprint(" ... Uploading complete")
        print()

    except botocore.exceptions.NoCredentialsError:
        print("-----------------")
        RLOG.critical(
            "** Credentials not available for the submitted bucket. Try aws configure or review AWS "
            "permissions options"
        )
        sys.exit(1)

    except Exception as ex:
        print("-----------------")
        RLOG.critical("** Error uploading files to S3:")
        RLOG.critical(traceback.format_exc())
        raise ex


# -------------------------------------------------
def delete_s3_folder(bucket_name, s3_folder_path):
    """
    Overview:
        Sometimes we want to delete s3 folder before loading a replacement.
        Why not just overwrite? It can leave old unwanted files.
        Technically, you can't delete a folder, just all of the objects in a prefix path.

    Input:
        - bucket_name: e.g mys3bucket_name
        - s3_folder_path: e.g.  temp/rob/12030105_2276_230810  (or output_ras2fim)
    """

    s3_folder_path = s3_folder_path.replace("\\", "/")

    s3_full_target_path = f"s3://{bucket_name}/{s3_folder_path}"

    RLOG.lprint("===================================================================")
    print("")
    RLOG.notice(f"Deleting the files and folders at {s3_full_target_path}")
    print()

    # nested function
    def __delete_file(s3_client, bucket_name, s3_file_path):
        s3_client.delete_object(Bucket=bucket_name, Key=s3_file_path)

    try:
        client = boto3.client("s3")

        # use paginator as it can handle more than the 1000 file limit max from list_objects_v2
        paginator = client.get_paginator("list_objects")
        operation_parameters = {"Bucket": bucket_name, "Prefix": s3_folder_path}

        page_iterator = paginator.paginate(**operation_parameters)

        # Lets run quickly through it once to get a count and a list of src files names
        # (only take a min or two) but the copying is slower.
        s3_files = []  # a list of dictionaries (src file path, targ file path)
        RLOG.lprint("Calculating list of files to be deleted ... standby (~1 to 2 mins)")
        for page in page_iterator:
            if "Contents" in page:
                for key in page["Contents"]:
                    item = {'s3_client': client, 'bucket_name': bucket_name, 's3_file_path': key["Key"]}
                    # adds a dict to the list
                    s3_files.append(item)

        if len(s3_files) == 0:
            RLOG.error(f"No files in s3 folder of {s3_full_target_path} to be deleted")
            return

        # As we are threading, we can add more than one thread per proc, but for calc purposes
        # and to not overload the systems or internet pipe, so it is hardcoded at max of 20 for now.
        num_workers = 20
        total_cpus_available = os.cpu_count() - 2
        if total_cpus_available < num_workers:
            num_workers = total_cpus_available

        RLOG.lprint(f"Number of files to be deleted in s3 is {len(s3_files)}")
        print(" ... This may take a few minutes, stand by")
        RLOG.lprint(f" ... Deleting with {num_workers} workers")

        with futures.ThreadPoolExecutor(max_workers=num_workers) as executor:
            executor_dict = {}

            for del_file_args in s3_files:
                try:
                    future = executor.submit(__delete_file, **del_file_args)
                    executor_dict[future] = del_file_args['s3_file_path']
                except Exception:
                    RLOG.critical(f"Critical Error while deleting {del_file_args['s3_file_path']} ")
                    RLOG.critical(traceback.format_exc())
                    sys.exit(1)

        # remove the folder that is left over (Did we check it if existed?)
        client.delete_object(Bucket=bucket_name, Key=s3_folder_path + "/")  # slash added
        RLOG.lprint(" ... Deleting complete")
        print()

    except botocore.exceptions.NoCredentialsError:
        RLOG.critical("-----------------")
        RLOG.critical("** Credentials not available. Try aws configure or review AWS permissions options")
        sys.exit(1)

    except Exception as ex:
        RLOG.critical("-----------------")
        RLOG.critical("** Error deleting files at S3")
        RLOG.critical(traceback.format_exc())
        raise ex


# -------------------------------------------------
def move_s3_folder_in_bucket(bucket_name, s3_src_folder_path, s3_target_folder_path):
    """
    Overview:
        To move an S3 folder, we have to copy all of it's objects recursively
        then delete the original folder objects.
        S3/boto3 has no "move" specific tools.

    Input:
        - bucket_name: e.g mys3bucket_name
        - s3_src_folder_path: e.g. output_ras2fim/12030105_2276_ble_230810
        - s3_target_folder_path: e.g.  output_ras2fim_archive/12030105_2276_ble_230810
    """

    # nested function
    def __copy_file(s3_client, bucket_name, src_file_path, target_file_path):
        """
        Copy a single file from one folder to another.
        This is used for multi-threading.
        """

        src_file_path = src_file_path.replace("\\", "/")
        target_file_path = target_file_path.replace("\\", "/")

        # print(f"Copying __{src_file_path}")
        copy_source = {'Bucket': bucket_name, 'Key': src_file_path}
        s3_client.copy_object(Bucket=bucket_name, CopySource=copy_source, Key=target_file_path)

    try:
        RLOG.lprint("===================================================================")
        print("")
<<<<<<< HEAD
        RLOG.notice(
            f"Moving folder from {s3_src_folder_path}\n" f"                to {s3_target_folder_path}"
        )
=======
        RLOG.notice(f"Moving folder from {s3_src_folder_path}")
        RLOG.notice(f"              to  {s3_target_folder_path}")
>>>>>>> 4f9dcad6
        print()
        print(
            f"{cl.fg('dodger_blue_1')}"
            "***  NOTE: s3 can not move files, it can only copy the files then delete them"
            f"{cl.attr(0)}"
        )
        print()

        client = boto3.client("s3")

        # use paginator as it can handle more than the 1000 file limit max from list_objects_v2
        paginator = client.get_paginator("list_objects")
        operation_parameters = {"Bucket": bucket_name, "Prefix": s3_src_folder_path}

        page_iterator = paginator.paginate(**operation_parameters)

        # Lets run quickly through it once to get a count and a list of src files names
        # (only take a min or two) but the copying is slower.
        s3_files = []  # a list of dictionaries (src file path, targ file path)
        RLOG.lprint("Creating list of files to be copied ... standby (~1 to 2 mins)")
        for page in page_iterator:
            if "Contents" in page:
                for key in page["Contents"]:
                    if key['Size'] != 0:
                        src_file_path = key["Key"]
                        target_file_path = src_file_path.replace(s3_src_folder_path, s3_target_folder_path, 1)
                        item = {
                            's3_client': client,
                            'bucket_name': bucket_name,
                            'src_file_path': src_file_path,
                            'target_file_path': target_file_path,
                        }
                        # adds a dict to the list
                        s3_files.append(item)

        # If the bucket is incorrect, it will throw an exception that already makes sense

        if len(s3_files) == 0:
            RLOG.error(f"No files in source folder of {s3_src_folder_path}. Move invalid")
            return

        # As we are threading, we can add more than one thread per proc, but for calc purposes
        # and to not overload the systems or internet pipe, so it is hardcoded at max of 20 for now.
        num_workers = 20
        total_cpus_available = os.cpu_count() - 2
        if total_cpus_available < num_workers:
            num_workers = total_cpus_available

        RLOG.lprint(f"Number of files to be copied is {len(s3_files)}")
        print(" ... This may take a few minutes, stand by")
        RLOG.lprint(f" ... Copying with {num_workers} workers")

        with futures.ThreadPoolExecutor(max_workers=num_workers) as executor:
            executor_dict = {}

            for copy_file_args in s3_files:
                try:
                    future = executor.submit(__copy_file, **copy_file_args)
                    executor_dict[future] = copy_file_args['src_file_path']
                except Exception:
                    RLOG.critical(f"Error while coping file for {copy_file_args['src_file_path']}")
                    RLOG.critical(traceback.format_exc())
                    sys.exit(1)

        RLOG.lprint(" ... Copying complete")

        # now delete the original ones
        delete_s3_folder(bucket_name, s3_src_folder_path)

    except botocore.exceptions.NoCredentialsError:
        RLOG.critical("-----------------")
        RLOG.critical(
            "** Credentials not available for the submitted bucket. Try aws configure or review AWS "
            "permissions options."
        )
        sys.exit(1)

    except Exception as ex:
        RLOG.critical("-----------------")
        RLOG.critical("** Error moving folders in S3:")
        RLOG.critical(traceback.format_exc())
        raise ex


# -------------------------------------------------
def download_folders(list_folders):
    """
    Process:
        - The s3 pathing values needs to be case-sensitive.
        - This method is multi-threaded (not multi-proc) for performance.
        - If the local_folders_already exist, it will not pre-clean the folders so it is
          encouraged to pre-delete the child folders if required.

        - Multi-threading: We use a pool of 100 thread workers.
             If there is more than 100 folders incoming, then we MT that and only give one per file.
             If there is less than 100 folders incoming, we loop it and give all of the MT's
             to the children

    Inputs:
        - list_folders. List of dictionary objects
            - schema is:
                - "bucket_name":
                - "folder_id": folder_name or any unique value. e.g. 12030105_2276_ble_230923
                - "s3_src_folder": e.g. output_ras2fim/12030105_2276_ble_230923
                - "target_local_folder": e.g. C:\ras2fim_data\output_ras2fim\12030105_2276_ble_230923
                   all downloaded files and folders will be under this folder.
      Output
        - The dictionary objects will have three keys.
            - "folder_id": folder_name or any unique value. e.g. 12030105_2276_ble_230923
            - "download_success" as either
                the string value of 'True' or 'False'
            - "error_details" - why did it fail
          encouraged to pre-delete the child folders if required.

        - Multi-threading: We use a pool of 100 thread workers.
             If there is more than 100 folders incoming, then we MT that and only give one per file.
             If there is less than 100 folders incoming, we loop it and give all of the MT's
             to the children

    """
    rtn_threads = []
    rtn_download_details = []

    try:
        max_num_threads = 100
        num_list_folders = len(list_folders)
        if num_list_folders == 0:
            raise Exception("No folders were identified for downloaded")

        RLOG.notice(f"Number of folders to be downloaded is {num_list_folders}")

        # MT not used at this parent level, given to child download_single_folder
        if num_list_folders < max_num_threads:
            fn_partial_download_single_folder = partial(
                download_single_folder, num_of_workers=max_num_threads, is_verbose=True
            )

            num_completed = 0
            for download_args in list_folders:
<<<<<<< HEAD
=======
                download_args["s3_src_folder"] = download_args["s3_src_folder"].replace("\\", "/")

>>>>>>> 4f9dcad6
                item = {
                    "bucket_name": download_args["bucket_name"],
                    "folder_id": download_args["folder_id"],
                    "s3_src_folder": download_args["s3_src_folder"],
                    "target_local_folder": download_args["target_local_folder"],
                }
                rtn_threads.append(fn_partial_download_single_folder(**item))
                num_completed += 1
                RLOG.lprint(f"--- {num_completed} of {num_list_folders} folders completed")

        else:  # we use MT here and NOT in the child download_single_folder
            num_workers = num_list_folders
            if num_workers > max_num_threads:
                num_workers = max_num_threads

            # only 1 worker for each child single folder
            fn_partial_download_single_folder = partial(
                download_single_folder, num_of_workers=1, is_verbose=False
            )

            with futures.ThreadPoolExecutor(max_workers=num_workers) as executor:
                futures_dict = []

                for download_args in list_folders:
                    item = {
                        "bucket_name": download_args["bucket_name"],
                        "folder_id": download_args["folder_id"],
                        "s3_src_folder": download_args["s3_src_folder"],
                        "target_local_folder": download_args["target_local_folder"],
                    }
                    futures_dict.append(executor.submit(fn_partial_download_single_folder, **item))

                for future_result in futures.as_completed(futures_dict):
                    if future_result is not None:
                        future_exception = future_result.exception()
                        if future_exception:
                            RLOG.error(future_exception)
                        else:
                            result = future_result.result()
                            rtn_threads.append(result)

        for result in rtn_threads:
            # err_msg might be empty
            item = {
                "folder_id": result['folder_id'],
                "download_success": result['is_success'],
                "error_details": result['err_msg'],
            }

            rtn_download_details.append(item)

        return rtn_download_details

    except botocore.exceptions.NoCredentialsError:
        print("-----------------")
        RLOG.critical(
            "** Credentials not available for the submitted bucket. Try aws configure or review AWS "
            "permissions options"
        )
        sys.exit(1)

    except Exception as ex:
        print("-----------------")
        RLOG.critical("** Error downloading folders from S3:")
        RLOG.critical(traceback.format_exc())
        raise ex


# -------------------------------------------------
def download_single_folder(
    bucket_name, folder_id, s3_src_folder, target_local_folder, num_of_workers, is_verbose
):
    """
    Process:
        - Using the incoming s3 src folder, call get_records to get a list of child folders and files
        - Open a s3 client and iterate through the files to download
    Inputs:
        - num_of_workers: Number of concurrent multi-threads
        - bucket_name:  eg. ras2fim-dev
        - folder_id:  e.g 12090301_2277_ble_230923  (or really anything unique)
        - src_s3_folder: e.g. output_ras2fim/12090301_2277_ble_230923
        - target_local_folder: e.g . C:\\ras2fim_data\\output_ras2fim\\12090301_2277_ble_230923
            or something like: C:\\ras2fim_data\\ras2fim_releases\\r102-test\\units\\12090301_2277_ble_230923

    Output:
        - A dictionary with three records
            - folder_id : the incoming folder id (for reference purposes)
            - is_success: True or False (did it download anything successfully)
            - err_msg: If it failed.. why did it fail, otherwise empty string

    """

    # TODO (Nov 22, 2023 - add more arg validation) - espeically if this function is called
    # directly by another function other than download_folders()

    if num_of_workers <= 0:
        raise Exception("Invalid number of workers submitted")

    full_src_path = f"s3://{bucket_name}/{s3_src_folder}"

    # add a duration system
    start_time = dt.datetime.utcnow()

    s3_items = get_file_list(bucket_name, s3_src_folder, "", False)
    num_s3_items = len(s3_items)

    if num_s3_items == 0:
        RLOG.warning(f"Download Skipped for {full_src_path}. no s3 files found.")
        result = {"folder_id": folder_id, "is_success": False, "err_msg": "no s3 files found"}
        return result

    if is_verbose:
        print()
        RLOG.notice(f"Downloading {len(s3_items)} files/folders from  {full_src_path}")
    else:
        RLOG.lprint(f"Downloading files/folders from  {full_src_path}")

    try:
        s3_client = boto3.client('s3')
        num_fails = 0

        download_args = []
        use_multi_thread = num_of_workers != 1
        for s3_item in s3_items:  # files and folders under the s3_src_folder
            src_file = f"{s3_src_folder}/{s3_item['key']}"
            trg_file = os.path.join(target_local_folder, s3_item["key"])
            trg_file = trg_file.replace("/", "\\")

            args = {
                "bucket_name": bucket_name,
                "s3_file": src_file,                
                "trg_file": trg_file,
                "s3_client": s3_client
            }
            if use_multi_thread is False:  # no MT here, just serially
                try:
                    download_one_file(**args)
                except Exception:
                    # assumes download_one_file logged it
                    num_fails = +1
            else:  # use MT on the files
                download_args.append(args)

        if use_multi_thread:
            with tqdm.tqdm(total=num_s3_items) as pbar:
                with futures.ThreadPoolExecutor(max_workers=num_of_workers) as executor:
                    executor_dict = {}

                    for args in download_args:
                        try:
                            future = executor.submit(download_one_file, **args)
                            executor_dict[future] = args['s3_file']

                        except Exception:
                            # exception from the thread itself not the function inside the thread
                            RLOG.critical(f"Critical error while uploading {args['s3_file']}")
                            RLOG.critical(traceback.format_exc())
                            sys.exit(1)

                    for future_result in futures.as_completed(executor_dict):
                        if future_result is not None:
                            future_exception = future_result.exception()
                            if future_exception:
                                num_fails = +1
                                RLOG.error(future_exception)
                                # raise future_exception
                                # supress error
                        pbar.update(1)

        if is_verbose:
            RLOG.notice(
                f"--- Download complete from {full_src_path}\n"
                f"                      to {target_local_folder}"
            )

        if num_fails > 0:
            RLOG.warning(
                "Not all files were successfully downloaded." f" {num_fails} failed of {num_s3_items} files"
            )
            result = {"folder_id": folder_id, "is_success": False, "err_msg": ""}
        else:
            if is_verbose:
                RLOG.success(f"All {num_s3_items} files/folders were downloaded successfully")
            result = {"folder_id": folder_id, "is_success": True, "err_msg": ""}
            trg_file = trg_file.replace("/", "\\")

            args = {
                "bucket_name": bucket_name,
                "s3_file": src_file,                
                "trg_file": trg_file,
                "s3_client": s3_client
            }
            if use_multi_thread is False:  # no MT here, just serially
                try:
                    download_one_file(**args)
                except Exception:
                    # assumes download_one_file logged it
                    num_fails = +1
            else:  # use MT on the files
                download_args.append(args)

    except Exception as ex:
        RLOG.error(f"--- Download Failed for {full_src_path}")
        RLOG.error(traceback.format_exc())
        result = {"folder_id": folder_id, "is_success": False, "err_msg": ex}

    if is_verbose:
        dur_msg = get_date_time_duration_msg(start_time, dt.datetime.utcnow())
        RLOG.lprint(f"--- {dur_msg}")

    return result


# -------------------------------------------------
def download_files_from_list(bucket_name, lst_files, is_verbose):
    """
    This will iterate over the incoming list of dictionaries to download
    requested file to stated location.
    This list is usually a filtered list with files in all sorts of locations.
    e.g. specific benchmark files.

    Input:
        bucket_name:
        lst_files: A list of dictionary items (e.g. ...
            - "s3_file": "output_ras2fim/12090301_2277_ble_230923/run_arguments.txt"
            - "trg_file: "C:\ras2fim_data\output_ras2fim\12090301_2277_ble_240206\run_arguments.txt"
    Output:
        - Same list of dictionaries returned with two new fields.
            - "success": "True" / "False" (string version)
            - "fail_reason": empty or whatever ever msg
    """

    if len(lst_files) == 0:
        raise Exception("No files requested for download")

    # so all calls share this client and it is much faster.
    s3_client = boto3.client('s3')
    for item in lst_files:

        src_file = item["s3_file"]

        # This might come in with the s3://bucket name or might
        # start after the bucket name. We need to cut off the
        # s3 and bucket
        # may or may not have s3 in front (and worry about case)
        src_file = src_file.replace("S3://", "")
        src_file = src_file.replace("s3://", "")
        src_file = src_file.replace(bucket_name, "", 1)
        
        if src_file.startswith("/"):
            src_file = src_file.lstrip("/")  # cut off the front slash

        trg_file = item["trg_file"]

        # just catch them and log why they failed, we don't want to assume
        # the calling function wants to shut down the process
        msg = f"Downloading s3://{bucket_name}/{src_file} to {trg_file}"
        try:
            download_one_file(bucket_name, src_file, trg_file, s3_client)
            item["success"] = "True"
            item["fail_reason"] = ""
            msg = "Success : " + msg
            if is_verbose:
                RLOG.lprint(msg)
            else:
                RLOG.trace(msg)

        except Exception:
            err_msg = f"An error occurred while download {item['src_file']}\n"
            err_msg += traceback.format_exc()
            item["success"] = "False"
            item["fail_reason"] = err_msg
            if is_verbose:
                RLOG.error(err_msg)
            else:
                RLOG.trace(msg)

    return lst_files


# -------------------------------------------------
def download_one_file(bucket_name: str, s3_file: str, trg_file: str, s3_client: boto3 = None):
    """
    Download a single file from S3
    Args:
        bucket_name (str):
        s3_file (str): S3 object name (full s3 path less bucket name)
            e.g. output_ras2fim/12030101_2276_ble_230925/myfile.txt
        trg_file (str):            
        s3_client (boto3.client):
    """
    try:

        # Why extract the directory name? the key might have subfolder
        # names right in the key
        # print(f"... trg_file is {trg_file}")
        trg_path = os.path.dirname(trg_file)

        # folders may not yet exist
        if not os.path.exists(trg_path):
            os.makedirs(trg_path, exist_ok=True)

        # raise Exception("Rob you goofer") Testing exceptions
        s3_file = s3_file.replace("\\", "/")

        if s3_client is None:
            
            # TODO:  MAKE SURE THIS isn't used by download_files_from_list
            # It should provide it
            RLOG.error("Opps.. (maybe).. s3 client create")
            
            s3_client = boto3.client('s3')

        with open(trg_file, 'wb') as f:
            s3_client.download_fileobj(Bucket=bucket_name, Key=s3_file, Fileobj=f)

    except Exception:
        # we need context to this.
        msg = f"An error occurred while download {s3_file}\n"
        msg += traceback.format_exc()
        raise Exception(msg)


# -------------------------------------------------
def get_file_list(bucket_name, s3_src_folder_path, search_key="", is_verbose=False):
    """
    Process:
        - uses a S3 paginator to recursively look for matches (non case-sensitive)
        - You can optionally use a search key to filter records
    Inputs:
        - bucket_name: e.g mys3bucket_name
        - s3_src_folder_path: e.g. OWP_ras_models/models (case-sensitive)
        - search_key: OPTIONAL: phrase (str) to be searched: e.g *Trinity River*

    Output
        - A list of dictionary items matching records.
            - first value is the match "key":
                    ie) 1262811_UNT 213 in Village Cr Washd_g01_1689773310/UNT 213 in Village Cr Washd.r01
            - The second value is the full "url" of it
                ie) s3://ras2fim-dev/OWP_ras_models/models-12030105-full/1262811_UNT...r01
    """

<<<<<<< HEAD
    # Examples:
    # search_key = "TRINITY*"  (none... only work if no chars in front of Trinity)
    # search_key = "*TRINITY*"
    # search_key = "*trinity river*"
    # search_key = "*caney*.prj"
    # search_key = "*caney*.g01"
    # search_key = "*caney*.g01*"
    # search_key = "*.g01*"
    # search_key = "*.g01"
    # search_key = "12611*"
    # search_key = "*12090301*"
=======
    try:
        s3_src_folder_path = s3_src_folder_path.replace("\\", "/")
        search_key = search_key.replace("\\", "/")
>>>>>>> 4f9dcad6

    try:
        if is_verbose is True:
            print("")
            RLOG.lprint(
                f"{cl.fg('light_yellow')}"
                f"Searching files and folders in s3://{bucket_name}/{s3_src_folder_path}"
                f" based on search key of '{search_key}'.\n"
                " This may take a few minutes depending on size of the search folder"
                f"{cl.attr(0)}"
            )
            print("")

        if not s3_src_folder_path.endswith("/"):
            s3_src_folder_path += "/"

        s3_client = boto3.client("s3")
        s3_items = []  # a list of dictionaries

        default_kwargs = {"Bucket": bucket_name, "Prefix": s3_src_folder_path}

        next_token = ""

        while next_token is not None:
            updated_kwargs = default_kwargs.copy()
            if next_token != "":
                updated_kwargs["ContinuationToken"] = next_token

            # will limit to 1000 objects - hence tokens
            response = s3_client.list_objects_v2(**updated_kwargs)
            if response.get("KeyCount") == 0:
                return s3_items

            contents = response.get("Contents")
            if contents is None:
                raise Exception("s3 contents not did not load correctly")

            for result in contents:
                key = result.get("Key")
                key_adj = key.replace(s3_src_folder_path, "")
                if search_key == "":
                    item = {"key": key_adj, "url": f"s3://{bucket_name}/{s3_src_folder_path}{key_adj}"}
                    s3_items.append(item)
                elif fnmatch.fnmatch(key_adj, search_key) is True:
                    item = {"key": key_adj, "url": f"s3://{bucket_name}/{s3_src_folder_path}{key_adj}"}
                    s3_items.append(item)
                # no else needed

            next_token = response.get("NextContinuationToken")

        return s3_items

    except botocore.exceptions.NoCredentialsError:
        RLOG.critical("-----------------")
        RLOG.critical(
            "** Credentials not available for the submitted bucket. Try aws configure or review AWS "
            "permissions options"
        )
        sys.exit(1)

    except Exception as ex:
        RLOG.critical("-----------------")
        RLOG.critical("** Error finding files or folders in S3:")
        RLOG.critical(traceback.format_exc())
        raise ex


# -------------------------------------------------
def get_folder_list(bucket_name, s3_src_folder_path, is_verbose):
    """
    Process:
        - uses a S3 paginator to recursively look for matching folder names
    Inputs:
        - bucket_name: e.g mys3bucket_name
        - s3_src_folder_path: e.g. OWP_ras_models/models (case-sensitive)
    Output
        - A list of dictionary items matching records.
            - first value is the match "key" (as in folder name)
                    ie) 1262811_UNT 213 in Village Cr Washd_g01_1689773310
            - The second value is the full "url" of it
                ie) s3://ras2fim-dev/OWP_ras_models/models-12030105-full/1262811_UNT...
    """

    try:
        s3_src_folder_path = s3_src_folder_path.replace("\\", "/")

        if is_verbose is True:
            print("")
            RLOG.lprint(
                f"{cl.fg('light_yellow')}"
                f" Searching for folder names in s3://{bucket_name}/{s3_src_folder_path} (non-recursive)\n"
                " This may take a few minutes depending on number of folders in the search folder"
                f"{cl.attr(0)}"
            )
            print("")

        if not s3_src_folder_path.endswith("/"):
            s3_src_folder_path += "/"

        s3_client = boto3.client("s3")
        s3_items = []  # a list of dictionaries

        default_kwargs = {"Bucket": bucket_name, "Prefix": s3_src_folder_path, "Delimiter": "/"}

        next_token = ""

        while next_token is not None:
            updated_kwargs = default_kwargs.copy()
            if next_token != "":
                updated_kwargs["ContinuationToken"] = next_token

            # will limit to 1000 objects - hence tokens
            response = s3_client.list_objects_v2(**updated_kwargs)
            if response.get("KeyCount") == 0:
                next_token = response.get("NextContinuationToken")
                continue

            prefix_recs = response.get("CommonPrefixes")
            if prefix_recs is None:
                next_token = response.get("NextContinuationToken")
                continue

            for result in prefix_recs:
                prefix = result.get("Prefix")
                prefix_adj = prefix.replace(s3_src_folder_path, "")
                if prefix_adj.endswith("/"):
                    prefix_adj = prefix_adj[:-1]
                if prefix_adj != "":  # empty.. likely the parent folder itself.
                    item = {"key": prefix_adj, "url": f"s3://{bucket_name}/{s3_src_folder_path}{prefix_adj}"}
                    s3_items.append(item)
            next_token = response.get("NextContinuationToken")

        return s3_items

    except botocore.exceptions.NoCredentialsError:
        RLOG.critical("-----------------")
        RLOG.critical(
            "** Credentials not available for the submitted bucket. Try aws configure or review AWS "
            "permissions options"
        )
        sys.exit(1)

    except Exception as ex:
        RLOG.critical("-----------------")
        RLOG.critical("** Error finding files or folders in S3:")
        RLOG.critical(traceback.format_exc())
        raise ex


# -------------------------------------------------
def get_folder_size(bucket_name, s3_src_folder_path):
    """
    Granted.. there is no such thing as folders in S3, only keys, but we want the size of
    a folder and its recursive size

    Process:
        - uses a S3 paginator to recursively look for matching folder names
    Inputs:
        - bucket_name: e.g mys3bucket_name
        - s3_src_folder_path: e.g. OWP_ras_models/models (case-sensitive)
    Output
        - total size in MB to one decimal
    """

    try:
        s3_src_folder_path = s3_src_folder_path.replace("\\", "/")

        if not s3_src_folder_path.endswith("/"):
            s3_src_folder_path += "/"

        s3_client = boto3.client("s3")
        total_size = 0  # in bytes

        default_kwargs = {"Bucket": bucket_name, "Prefix": s3_src_folder_path}

        next_token = ""

        while next_token is not None:
            updated_kwargs = default_kwargs.copy()
            if next_token != "":
                updated_kwargs["ContinuationToken"] = next_token

            # will limit to 1000 objects - hence tokens
            response = s3_client.list_objects_v2(**updated_kwargs)
            if response.get("KeyCount") > 0:
                contents = response.get("Contents")
                if contents is None:
                    raise Exception("s3 contents not did not load correctly")

                for result in contents:
                    total_size += result.get("Size")

            next_token = response.get("NextContinuationToken")

        if total_size > 0:
            # bytes to kb to mb rounded up nearest mb
            size_in_mg = total_size / 1028 / 1028
            total_size = round(size_in_mg, 1)

        return total_size

    except botocore.exceptions.NoCredentialsError:
        RLOG.critical("-----------------")
        RLOG.critical(
            "** Credentials not available for the submitted bucket. Try aws configure or review AWS "
            "permissions options"
        )
        sys.exit(1)

    except Exception as ex:
        RLOG.critical("-----------------")
        RLOG.critical("** Error finding files or folders in S3:")
        RLOG.critical(traceback.format_exc())
        raise ex


# -------------------------------------------------
def is_valid_s3_folder(s3_full_folder_path):
    """
    Process:
    Input:
        - s3_full_folder_path: eg. s3://ras2fim/OWP_ras_models
    """

    s3_full_folder_path = s3_full_folder_path.replace("\\", "/")

    s3_full_folder_path = s3_full_folder_path.replace("S3://", "s3://")
    bucket_name, s3_folder_path = parse_bucket_and_folder_name(s3_full_folder_path)

    client = boto3.client("s3")

    try:
        # If the bucket is incorrect, it will throw an exception that already makes sense
        # Don't need pagination as MaxKeys = 2 as prefix will likely won't trigger more than 1000 rec
        s3_objs = client.list_objects_v2(Bucket=bucket_name, Prefix=s3_folder_path, MaxKeys=2, Delimiter="/")

        # print(s3_objs)
        return s3_objs["KeyCount"] > 0

    except ValueError:
        # don't trap these types, just re-raise
        raise

    except botocore.exceptions.NoCredentialsError:
        RLOG.critical("** Credentials not available. Try aws configure")
    except Exception:
        RLOG.critical("An error has occurred with talking with S3")
        RLOG.critical(traceback.format_exc())

    return False


# -------------------------------------------------
def is_valid_s3_file(s3_full_file_path):
    """
    Process:  This will throw exceptions for all errors
    Input:
        - s3_full_file_path: eg. s3://ras2fim-dev/OWP_ras_models/my_models_catalog.csv
    Output:
        True/False (exists)
    """

    file_exists = False

    s3_full_file_path = s3_full_file_path.replace("\\", "/")

    if s3_full_file_path.endswith("/"):
        raise Exception("s3 file path is invalid as it ends with as forward slash")

    s3_full_file_path = s3_full_file_path.replace("S3://", "s3://")

    RLOG.lprint(f"Validating s3 file of {s3_full_file_path}")

    bucket_name, s3_file_path = parse_bucket_and_folder_name(s3_full_file_path)

    try:
        if does_s3_bucket_exist(bucket_name) is False:
            raise ValueError(f"s3 bucket of {bucket_name} does not appear to exist")

        client = boto3.client("s3")

        result = client.list_objects_v2(Bucket=bucket_name, Prefix=s3_file_path)

        if 'Contents' in result:
            file_exists = True

    except botocore.exceptions.NoCredentialsError:
        RLOG.critical("** Credentials not available. Try aws configure")
    except Exception:
        RLOG.critical("An error has occurred with talking with S3")
        RLOG.critical(traceback.format_exc())

    return file_exists


# -------------------------------------------------
def does_s3_bucket_exist(bucket_name):
    client = boto3.client("s3")

    try:
        client.head_bucket(Bucket=bucket_name)
        # resp = client.head_bucket(Bucket=bucket_name)
        # print(resp)

        return True  # no exception?  means it exist

    except botocore.exceptions.NoCredentialsError:
        RLOG.critical("** Credentials not available for submitted bucket. Try aws configure")
        sys.exit(1)

    except client.exceptions.NoSuchBucket:
        return False

    except ClientError as ce:
        RLOG.critical(f"** An error occurred while talking to S3. Details: {ce}")
        sys.exit(1)

    # other exceptions can be passed through


# -------------------------------------------------
<<<<<<< HEAD
def parse_unit_folder_name(unit_folder_name):
    """
    Overview:
        While all uses of this function pass back errors if invalid the calling code can decide if it is
        an exception. Sometimes it doesn't, it just want to check to see if the key is a huc crs key.

    Input:
        unit_folder_name: migth be a full s3 string, or full local the folder name
           e.g.  s3://xzy/output_ras2fim/12090301_2277_ble_230811
           or c://my_ras_data/output_ras2fim/12090301_2277_ble_230811

    Output:
        A dictionary with records of:
                       key_huc,
                       key_crs_number,
                       key_source_code,
                       key_unit_id,  (12090301_2277_ble)
                       key_unit_version_as_str (date string eg: 230811),
                       key_unit_version_as_dt  (date obj for 230811)
                       unit_folder_name (12090301_2277_ble_230811) (cleaned version)
        OR
        If in error, dictionary will have only one key of "error", saying why it the
           reason for the error. It lets the calling code to decide if it wants to raise
           and exception.
           Why? There are some incoming folders that will not match the pattern and the
           calling code will want to know that and may just continue on

        BUT: if the incoming param doesn't exist, that raises an exception
    """

    rtn_dict = {}

    if unit_folder_name == "":
        raise ValueError("unit_folder_name can not be empty")

    unit_folder_name = unit_folder_name.replace("\\", "/")

    # cut off the s3 part if there is any.
    unit_folder_name = unit_folder_name.replace("s3://", "")

    # s3_folder_path and we want to strip the first one only. (can be deeper levels)
    if unit_folder_name.endswith("/"):
        unit_folder_name = unit_folder_name[:-1]  # strip the ending slash

    # see if there / in it and split out based on the last one (might not be one)
    unit_folder_segs = unit_folder_name.rsplit("/", 1)
    if len(unit_folder_segs) > 1:
        unit_folder_name = unit_folder_segs[-1]

    # The best see if it has an underscore in it, split if based on that, then
    # see the first chars are an 8 digit number and that it has three underscores (4 segs)
    # and will split it to a list of tuples
    segs = unit_folder_name.split("_")
    if len(segs) != 4:
        rtn_dict["error"] = "Expected four segments split by three underscores e.g. 12090301_2277_ble_230811"
        return rtn_dict

    key_huc = segs[0]
    key_crs = segs[1]
    key_source_code = segs[2]
    key_date = segs[3]

    if (not key_huc.isnumeric()) or (not key_crs.isnumeric()) or (not key_date.isnumeric()):
        rtn_dict["error"] = f"The unit folder name of {unit_folder_name} is invalid."
        " The pattern should look like '12090301_2277_ble_230811' for example."
        return rtn_dict

    if len(key_huc) != 8:
        rtn_dict["error"] = "The first part of the four segments (huc), is not 8 digits long"
        return rtn_dict

    if (len(key_crs) < 4) or (len(key_crs) > 6):
        rtn_dict["error"] = "Second part of the four segments (crs) is not"
        " between 4 and 6 digits long"
        return rtn_dict

    if len(key_date) != 6:
        rtn_dict["error"] = "Last part of the four segments (date) is not 6 digits long"
        return rtn_dict

    # test date format
    # format should come in as yymmdd  e.g. 230812
    # If successful, the actual date object be added
    dt_key_date = None
    try:
        dt_key_date = datetime.strptime(key_date, "%y%m%d")
    except Exception:
        # don't log it
        rtn_dict["error"] = (
            "Last part of the four segments (date) does not appear"
            " to be in the pattern of yymmdd eg 230812"
        )
        return rtn_dict

    rtn_dict["key_huc"] = key_huc
    rtn_dict["key_crs_number"] = key_crs
    rtn_dict["key_source_code"] = key_source_code
    rtn_dict["key_unit_id"] = f"{key_huc}_{key_crs}_{key_source_code}"
    rtn_dict["key_unit_version_as_str"] = key_date
    rtn_dict["key_unit_version_as_dt"] = dt_key_date
    rtn_dict["unit_folder_name"] = unit_folder_name  # cleaned version

    return rtn_dict


# -------------------------------------------------
=======
>>>>>>> 4f9dcad6
def parse_bucket_and_folder_name(s3_full_folder_path):
    """
    Process:
    Input:
        - s3_full_folder_path: eg. s3://ras2fim/OWP_ras_models/models
    Returns:
        A tuple:  bucket name, s3_folder_path
    """

    if s3_full_folder_path.endswith("/"):
        s3_full_folder_path = s3_full_folder_path[:-1]
    s3_full_folder_path = s3_full_folder_path.replace("S3://", "s3://")

    # we need the "s3 part stripped off for now" (if it is even there)
    adj_s3_path = s3_full_folder_path.replace("s3://", "")
    path_segs = adj_s3_path.split("/")
    bucket_name = path_segs[0]

    # will throw it's own exceptions if in error
    if does_s3_bucket_exist(bucket_name) is False:
        raise Exception(f"S3 bucket name of '{bucket_name}' does not exist")

    s3_folder_path = adj_s3_path.replace(bucket_name, "", 1)
    s3_folder_path = s3_folder_path.lstrip("/")

    return bucket_name, s3_folder_path<|MERGE_RESOLUTION|>--- conflicted
+++ resolved
@@ -95,12 +95,8 @@
 
     RLOG.lprint("===================================================================")
     print("")
-<<<<<<< HEAD
-    RLOG.notice(f"Uploading folder from {src_path}\n" f"                  to  {s3_full_target_path}")
-=======
     RLOG.notice(f"Uploading folder from {src_path}")
     RLOG.notice(f"                 to  {s3_full_target_path}")
->>>>>>> 4f9dcad6
     print()
     RLOG.notice("Hang in there. This can take between 2 to 10 mins depending on folder size")
 
@@ -321,14 +317,8 @@
     try:
         RLOG.lprint("===================================================================")
         print("")
-<<<<<<< HEAD
-        RLOG.notice(
-            f"Moving folder from {s3_src_folder_path}\n" f"                to {s3_target_folder_path}"
-        )
-=======
-        RLOG.notice(f"Moving folder from {s3_src_folder_path}")
-        RLOG.notice(f"              to  {s3_target_folder_path}")
->>>>>>> 4f9dcad6
+        RLOG.notice(f"Moving folder from {s3_src_folder_path}"
+                    f"                to  {s3_target_folder_path}")
         print()
         print(
             f"{cl.fg('dodger_blue_1')}"
@@ -468,11 +458,8 @@
 
             num_completed = 0
             for download_args in list_folders:
-<<<<<<< HEAD
-=======
                 download_args["s3_src_folder"] = download_args["s3_src_folder"].replace("\\", "/")
 
->>>>>>> 4f9dcad6
                 item = {
                     "bucket_name": download_args["bucket_name"],
                     "folder_id": download_args["folder_id"],
@@ -815,7 +802,6 @@
                 ie) s3://ras2fim-dev/OWP_ras_models/models-12030105-full/1262811_UNT...r01
     """
 
-<<<<<<< HEAD
     # Examples:
     # search_key = "TRINITY*"  (none... only work if no chars in front of Trinity)
     # search_key = "*TRINITY*"
@@ -827,13 +813,11 @@
     # search_key = "*.g01"
     # search_key = "12611*"
     # search_key = "*12090301*"
-=======
+
     try:
         s3_src_folder_path = s3_src_folder_path.replace("\\", "/")
         search_key = search_key.replace("\\", "/")
->>>>>>> 4f9dcad6
-
-    try:
+
         if is_verbose is True:
             print("")
             RLOG.lprint(
@@ -1153,115 +1137,6 @@
 
 
 # -------------------------------------------------
-<<<<<<< HEAD
-def parse_unit_folder_name(unit_folder_name):
-    """
-    Overview:
-        While all uses of this function pass back errors if invalid the calling code can decide if it is
-        an exception. Sometimes it doesn't, it just want to check to see if the key is a huc crs key.
-
-    Input:
-        unit_folder_name: migth be a full s3 string, or full local the folder name
-           e.g.  s3://xzy/output_ras2fim/12090301_2277_ble_230811
-           or c://my_ras_data/output_ras2fim/12090301_2277_ble_230811
-
-    Output:
-        A dictionary with records of:
-                       key_huc,
-                       key_crs_number,
-                       key_source_code,
-                       key_unit_id,  (12090301_2277_ble)
-                       key_unit_version_as_str (date string eg: 230811),
-                       key_unit_version_as_dt  (date obj for 230811)
-                       unit_folder_name (12090301_2277_ble_230811) (cleaned version)
-        OR
-        If in error, dictionary will have only one key of "error", saying why it the
-           reason for the error. It lets the calling code to decide if it wants to raise
-           and exception.
-           Why? There are some incoming folders that will not match the pattern and the
-           calling code will want to know that and may just continue on
-
-        BUT: if the incoming param doesn't exist, that raises an exception
-    """
-
-    rtn_dict = {}
-
-    if unit_folder_name == "":
-        raise ValueError("unit_folder_name can not be empty")
-
-    unit_folder_name = unit_folder_name.replace("\\", "/")
-
-    # cut off the s3 part if there is any.
-    unit_folder_name = unit_folder_name.replace("s3://", "")
-
-    # s3_folder_path and we want to strip the first one only. (can be deeper levels)
-    if unit_folder_name.endswith("/"):
-        unit_folder_name = unit_folder_name[:-1]  # strip the ending slash
-
-    # see if there / in it and split out based on the last one (might not be one)
-    unit_folder_segs = unit_folder_name.rsplit("/", 1)
-    if len(unit_folder_segs) > 1:
-        unit_folder_name = unit_folder_segs[-1]
-
-    # The best see if it has an underscore in it, split if based on that, then
-    # see the first chars are an 8 digit number and that it has three underscores (4 segs)
-    # and will split it to a list of tuples
-    segs = unit_folder_name.split("_")
-    if len(segs) != 4:
-        rtn_dict["error"] = "Expected four segments split by three underscores e.g. 12090301_2277_ble_230811"
-        return rtn_dict
-
-    key_huc = segs[0]
-    key_crs = segs[1]
-    key_source_code = segs[2]
-    key_date = segs[3]
-
-    if (not key_huc.isnumeric()) or (not key_crs.isnumeric()) or (not key_date.isnumeric()):
-        rtn_dict["error"] = f"The unit folder name of {unit_folder_name} is invalid."
-        " The pattern should look like '12090301_2277_ble_230811' for example."
-        return rtn_dict
-
-    if len(key_huc) != 8:
-        rtn_dict["error"] = "The first part of the four segments (huc), is not 8 digits long"
-        return rtn_dict
-
-    if (len(key_crs) < 4) or (len(key_crs) > 6):
-        rtn_dict["error"] = "Second part of the four segments (crs) is not"
-        " between 4 and 6 digits long"
-        return rtn_dict
-
-    if len(key_date) != 6:
-        rtn_dict["error"] = "Last part of the four segments (date) is not 6 digits long"
-        return rtn_dict
-
-    # test date format
-    # format should come in as yymmdd  e.g. 230812
-    # If successful, the actual date object be added
-    dt_key_date = None
-    try:
-        dt_key_date = datetime.strptime(key_date, "%y%m%d")
-    except Exception:
-        # don't log it
-        rtn_dict["error"] = (
-            "Last part of the four segments (date) does not appear"
-            " to be in the pattern of yymmdd eg 230812"
-        )
-        return rtn_dict
-
-    rtn_dict["key_huc"] = key_huc
-    rtn_dict["key_crs_number"] = key_crs
-    rtn_dict["key_source_code"] = key_source_code
-    rtn_dict["key_unit_id"] = f"{key_huc}_{key_crs}_{key_source_code}"
-    rtn_dict["key_unit_version_as_str"] = key_date
-    rtn_dict["key_unit_version_as_dt"] = dt_key_date
-    rtn_dict["unit_folder_name"] = unit_folder_name  # cleaned version
-
-    return rtn_dict
-
-
-# -------------------------------------------------
-=======
->>>>>>> 4f9dcad6
 def parse_bucket_and_folder_name(s3_full_folder_path):
     """
     Process:
