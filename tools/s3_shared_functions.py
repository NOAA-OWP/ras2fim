--- conflicted
+++ resolved
@@ -389,8 +389,7 @@
         raise ex
 
 
-<<<<<<< HEAD
-# -------------------------------------------------
+####################################################################
 def get_records(bucket_name, s3_src_folder_path, search_key, is_verbose=True):
     """
     Process:
@@ -485,9 +484,6 @@
 
 
 # -------------------------------------------------
-=======
-####################################################################
->>>>>>> 9db38bb5
 def download_folders(
     s3_src_parent_path: str, local_parent_folder: str, df_folder_list, df_download_column_name: str
 ):
@@ -677,14 +673,9 @@
     return df_folder_list
 
 
-<<<<<<< HEAD
 # -------------------------------------------------
 def download_folder(bucket_name, folder_id, s3_src_folder, target_local_folder):
     # TODO (Nov 22, 2023 - add arg validation)
-=======
-####################################################################
-def download_single_folder(bucket_name, folder_id, s3_src_folder, target_local_folder):
->>>>>>> 9db38bb5
     """
     Process:
         - Using the incoming s3 src folder, call get_records to get a list of child folders and files
@@ -730,11 +721,7 @@
     return result
 
 
-<<<<<<< HEAD
 # -------------------------------------------------
-def is_valid_s3_folder(s3_bucket_and_folder):
-=======
-####################################################################
 def get_records_list(bucket_name, s3_src_folder_path, search_key, is_verbose=True):
     """
     Process:
@@ -973,7 +960,6 @@
 
 ####################################################################
 def is_valid_s3_folder(s3_full_folder_path):
->>>>>>> 9db38bb5
     """
     Process:  This will throw exceptions for all errors
     Input:
@@ -1018,9 +1004,6 @@
     return bucket_name, s3_folder_path
 
 
-<<<<<<< HEAD
-# -------------------------------------------------
-=======
 ####################################################################
 def is_valid_s3_file(s3_full_file_path):
     """
@@ -1064,8 +1047,7 @@
     return file_exists
 
 
-####################################################################
->>>>>>> 9db38bb5
+# -------------------------------------------------
 def does_s3_bucket_exist(bucket_name):
     client = boto3.client("s3")
 
