--- conflicted
+++ resolved
@@ -685,10 +685,6 @@
         bucket_name:
         lst_files: A list of dictionary items (e.g. ...
             - "s3_file": "output_ras2fim/12090301_2277_ble_230923/run_arguments.txt"
-<<<<<<< HEAD
-                (It is has s3 or the bucket name in front it will be stripped)
-=======
->>>>>>> 9c9761cd
             - "trg_file: "C:\ras2fim_data\output_ras2fim\12090301_2277_ble_240206\run_arguments.txt"
     Output:
         - Same list of dictionaries returned with two new fields.
@@ -705,11 +701,6 @@
 
         src_file = item["s3_file"]
 
-<<<<<<< HEAD
-        # may or may not have the full path but we will take it off anyways
-        src_file = src_file.replace(f"s3://{bucket_name}", "")
-
-=======
         # This might come in with the s3://bucket name or might
         # start after the bucket name. We need to cut off the
         # s3 and bucket
@@ -718,7 +709,6 @@
         src_file = src_file.replace("s3://", "")
         src_file = src_file.replace(bucket_name, "", 1)
         
->>>>>>> 9c9761cd
         if src_file.startswith("/"):
             src_file = src_file.lstrip("/")  # cut off the front slash
 
@@ -726,17 +716,16 @@
 
         # just catch them and log why they failed, we don't want to assume
         # the calling function wants to shut down the process
-        msg = f"-- Downloading s3://{bucket_name}/{src_file} to {trg_file}"
-        if is_verbose:
-            RLOG.lprint(msg)
-        else:
-            RLOG.trace(msg)
-
+        msg = f"Downloading s3://{bucket_name}/{src_file} to {trg_file}"
         try:
             download_one_file(bucket_name, src_file, trg_file, s3_client)
             item["success"] = "True"
             item["fail_reason"] = ""
-            msg = "-- Success : " + msg
+            msg = "Success : " + msg
+            if is_verbose:
+                RLOG.lprint(msg)
+            else:
+                RLOG.trace(msg)
 
         except Exception:
             err_msg = f"An error occurred while download {item['src_file']}\n"
