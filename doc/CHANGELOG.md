--- conflicted
+++ resolved
@@ -1,9 +1,8 @@
 All notable changes to this project will be documented in this file.
 We follow the [Semantic Versioning 2.0.0](http://semver.org/) format.
 
-<<<<<<< HEAD
 (It is a hotfix after whatever is merged first)
-## v1.x.1 - 2023-06-29 - [PR#90](https://github.com/NOAA-OWP/ras2fim/pull/90)
+## v1.12.1 - 2023-06-29 - [PR#90](https://github.com/NOAA-OWP/ras2fim/pull/90)
 
 When the -m flag ( skip ras2rem), is set to False, then it should abort processing just before ras2rem and not continue on to catchments and finalization.
 
@@ -17,7 +16,39 @@
 
 - `src`
     - `ras2fim.py`:  Fix to skip catchments and finalization as describe above plus fixed discovered and mentioned above.
-=======
+
+<br/><br/>
+
+## v4.3.12.0 - 2023-07-05 - [PR#940](https://github.com/NOAA-OWP/inundation-mapping/pull/940)
+
+Refactor Point Calibration Database for synthetic rating curve adjustment to use `.parquet` files instead of a PostgreSQL database. 
+
+### Additions
+- `data/`
+    -`write_parquet_from_calib_pts.py`: Script to write `.parquet` files based on calibration points contained in a .gpkg file. 
+
+### Changes  
+- `src/`
+    - `src_adjust_spatial_obs.py`: Refactor to remove PostgreSQL and use `.parquet` files.
+    - `src_roughness_optimization.py`: Line up comments and add newline at EOF. 
+    - `bash_variables.env`: Update formatting, and add `{}` to inherited `.env` variables for proper variable expansion in Python scripts.  
+- `/config`
+    - `params_template.env`: Update comment.
+- `fim_pre_processing.sh`: In usage statement, remove references to PostGRES calibration tool.
+- `fim_post_processing.sh`: Remove connection to and loading of PostgreSQL database. 
+- `.gitignore`: Add newline.
+- `README.md`: Remove references to PostGRES calibration tool.
+
+### Removals
+- `config/` 
+    - `calb_db_keys_template.env`: No longer necessary without PostGRES Database.
+
+- `/tools/calibration-db` : Removed directory including files below. 
+    - `README.md`
+    - `docker-compose.yml`
+    - `docker-entrypoint-enitdb.d/init-db.sh`
+
+<br/><br/>
 
 ## v1.11.0 - 2023-06-29 - [PR#87](https://github.com/NOAA-OWP/ras2fim/pull/87)
 
@@ -50,7 +81,6 @@
    - `ras2catchments.py`: renamed a constants variable name.
    - `shared_variables.py`: renamed a couple of constants variable names.
    - `ras2fim.py`: renamed a couple of constants variable names.
->>>>>>> a434e365
 
 <br/><br/>
 
