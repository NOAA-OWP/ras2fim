--- conflicted
+++ resolved
@@ -1,20 +1,17 @@
 All notable changes to this project will be documented in this file.
 We follow the [Semantic Versioning 2.0.0](http://semver.org/) format.
 
-<<<<<<< HEAD
-## v1.x.x - 2023-06-07 - [PR#69](https://github.com/NOAA-OWP/ras2fim/pull/69)
+## v1.7.0 - 2023-06-07 - [PR#69](https://github.com/NOAA-OWP/ras2fim/pull/69)
 
 Each time ras2fim is run, it creates an output folder for a HUC. Inside this folder are the six output folders (01..06). A new file is now being included that records all incoming arguments that were submitted to ras2fim plus a few derived values.
-
 
 ### Changes  
 - `src\ras2fim.py`: changes include:
           - moving the int_step calculations down into the init_and_run_ras2fim function. Reason: It is also logic for validating and setting up basic variables.
           - moved the creation of the new HUC folder into init_and_run_ras2fim function. The folder needs to be created earlier, so the new run_arguments.txt file can be saved.
 
+<br/><br/>
 
-<br><br>
-=======
 ## v1.6.0 - 2023-06-02 - [PR#65](https://github.com/NOAA-OWP/ras2fim/pull/65)
 Updated `src/run_ras2rem.py` with following changes:
 - Fixed a bug regarding the units used for rating_curve.csv output. Now, ras2rem will infer the vertical unit from ras2fim results in 05_hecras_output folder. 
@@ -25,7 +22,6 @@
 Removed `src/ras2rem.py`.
 
 <br/><br/>
->>>>>>> 8bd3b74d
 
 ## v1.5.0 - 2023-05-12 - [PR#55](https://github.com/NOAA-OWP/ras2fim/pull/55)
 
