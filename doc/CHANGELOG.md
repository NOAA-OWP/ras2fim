--- conflicted
+++ resolved
@@ -1,22 +1,13 @@
 All notable changes to this project will be documented in this file.
 We follow the [Semantic Versioning 2.0.0](http://semver.org/) format.
 
-<<<<<<< HEAD
-
-=======
->>>>>>> 400506cd
 (It is a hotfix after whatever is merged first)
 ## v1.x.1 - 2023-06-29 - [PR#90](https://github.com/NOAA-OWP/ras2fim/pull/90)
 
 When the -m flag ( skip ras2rem), is set to False, then it should abort processing just before ras2rem and not continue on to catchments and finalization.
 
-<<<<<<< HEAD
 Also found bug when the default `output_ras2fim` does not exist. This is only discovered if the user has not overridden the pathing for output_ras2fim. Remember, the -o flag can be used in two ways. 
 1. use just the new desired output folder name without pathing, which will default pathing to c:\ras2fim_data\outputs_ras2fim'
-=======
-Also found bug when the default `output_ras2fim_models` does not exist. This is only discovered if the user has not overridden the pathing for output_ras2fim_models. Remember, the -o flag can be used in two ways. 
-1. use just the new desired output folder name without pathing, which will default pathing to c:\ras2fim_data\outputs_ras2fim_models'
->>>>>>> 400506cd
 2. full override the -o flag to any fully pathed location. When using this option, the parent path must exist, but the child folder can not exist. 
 
 Note: There is a bug in other parts of this code base that are being fixed as part of a different PR. Currently, it will fail as it attempts to process catchments. But to validate that this PR passes will be based on stopping processing before ras2rem or continuing on to ras2rem (and forward) and it will fail in catchments.
@@ -27,8 +18,6 @@
     - `ras2fim.py`:  Fix to skip catchments and finalization as describe above plus fixed discovered and mentioned above.
 
 <br/><br/>
-
-<<<<<<< HEAD
 
 ## v1.10.0 - 2023-06-26 - [PR#84](https://github.com/NOAA-OWP/ras2fim/pull/84)
 
@@ -46,8 +35,6 @@
 
 <br/><br/>
 
-=======
->>>>>>> 400506cd
 ## v1.9.0 - 2023-06-15 - [PR#64](https://github.com/NOAA-OWP/ras2fim/pull/64)
 
 In a recent release, the ras2catchment product feature was included but was not completed and now is.
