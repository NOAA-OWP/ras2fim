All notable changes to this project will be documented in this file.
We follow the [Semantic Versioning 2.0.0](http://semver.org/) format.

<<<<<<< HEAD
## v1.7.0 - 2023-06-07 - [PR#69](https://github.com/NOAA-OWP/ras2fim/pull/69)

Each time ras2fim is run, it creates an output folder for a HUC. Inside this folder are the six output folders (01..06). A new file is now being included that records all incoming arguments that were submitted to ras2fim plus a few derived values.

### Changes  
- `src\ras2fim.py`: changes include:
          - moving the int_step calculations down into the init_and_run_ras2fim function. Reason: It is also logic for validating and setting up basic variables.
          - moved the creation of the new HUC folder into init_and_run_ras2fim function. The folder needs to be created earlier, so the new run_arguments.txt file can be saved.

<br/><br/>

## v1.6.0 - 2023-06-02 - [PR#65](https://github.com/NOAA-OWP/ras2fim/pull/65)
Updated `src/run_ras2rem.py` with following changes:
- Fixed a bug regarding the units used for rating_curve.csv output. Now, ras2rem will infer the vertical unit from ras2fim results in 05_hecras_output folder. 
- Added multi-processing capability for making tif files for rem values.
- Added a progress bar to show the progress during above step (making tif files for rem values). 
- Made the help notes for -p flag more clear, so the user will understand where the ras2rem outputs are created. 
- Added some extra columns needed for hydroviz into rating_curve.csv output. This involved moving the required changes from `src/ras2rem.py` file into `src/run_ras2rem.py`, which allowed removing the `src/ras2rem.py` altogether.
Removed `src/ras2rem.py`.

<br/><br/>

=======
## v1.x.x - 2023-05-26 - [PR#64](https://github.com/NOAA-OWP/ras2fim/pull/64)

In a recent release, the ras2catchment product feature was included but was not completed and now is.

The ras2catchment product feature looks at depth grid files names created by `ras2fim`, the extract the river features ID that are relevant.  Using that list of relevant feature IDs,  extract the relevant catchment polygons from `nwm_catchments.gkpg`, creating its own catchments gkpg.

New input files are required for this release to be tested and used. One file and one folder need to be downloaded in the `X-National_Datasets` folder, or your equivalent. The new file and folder are:
- `nwm_catchments.gpkg`:  It needs to be sitting beside the original three files of `nwm_flows.gpkg`, `nwm_wbd_lookup.nc`, and `WBD_National.gpkg`.  
- A folder named `WBD_HUC8` needs to  be downloaded and place inside the `X-National_Datasets` or equiv.  The `WBD_HUC8` folder includes a gkpg for each HUC8 from the a full WBD national gkpg. They were split to separate HUC8 files for system performance.

The new file and folder can be found in `inputs` directories on both rasfim S3 or ESIP S3.

Code folder changes:

### Additions 
 
- `README.md`: Has been updated to talk about downloading all `X-National_Datasets` files and folder now in the `Inputs` directory. Previous versions of this page talked about getting three files from a folder in ESIP called `National Datasets`. Now both ESIP and ras2fim S3 have an identical `inputs` folder.  This md file now also talks the new file and WBD_HUC8 folder in its required downloads.
- `INSTALL.md`: Updated to talk about the new inputs instead of the original three files.
- `src`
    - `shared_functions.py`: Includes a common duration calculating function, now used by both ras2fim and ras2catchments.py. This file can be shared for common functionality across all files in the code. Common shared functions help with consistency, avoid duplication and ease of implementation. Other code blocks have already been detected as being duplicated and may be moved into this file at a later time.

### Changes  

- `src`
    - `ras2fim.py`: Updated to change the duration output system to come from the new `shared_functions.py` file replacing it's original duration calc code. The `step` feature has been partially repaired as it had an error in it, but has not been fully fixed or tested. A separate issue card and PR will be coming.  In the meantime, the code now has re-instated the code feature of not allowing a user to re-execute ras2fim.py against a folder that already exists.  
    - `ras2catchments.py`:  This has been rebuilt in recognition that it had a fair bit of temporary duplication code from `run_ras2rem`.  `ras2catchemts` is now stripped back to it's original requirement described above.

### Note: 
Sometimes when using ras2catchemnts.py from command line, an error was issued talking about a PROJ file not existing. The source of the error was traced but a fix was not found. A code fix previously existed to attempt to fix it, but did not appear to fix it.  However.. the error does not block or limit the functionality of using this tool. And, when ras2catchment is called as part of the ras2fim pipeline flow, the error is not created/shown. It was decided to just mention the issue and investigate later if required.

<br/><br/>


>>>>>>> b239c4e6
## v1.5.0 - 2023-05-12 - [PR#55](https://github.com/NOAA-OWP/ras2fim/pull/55)

When a recent version of ras2catchment.py was checked in, it had hardcoding paths that were not testable. Some new input files were also required to get the feature working.  Considering the new data flow model and folder structure, the team agreed to attempt to standardize the pathing from one folder to another.  A new system was added to help manage paths inside the `C:\\ras2fim_data` directory, or whatever name you like.  Most of the original arguments and full pathing continues to work, but is no longer needed and it is encourage to now only use the pathing defaults.

New usage pattern with minimum args is now:
`python ras2fim.py -w 12090301 -o 12090301_meters_2277_test_3 -p EPSG:2277 -r "C:\Program Files (x86)\HEC\HEC-RAS\6.0" -t C:\ras2fim_data\inputs\12090301_dem_meters_0_2277.tif`.  Min parameters are:
- `-w` is the huc number as before.
- `-o` just the basic folder name that will be created in the "outputs_ras_models" folder.  ie) if this value is 12090301_meters_2277_test_3, the full defaulted path becomes "c:\ras2fim_data\outputs_ras_models\12090301_meters_2277_test_3 and all of the 6 child (01 to 06) will be created under it. It can be overridden to a full different path.
- `-p` is the CRS/EPSG value as before.
- `-r` is the path to the HECRAS engine software as before.
- `-t` is the path to the underlying DEM to be used. It is technically optional. When not supplied, the system will call the USGS -  website to get the DEM, but calling USGS is unstable and will be removed shortly (as it was before).

**For more details on sample usage and arguments, see the "__main__" folders in source code.

A new system was added to `ras2fim.py`, `run_ras2rem.py` and `ras2catchments.py` by moving logic out of the __main__ functions. Moving that code into a separate method, allows for input validation, and defaults to be accurately be set even if the .py file is being used without going through command line.  

For example, with run_ras2rem.py, a person can use the script from command line, however, ras2fim.py could also call directly over to a method and not come through command line. By moving validation and defaults into a separate function inside run_ras2rem.py, they can be enforced or adjusted.

Some changes were started against ras2catchments.py for new data required for it to be run, but at this point, the ras2catchment system is not working. A separate card will be created to continue to adjust it and get it fully operational. Styling upgrades were made to be more compliant with PEP-8 and fim development standards.

While there is a little scope creep here, there was no much. Most was required due to testing or new requirements.

PR related to issue [51](https://github.com/NOAA-OWP/ras2fim/issues/51). 

### Additions  
- `src`
    - `shared_variables.py`: holding all of the default pathing, folder and file names to ensure consistency throughout the code.

### Changes  
- `src`
    - `calculate_all_terrain_stats.py`: cleanup for redundant info and screen output.
    - `clip_dem_from_shape.py`: cleanup for redundant info and screen output.
    - `conflate_hecras_to_nwm.py`: cleanup for redundant info and screen output and changed some file names to come from shared_variables.
    - `convert_tif_to_ras_hdf5.py`: cleanup for redundant info and screen output.
    - `create_fim_rasters.py`: cleanup for redundant info and screen output and added a "with" wrapper around the processing pooling for stability reasons.
    - `conflate_shapes_from_hecras.py`: cleanup for redundant info and screen output.
    - `get_usgs_dem_from_shape.py`: cleanup for redundant info and screen output.
    - `ras2catchments.py`: Changes described above (pathing, styling, moving code out of the "main" function, adding in pathing for new data sources, etc). Note: the script is not operational but has taken a step forward to getting it fully working. The new data inputs and pathing were required first.
    - `ras2fim.py`:  Many of the changes listed above such as some small styling fixes, moving code out of "main", cleaning pathing to defaults, change some hardcoded paths and file names to now come from the `shared_variables.py` file for code system consistency, and added a bit of better "code step" tracking. 
    - `run_ras2rem.py`: Change described above (pathing, using common values from `shared_variables.py`, minor styling fixes, moving logic from "main" to another method, and fixes to be more PEP-8 compliant. Note: This file does not work and did not work in the current dev branch prior to this PR. Assumed that a fix is coming from another PR.
    - `simplify_fim_rasters.py`: cleanup for redundant info and screen output.
- `tools`
    - `convert_ras2fim_to_recurr_validation_datasets.py`:  Changes to support the new common values from `shared_variables.py`
    - `nws_ras2fim_calculate_terrain_stats.py`:  cleanup for redundant info and screen output.
    - `nws_ras2fim_check_processs_stats.py`:  cleanup for redundant info and screen output.
    - `nws_ras2fim_clip_dem_from_shape.py`:  cleanup for redundant info and screen output.
    - `nws_ras2fim_entwine_dem_from_shp.py`: cleanup for redundant info and screen output.
  
<br/><br/>


## v1.4.0 - 2023-05-03 - [PR#43](https://github.com/NOAA-OWP/ras2fim/pull/43)

This program allows for a user to provide an S3 path and a HUC, have it query the remote models catalog csv and download "unprocessed" folders to their local machine for processing with ras2fim.py.

Key Notes
- This tool is designed for working with OWP S3 and will likely not have value to non NOAA staff, unless they have their own AWS account with a similar structure.  However, ras2fim.py will continue to work without the use of this tool
- Review the arguments being passed into `get_ras_mdoels.py` file which include defining your own `models catalog csv` file but it will default to `models_catalog.csv`.  ie). testing, it could be `models_catalog_rob.csv`.
- New dependency python packages were added. 

Associated to issue [39](https://github.com/NOAA-OWP/ras2fim/issues/39). 

### Additions  
- `tools/aws`
    - `aws_base.py`: a basic parent class used to provide common functionality to any aws type code calls. Currently, it is used by `get_ras_models.py`, but others are expected.
    - `get_ras_models.py` : The tool mentioned above. See key features below.
    - `aws_creds_templates.env`: At this point, some functionality requires a valid aws credentials. However, a user will still need to setup their local user .aws folder with a config and credentials file in it, for this program to run. These are hoped to be amalgamated later. One of the args into `get_ras_models.py` is an override for the default location and adjusted file name.

### Changes  
- `doc\INSTALL.md`: minor corrections

### Features for this tool include:
-  Ability to create a list only (log file) without actual downloads (test download).
- For both pulling from S3 as a source as well as for the local target, the "models" will automatically be added at the end of thos provided arguments if/as required.
- A log file be created in the models/log folder with unique date stamps per run.
- A "verbose" flag can be optionally added as an argument for additional processing details (note: don't over  use this as it can make errors harder to find). To find an error, simply search the log for the word "error".
- Filters downloads from the src models catalog to look for status of "ready" only. Also filters out model catalog final_key_names starting with "1_" one underscore.
- Can find huc numbers in the models catalog "hucs" field regardless of string format in that column.  It does assume that models catalog has ensure that leading zero's exist.
- All folders in the target models folder will be removed at the start of execution unless the folder starts with two underscores. This ensures old data from previous runs does not bleed through. 
- After the source model catalog has been filtered, it will save a copy called models_catalog_{YYYYMMDD}.csv into the target output folder.  Later this csv can be feed into ras2fim.py for meta data for each model.


### Steps to apply new features including AWS credentials and conda enviroment.yml changes.

While this is a number of steps, it also setups for a fair bit of new and future functionality.

Use your anaconda terminal window for all "type" commands below.

1) Path to your new code dir. ie) cd c:\users\(your profile name}\projects\dev\ras2fim.
2) Type `conda activate ras2fim`
3) Type `conda env update -f environment.yml`.  You are ready to do testing with `ras2fim.py` and other files, but not `get_ras_models.py`

**If you are an NOAA/OWP staff member, do the next steps. Only NOAA/OWP members can use the new `get_ras_models.py`.**
1) See if you already have aws credentials file in place. Path to c:\users\{profile name|\.aws with a file named config and another named credentials in it. You might have to turn on with file explorer, the ability to see hidden files / folders. Once this is setup for your machine, it will not need to be done again.
2) If that folder and files are not there, type `aws configure`. It will ask for some AWS keys which you should already have.
3) In the c:\ras2fim_data folder, create a new subfolder called "config"
4) Inside the code folder "\tools\aws" is a file called aws_cred_template.env. Copy that file to your new "config" folder.
5) Rename that file to "aws_hv_s3_creds.env"
6) Open the file and fill in the fields with the aws credentials values you should have. Make sure to save it.
7) You are ready to test the new tool.


<br/><br/>


## v1.3.0 - 2023-05-01 - [PR#42](https://github.com/NOAA-OWP/ras2fim/pull/42)

This pull request includes additions and modifications to the existing ras2fim / ras2rem workflow that creates output files that can be fed directly into inundation.py.

### Additions  
- `ras2catchments.py`: creates COMID catchments as a raster (tif) and polygons (gpkg) for use with discharge / stage lookup. The inputs to the main function are input and output directories (input: location of step 5 ras2fim files where all the depth grid files live, output: location of ras2rem files [or anywhere else of user's choosing, if they don't want the resulting COMID raster and polygon files to be with the ras2rem outputs])
-  `ras2inundation.py`: copy of inundation.py script that can be modified for ras2fim as necessary if separate needs arise from HAND-based modeling

### Changes  
- `ras2rem.py`: Modifications to synthetic rating curve (SRC) generation to ensure we have the necessary fields for inundation.py to work, consistent with HAND-based hydro tables. Specifically adds or modifies the following columns:
    - HydroID (added as copy of feature_id)
    - HUC (added)
    - LakeID (added as -999)
    - last_updated (added as empty string)
    - submitter (added as empty string)
    - obs_source (added as empty string)
    - AvgDepth (m) renamed to stage
    - Flow (cms) renamed to discharge_cms
    

<br/><br/>

## v1.2.0 - 2023-04-21 - [PR#33](https://github.com/NOAA-OWP/ras2fim/pull/33)
This PR adds `ras2rem` functionality into `ras2fim`. For each NWM stream within the domain of HEC RAS models, `ras2fim` produces flood depth grids for a common set of reach averaged-depths. `ras2rem` merges all these depth grids and create a single raster file delineating the areas inundated with different values of reach averaged-depth.

### Additions  

- Added the new `src/run_ras2rem.py` containing two functions used for ras2rem

### Changes  

- Updated `src/ras2fim.py` with the changes required for addition of ras2rem

<br/><br/>

## v1.1.0 - 2023-04-11 - [PR#31](https://github.com/NOAA-OWP/ras2fim/pull/31)

This merge adds a new Pull Request template that was copied from the `inundation-mapping` project PR template.

### Changes
- `/.github/PULL_REQUEST_TEMPLATE.md`: updates this file to match the one used by `inundation-mapping` repository.

<br/><br/>

## 1.0.0 - 2021.11.10 - Initial Release<|MERGE_RESOLUTION|>--- conflicted
+++ resolved
@@ -1,7 +1,39 @@
 All notable changes to this project will be documented in this file.
 We follow the [Semantic Versioning 2.0.0](http://semver.org/) format.
 
-<<<<<<< HEAD
+## v1.x.x - 2023-05-26 - [PR#64](https://github.com/NOAA-OWP/ras2fim/pull/64)
+
+In a recent release, the ras2catchment product feature was included but was not completed and now is.
+
+The ras2catchment product feature looks at depth grid files names created by `ras2fim`, the extract the river features ID that are relevant.  Using that list of relevant feature IDs,  extract the relevant catchment polygons from `nwm_catchments.gkpg`, creating its own catchments gkpg.
+
+New input files are required for this release to be tested and used. One file and one folder need to be downloaded in the `X-National_Datasets` folder, or your equivalent. The new file and folder are:
+- `nwm_catchments.gpkg`:  It needs to be sitting beside the original three files of `nwm_flows.gpkg`, `nwm_wbd_lookup.nc`, and `WBD_National.gpkg`.  
+- A folder named `WBD_HUC8` needs to  be downloaded and place inside the `X-National_Datasets` or equiv.  The `WBD_HUC8` folder includes a gkpg for each HUC8 from the a full WBD national gkpg. They were split to separate HUC8 files for system performance.
+
+The new file and folder can be found in `inputs` directories on both rasfim S3 or ESIP S3.
+
+Code folder changes:
+
+### Additions 
+ 
+- `README.md`: Has been updated to talk about downloading all `X-National_Datasets` files and folder now in the `Inputs` directory. Previous versions of this page talked about getting three files from a folder in ESIP called `National Datasets`. Now both ESIP and ras2fim S3 have an identical `inputs` folder.  This md file now also talks the new file and WBD_HUC8 folder in its required downloads.
+- `INSTALL.md`: Updated to talk about the new inputs instead of the original three files.
+- `src`
+    - `shared_functions.py`: Includes a common duration calculating function, now used by both ras2fim and ras2catchments.py. This file can be shared for common functionality across all files in the code. Common shared functions help with consistency, avoid duplication and ease of implementation. Other code blocks have already been detected as being duplicated and may be moved into this file at a later time.
+
+### Changes  
+
+- `src`
+    - `ras2fim.py`: Updated to change the duration output system to come from the new `shared_functions.py` file replacing it's original duration calc code. The `step` feature has been partially repaired as it had an error in it, but has not been fully fixed or tested. A separate issue card and PR will be coming.  In the meantime, the code now has re-instated the code feature of not allowing a user to re-execute ras2fim.py against a folder that already exists.  
+    - `ras2catchments.py`:  This has been rebuilt in recognition that it had a fair bit of temporary duplication code from `run_ras2rem`.  `ras2catchemts` is now stripped back to it's original requirement described above.
+
+### Note: 
+Sometimes when using ras2catchemnts.py from command line, an error was issued talking about a PROJ file not existing. The source of the error was traced but a fix was not found. A code fix previously existed to attempt to fix it, but did not appear to fix it.  However.. the error does not block or limit the functionality of using this tool. And, when ras2catchment is called as part of the ras2fim pipeline flow, the error is not created/shown. It was decided to just mention the issue and investigate later if required.
+
+<br/><br/>
+
+
 ## v1.7.0 - 2023-06-07 - [PR#69](https://github.com/NOAA-OWP/ras2fim/pull/69)
 
 Each time ras2fim is run, it creates an output folder for a HUC. Inside this folder are the six output folders (01..06). A new file is now being included that records all incoming arguments that were submitted to ras2fim plus a few derived values.
@@ -24,41 +56,6 @@
 
 <br/><br/>
 
-=======
-## v1.x.x - 2023-05-26 - [PR#64](https://github.com/NOAA-OWP/ras2fim/pull/64)
-
-In a recent release, the ras2catchment product feature was included but was not completed and now is.
-
-The ras2catchment product feature looks at depth grid files names created by `ras2fim`, the extract the river features ID that are relevant.  Using that list of relevant feature IDs,  extract the relevant catchment polygons from `nwm_catchments.gkpg`, creating its own catchments gkpg.
-
-New input files are required for this release to be tested and used. One file and one folder need to be downloaded in the `X-National_Datasets` folder, or your equivalent. The new file and folder are:
-- `nwm_catchments.gpkg`:  It needs to be sitting beside the original three files of `nwm_flows.gpkg`, `nwm_wbd_lookup.nc`, and `WBD_National.gpkg`.  
-- A folder named `WBD_HUC8` needs to  be downloaded and place inside the `X-National_Datasets` or equiv.  The `WBD_HUC8` folder includes a gkpg for each HUC8 from the a full WBD national gkpg. They were split to separate HUC8 files for system performance.
-
-The new file and folder can be found in `inputs` directories on both rasfim S3 or ESIP S3.
-
-Code folder changes:
-
-### Additions 
- 
-- `README.md`: Has been updated to talk about downloading all `X-National_Datasets` files and folder now in the `Inputs` directory. Previous versions of this page talked about getting three files from a folder in ESIP called `National Datasets`. Now both ESIP and ras2fim S3 have an identical `inputs` folder.  This md file now also talks the new file and WBD_HUC8 folder in its required downloads.
-- `INSTALL.md`: Updated to talk about the new inputs instead of the original three files.
-- `src`
-    - `shared_functions.py`: Includes a common duration calculating function, now used by both ras2fim and ras2catchments.py. This file can be shared for common functionality across all files in the code. Common shared functions help with consistency, avoid duplication and ease of implementation. Other code blocks have already been detected as being duplicated and may be moved into this file at a later time.
-
-### Changes  
-
-- `src`
-    - `ras2fim.py`: Updated to change the duration output system to come from the new `shared_functions.py` file replacing it's original duration calc code. The `step` feature has been partially repaired as it had an error in it, but has not been fully fixed or tested. A separate issue card and PR will be coming.  In the meantime, the code now has re-instated the code feature of not allowing a user to re-execute ras2fim.py against a folder that already exists.  
-    - `ras2catchments.py`:  This has been rebuilt in recognition that it had a fair bit of temporary duplication code from `run_ras2rem`.  `ras2catchemts` is now stripped back to it's original requirement described above.
-
-### Note: 
-Sometimes when using ras2catchemnts.py from command line, an error was issued talking about a PROJ file not existing. The source of the error was traced but a fix was not found. A code fix previously existed to attempt to fix it, but did not appear to fix it.  However.. the error does not block or limit the functionality of using this tool. And, when ras2catchment is called as part of the ras2fim pipeline flow, the error is not created/shown. It was decided to just mention the issue and investigate later if required.
-
-<br/><br/>
-
-
->>>>>>> b239c4e6
 ## v1.5.0 - 2023-05-12 - [PR#55](https://github.com/NOAA-OWP/ras2fim/pull/55)
 
 When a recent version of ras2catchment.py was checked in, it had hardcoding paths that were not testable. Some new input files were also required to get the feature working.  Considering the new data flow model and folder structure, the team agreed to attempt to standardize the pathing from one folder to another.  A new system was added to help manage paths inside the `C:\\ras2fim_data` directory, or whatever name you like.  Most of the original arguments and full pathing continues to work, but is no longer needed and it is encourage to now only use the pathing defaults.
@@ -109,7 +106,6 @@
   
 <br/><br/>
 
-
 ## v1.4.0 - 2023-05-03 - [PR#43](https://github.com/NOAA-OWP/ras2fim/pull/43)
 
 This program allows for a user to provide an S3 path and a HUC, have it query the remote models catalog csv and download "unprocessed" folders to their local machine for processing with ras2fim.py.
