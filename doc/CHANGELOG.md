All notable changes to this project will be documented in this file.
We follow the [Semantic Versioning 2.0.0](http://semver.org/) format.


<<<<<<< HEAD
## v1.11.0 - 2023-07-04 - [PR#92](https://github.com/NOAA-OWP/ras2fim/pull/92)

This PR removes the V flag and added a new flag to control the spatial resolution of 'simplified' rasters. The 'model unit', which is meter or feet, is now identified by the program either using the -p projection entry (using EPSG code or providing a shp/prj file) or by processing the HEC-RAS prj files. The z unit of the given DEM must always be in meter. 

### Additions
- A new `src/errors.py` to hold the customized exceptions definitions for the entire program.
### Changes

- `src/clip_dem_from_shape.py`  : Changed the default buffer value from 700 to 300 to be consistent with the hard-coded value used in ras2fim.py
- `src/convert_tif_to_ras_hdf5.py` : Determined 'model_unit' using 'model_unit_from_crs()' function of shared_functions.py
- `src/create_fim_rasters.py`: Removed 'flt_out_resolution' argument which were not being used anywhere in the code.
- `src/get_usgs_dem_from_shape.py`: Determined 'model_unit' using 'model_unit_from_crs()' function of shared_functions.py
- `src/ras2fim.py` : Removed 'vert_unit,' argument and moved all codes to check the vertical unit of the code into shared_functions.py. Also, determined the model unit using 1) -p entry and 2) reading all HEC-RAS models prj files-- Used 'confirm_models_unit() function of shared_functions.py
- `src/shared_functions.py` : Added three functions to determine model units throughout the entire program 1) confirm_models_unit(), 2) model_unit_from_crs(), 3) model_unit_from_ras_prj()
- `src/simplify_fim_rasters.py` :  Changed the default value of output resolution from 3m to 10m
- `src/worker_fim_rasters.py` : Determined model_unit using 'model_unit_from_ras_prj()' function of shared_functions.py
=======
## v1.11.0 - 2023-06-29 - [PR#87](https://github.com/NOAA-OWP/ras2fim/pull/87)

New feature: This is a new tool which is for OWP staff only as it accesses our ras2fim S3 bucket. We can give the tool a HUC number, it will go to the models catalog csv in s3, look for valid matching models for that HUC and downloaded them to your local computer.

Some criteria for downloading are:
- The submitted HUC number exists in the OWP_ras_models_catalog.csv (previously named model_catalog.csv), in the "hucs" column
- The models catalog `status` column must say "ready" and the `final_name_key` must not start with "1_" or "2_"

When the code calls s3, it will load up the full s3 OWP_ras_models_catalog.csv (or arg override s3 csv file), and filter out all non-qualifying records, then save a copy of the new filtered version as `OWP_ras_models_catalog_{huc number}.csv`.  This csv file can now become one of the input args going into ras2fim.py (-mc flag).

Features of this tool are:
- You can add an argument of -d which gives you the downloaded filtered csv but does not actually download the model folders. It is a form of a "preview" system.
- If you choose to download model folders as well, the newly created `OWP_ras_models_catalog_{huc number}.csv` will add two columns to show if the model was successfully downloaded or why it failed.  As we are using the `final_name_key` to tell us which S3 model folder to download, it is possible that they don't match or the model folder does not exist. This will expose that problem.
- An processing log file is created which at this point, is nearly identical to screen output but allows for historical tracking as well as ease of automation later.
- At the end of ras2fim.py finalization, it will make a copy of the new `OWP_ras_models_catalog_{huc number}.csv` and put it in the huc ras2fim output folder, "final" folder e.g. output folder.
- As always, you can optionally override most arguments and most things are defaulted.

See `tools\get_ras_models_by_catalog.py`, in the "main" section to see usage examples.

**Note**: To use this tool, you must have a valid set of aws s3 ras2fim credentials which have been set up, generally by using `aws configure` command.  As mentioned, this tool is for OWP staff.

### Additions  

- `tools`
    - `get_ras_models_by_catalog.py`: as described above.

### Changes  
- `src`
   - `ras2catchments.py`: renamed a constants variable name.
   - `shared_variables.py`: renamed a couple of constants variable names.
   - `ras2fim.py`: renamed a couple of constants variable names.
>>>>>>> a434e365

<br/><br/>

## v1.10.0 - 2023-06-26 - [PR#84](https://github.com/NOAA-OWP/ras2fim/pull/84)

This PR covers a couple of minor fixes:
1) [Issue 72](https://github.com/NOAA-OWP/ras2fim/issues/72) - Change output ras2fim folder name: It was named `output_ras2fim_models`, now being named `output_ras2fim`.
2) [Issue 83](https://github.com/NOAA-OWP/ras2fim/issues/83) - A change to correct a re-occurring rasterio package issue.
3) There was also a minor bug fix in column names in the ras2catchments.py, now fixed.

### Changes  
- `src`
    - `ras2catchments.py` - Fix to match a column name for our inputs folder nwm_catchments.gkpg. Also small text adjustments for the adjusted `output_ras2fim` folder name.  Also removed some code which loaded a depth grid TIF to figure out it's CRS and apply that to output files from catchments. Now, it just loads the CRS value from the shared_variables.py file.
    - `ras2fim.py` - It was hardcoding `EPSG:3857` which is passed to other files and resulted in the CRS of the output depth grid TIFs. This is value is now moved up to `shared_variables.py` as a constant so other code can use it and be consistent (such as catchments).  Also changed the timing of when the new HUC output folder is created. Note: The "step" system is WIP and being removed.
    - `reformat_ras_rating_curve.py`: Text changes for the new output folder path.
    - `shared_variables.py`: Changed output folder name default, plus added the new default CRS constant.


<br/><br/>

## v1.9.0 - 2023-06-15 - [PR#64](https://github.com/NOAA-OWP/ras2fim/pull/64)

In a recent release, the ras2catchment product feature was included but was not completed and now is.

The ras2catchment product feature looks at depth grid files names created by `ras2fim`, the extract the river features ID that are relevant.  Using that list of relevant feature IDs,  extract the relevant catchment polygons from `nwm_catchments.gkpg`, creating its own catchments gkpg.

New input files are required for this release to be tested and used. One file and one folder need to be downloaded in the `X-National_Datasets` folder, or your equivalent. The new file and folder are:
- `nwm_catchments.gpkg`:  It needs to be sitting beside the original three files of `nwm_flows.gpkg`, `nwm_wbd_lookup.nc`, and `WBD_National.gpkg`.  
- A folder named `WBD_HUC8` needs to  be downloaded and place inside the `X-National_Datasets` or equiv.  The `WBD_HUC8` folder includes a gkpg for each HUC8 from the a full WBD national gkpg. They were split to separate HUC8 files for system performance.

The new file and folder can be found in `inputs` directories on both rasfim S3 or ESIP S3.

There are some other fixes that were rolled into this, some by discovery during debugging, some based on partially loaded functionality.  They include:
- [Issue 71](https://github.com/NOAA-OWP/ras2fim/issues/71): Fix proj.db error 
- [Issue 46](https://github.com/NOAA-OWP/ras2fim/issues/46): Develop metadata reporting system. Note: Laura had most of this written and it was rolled into this branch / PR.
- [Issue 56](https://github.com/NOAA-OWP/ras2fim/issues/56) ras2fim - fix ras2catchments for new input data sources.  This was the o Develop Python script to convert ras2fim rating curves to Inundation Mapping calibration formatriginal issue that started this branch and PR.

Note: Currently, this edition does not have multi processing which calculating `maxments`. A `maxment` is the catchment for any particular feature based on its maximum depth value. Multi processing will be added later and was deferred due to the fact that based on current code the child process needed to pass information back to the parent process. This is very difficult and unstable. A separate issue card, [#75](https://github.com/NOAA-OWP/ras2fim/issues/75), has been added to fix this later. 

### Environment Upgrade Notes
This version requires an update to the conda environment for ras2fim.  To upgrade, follow these steps (using an Anaconda / Mini Conda command terminal):
1) If not already, type `conda deactivate ras2fim`
2) Ensure you are pathed into the correct branch to where the new `environment.yml` file is at, then type `conda env update -f environment.yml`. This might take a few minutes
3) `conda activate ras2fim`

Coupled with downloading the new catchment file and WBD folder into inputs, you should be ready to go. 

### Additions 

- `src`
    - `shared_functions.py`: Includes a common duration calculating function, now used by both ras2fim and ras2catchments.py. This file can be shared for common functionality across all files in the code. Common shared functions help with consistency, avoid duplication and ease of implementation. Other code blocks have already been detected as being duplicated and may be moved into this file at a later time.  The first function is for calculating and printing date / time duration.

### Changes  

- `README.md`: Has been updated to talk about downloading all `X-National_Datasets` files and folder now in the `Inputs` directory. Previous versions of this page talked about getting three files from a folder in ESIP called `National Datasets`. Now both ESIP and ras2fim S3 have an identical `inputs` folder.  This md file now also talks the new file and WBD_HUC8 folder in its required downloads.
- `INSTALL.md`: Updated to talk about the new inputs instead of the original three files.
- `environment.yml`: Changes to upgrade the rasterio package upgrade. Also added a new package called `keepachangelog` which has to be loaded via PIP as it is not available in any of the conda repos.
- `src`
    - `clip_dem_from_shape.py`: Added a simple time duration calculator. Needed for timing tests.
    - `ras2catchments.py`: Changes include:
        - This has been rebuilt in recognition that it had a fair bit of temporary duplication code from `run_ras2rem`. 
        - Added code making a metadata gpkg, pulling the version number from the CHANGELOG.md to put into the meta data
        - Upgraded input validation. 
        - This file expects a valid model_catalog.csv, usually found in OWP_ras_models folder, which provides more meta data. A new optional param has been added to provide a specific model catalog file. By default, it will look for a file called `models_catalog_{huc}.csv`. It should match the "ras model" folders being submitted to `ras2fim.py`. 
    -  `ras2fim.py`: Changes include:
        - Updated to change the duration output system to come from the new `shared_functions.py` file replacing it's original duration calc code. 
        - The `step` feature has been partially repaired as it had an error in it, but has not been fully fixed or tested. A separate issue card and PR will be coming. 
        -  In the meantime, the code now has re-instated the code feature of not allowing a user to re-execute ras2fim.py against a folder that already exists.  
        - Updates to add ras2catchments.py into the overall process flow.
        - A new section to copy "final" files from the ras2rem and catchments folder. The new `final` subfolder has the files required for release, as in final product files.
        - A few styling updates
    -  `run_ras2rem.py`: Some minor style changes (mostly spacing), but also added a "with" wrapper around the multi processing "pool" code, to be more PEP-8 compliant. 
    - `shared_variables.py`: to add new pathing and constants for changes above.
    - `worker_fim_raster.py`: During debugging, it was noticed that the pre-existing system for logging errors in this file, logged some info such as model name, but failed to log the reason for the exception.

<br/><br/>



## v1.8.0 - 2023-06-14 - [PR#73](https://github.com/NOAA-OWP/ras2fim/pull/73)

Introduces a new tool for the ras2fim that cycles through the ras2fim outputs and compiles the stream segment midpoints and rating curve tables. The purpose of this tool is to facilitate the use of ras2fim outputs in the FIM calibration workflow. This tool is intended to be added to the (not yet completed) ras2release workflow rather than the ras2fim workflow.

### Changes

- `src/compile_ras_rating_curves.py`: New file. Processes ras2fim outputs into correct format for FIM calibration.
- `src/shared_variables.py`: Added nodata value, output vertical datum, and `c:\ras2fim_data\ras2fim_releases\` filepath to shared variables file.

<br/><br/>


## v1.7.0 - 2023-06-07 - [PR#69](https://github.com/NOAA-OWP/ras2fim/pull/69)

Each time ras2fim is run, it creates an output folder for a HUC. Inside this folder are the six output folders (01..06). A new file is now being included that records all incoming arguments that were submitted to ras2fim plus a few derived values.

### Changes  
- `src\ras2fim.py`: changes include:
          - moving the int_step calculations down into the init_and_run_ras2fim function. Reason: It is also logic for validating and setting up basic variables.
          - moved the creation of the new HUC folder into init_and_run_ras2fim function. The folder needs to be created earlier, so the new run_arguments.txt file can be saved.

<br/><br/>

## v1.6.0 - 2023-06-02 - [PR#65](https://github.com/NOAA-OWP/ras2fim/pull/65)
Updated `src/run_ras2rem.py` with following changes:
- Fixed a bug regarding the units used for rating_curve.csv output. Now, ras2rem will infer the vertical unit from ras2fim results in 05_hecras_output folder. 
- Added multi-processing capability for making tif files for rem values.
- Added a progress bar to show the progress during above step (making tif files for rem values). 
- Made the help notes for -p flag more clear, so the user will understand where the ras2rem outputs are created. 
- Added some extra columns needed for hydroviz into rating_curve.csv output. This involved moving the required changes from `src/ras2rem.py` file into `src/run_ras2rem.py`, which allowed removing the `src/ras2rem.py` altogether.
Removed `src/ras2rem.py`.

<br/><br/>

## v1.5.0 - 2023-05-12 - [PR#55](https://github.com/NOAA-OWP/ras2fim/pull/55)

When a recent version of ras2catchment.py was checked in, it had hardcoding paths that were not testable. Some new input files were also required to get the feature working.  Considering the new data flow model and folder structure, the team agreed to attempt to standardize the pathing from one folder to another.  A new system was added to help manage paths inside the `C:\\ras2fim_data` directory, or whatever name you like.  Most of the original arguments and full pathing continues to work, but is no longer needed and it is encourage to now only use the pathing defaults.

New usage pattern with minimum args is now:
`python ras2fim.py -w 12090301 -o 12090301_meters_2277_test_3 -p EPSG:2277 -r "C:\Program Files (x86)\HEC\HEC-RAS\6.0" -t C:\ras2fim_data\inputs\12090301_dem_meters_0_2277.tif`.  Min parameters are:
- `-w` is the huc number as before.
- `-o` just the basic folder name that will be created in the "outputs_ras_models" folder.  ie) if this value is 12090301_meters_2277_test_3, the full defaulted path becomes "c:\ras2fim_data\outputs_ras_models\12090301_meters_2277_test_3 and all of the 6 child (01 to 06) will be created under it. It can be overridden to a full different path.
- `-p` is the CRS/EPSG value as before.
- `-r` is the path to the HECRAS engine software as before.
- `-t` is the path to the underlying DEM to be used. It is technically optional. When not supplied, the system will call the USGS -  website to get the DEM, but calling USGS is unstable and will be removed shortly (as it was before).

**For more details on sample usage and arguments, see the "__main__" folders in source code.

A new system was added to `ras2fim.py`, `run_ras2rem.py` and `ras2catchments.py` by moving logic out of the __main__ functions. Moving that code into a separate method, allows for input validation, and defaults to be accurately be set even if the .py file is being used without going through command line.  

For example, with run_ras2rem.py, a person can use the script from command line, however, ras2fim.py could also call directly over to a method and not come through command line. By moving validation and defaults into a separate function inside run_ras2rem.py, they can be enforced or adjusted.

Some changes were started against ras2catchments.py for new data required for it to be run, but at this point, the ras2catchment system is not working. A separate card will be created to continue to adjust it and get it fully operational. Styling upgrades were made to be more compliant with PEP-8 and fim development standards.

While there is a little scope creep here, there was no much. Most was required due to testing or new requirements.

PR related to issue [51](https://github.com/NOAA-OWP/ras2fim/issues/51). 

### Additions  
- `src`
    - `shared_variables.py`: holding all of the default pathing, folder and file names to ensure consistency throughout the code.

### Changes  
- `src`
    - `calculate_all_terrain_stats.py`: cleanup for redundant info and screen output.
    - `clip_dem_from_shape.py`: cleanup for redundant info and screen output.
    - `conflate_hecras_to_nwm.py`: cleanup for redundant info and screen output and changed some file names to come from shared_variables.
    - `convert_tif_to_ras_hdf5.py`: cleanup for redundant info and screen output.
    - `create_fim_rasters.py`: cleanup for redundant info and screen output and added a "with" wrapper around the processing pooling for stability reasons.
    - `conflate_shapes_from_hecras.py`: cleanup for redundant info and screen output.
    - `get_usgs_dem_from_shape.py`: cleanup for redundant info and screen output.
    - `ras2catchments.py`: Changes described above (pathing, styling, moving code out of the "main" function, adding in pathing for new data sources, etc). Note: the script is not operational but has taken a step forward to getting it fully working. The new data inputs and pathing were required first.
    - `ras2fim.py`:  Many of the changes listed above such as some small styling fixes, moving code out of "main", cleaning pathing to defaults, change some hardcoded paths and file names to now come from the `shared_variables.py` file for code system consistency, and added a bit of better "code step" tracking. 
    - `run_ras2rem.py`: Change described above (pathing, using common values from `shared_variables.py`, minor styling fixes, moving logic from "main" to another method, and fixes to be more PEP-8 compliant. Note: This file does not work and did not work in the current dev branch prior to this PR. Assumed that a fix is coming from another PR.
    - `simplify_fim_rasters.py`: cleanup for redundant info and screen output.
- `tools`
    - `convert_ras2fim_to_recurr_validation_datasets.py`:  Changes to support the new common values from `shared_variables.py`
    - `nws_ras2fim_calculate_terrain_stats.py`:  cleanup for redundant info and screen output.
    - `nws_ras2fim_check_processs_stats.py`:  cleanup for redundant info and screen output.
    - `nws_ras2fim_clip_dem_from_shape.py`:  cleanup for redundant info and screen output.
    - `nws_ras2fim_entwine_dem_from_shp.py`: cleanup for redundant info and screen output.
  
<br/><br/>

## v1.4.0 - 2023-05-03 - [PR#43](https://github.com/NOAA-OWP/ras2fim/pull/43)

This program allows for a user to provide an S3 path and a HUC, have it query the remote models catalog csv and download "unprocessed" folders to their local machine for processing with ras2fim.py.

Key Notes
- This tool is designed for working with OWP S3 and will likely not have value to non NOAA staff, unless they have their own AWS account with a similar structure.  However, ras2fim.py will continue to work without the use of this tool
- Review the arguments being passed into `get_ras_mdoels.py` file which include defining your own `models catalog csv` file but it will default to `models_catalog.csv`.  ie). testing, it could be `models_catalog_rob.csv`.
- New dependency python packages were added. 

Associated to issue [39](https://github.com/NOAA-OWP/ras2fim/issues/39). 

### Additions  
- `tools/aws`
    - `aws_base.py`: a basic parent class used to provide common functionality to any aws type code calls. Currently, it is used by `get_ras_models.py`, but others are expected.
    - `get_ras_models.py` : The tool mentioned above. See key features below.
    - `aws_creds_templates.env`: At this point, some functionality requires a valid aws credentials. However, a user will still need to setup their local user .aws folder with a config and credentials file in it, for this program to run. These are hoped to be amalgamated later. One of the args into `get_ras_models.py` is an override for the default location and adjusted file name.

### Changes  
- `doc\INSTALL.md`: minor corrections

### Features for this tool include:
-  Ability to create a list only (log file) without actual downloads (test download).
- For both pulling from S3 as a source as well as for the local target, the "models" will automatically be added at the end of thos provided arguments if/as required.
- A log file be created in the models/log folder with unique date stamps per run.
- A "verbose" flag can be optionally added as an argument for additional processing details (note: don't over  use this as it can make errors harder to find). To find an error, simply search the log for the word "error".
- Filters downloads from the src models catalog to look for status of "ready" only. Also filters out model catalog final_key_names starting with "1_" one underscore.
- Can find huc numbers in the models catalog "hucs" field regardless of string format in that column.  It does assume that models catalog has ensure that leading zero's exist.
- All folders in the target models folder will be removed at the start of execution unless the folder starts with two underscores. This ensures old data from previous runs does not bleed through. 
- After the source model catalog has been filtered, it will save a copy called models_catalog_{YYYYMMDD}.csv into the target output folder.  Later this csv can be feed into ras2fim.py for meta data for each model.


### Steps to apply new features including AWS credentials and conda enviroment.yml changes.

While this is a number of steps, it also setups for a fair bit of new and future functionality.

Use your anaconda terminal window for all "type" commands below.

1) Path to your new code dir. ie) cd c:\users\(your profile name}\projects\dev\ras2fim.
2) Type `conda activate ras2fim`
3) Type `conda env update -f environment.yml`.  You are ready to do testing with `ras2fim.py` and other files, but not `get_ras_models.py`

**If you are an NOAA/OWP staff member, do the next steps. Only NOAA/OWP members can use the new `get_ras_models.py`.**
1) See if you already have aws credentials file in place. Path to c:\users\{profile name|\.aws with a file named config and another named credentials in it. You might have to turn on with file explorer, the ability to see hidden files / folders. Once this is setup for your machine, it will not need to be done again.
2) If that folder and files are not there, type `aws configure`. It will ask for some AWS keys which you should already have.
3) In the c:\ras2fim_data folder, create a new subfolder called "config"
4) Inside the code folder "\tools\aws" is a file called aws_cred_template.env. Copy that file to your new "config" folder.
5) Rename that file to "aws_hv_s3_creds.env"
6) Open the file and fill in the fields with the aws credentials values you should have. Make sure to save it.
7) You are ready to test the new tool.


<br/><br/>


## v1.3.0 - 2023-05-01 - [PR#42](https://github.com/NOAA-OWP/ras2fim/pull/42)

This pull request includes additions and modifications to the existing ras2fim / ras2rem workflow that creates output files that can be fed directly into inundation.py.

### Additions  
- `ras2catchments.py`: creates COMID catchments as a raster (tif) and polygons (gpkg) for use with discharge / stage lookup. The inputs to the main function are input and output directories (input: location of step 5 ras2fim files where all the depth grid files live, output: location of ras2rem files [or anywhere else of user's choosing, if they don't want the resulting COMID raster and polygon files to be with the ras2rem outputs])
-  `ras2inundation.py`: copy of inundation.py script that can be modified for ras2fim as necessary if separate needs arise from HAND-based modeling

### Changes  
- `ras2rem.py`: Modifications to synthetic rating curve (SRC) generation to ensure we have the necessary fields for inundation.py to work, consistent with HAND-based hydro tables. Specifically adds or modifies the following columns:
    - HydroID (added as copy of feature_id)
    - HUC (added)
    - LakeID (added as -999)
    - last_updated (added as empty string)
    - submitter (added as empty string)
    - obs_source (added as empty string)
    - AvgDepth (m) renamed to stage
    - Flow (cms) renamed to discharge_cms
    

<br/><br/>

## v1.2.0 - 2023-04-21 - [PR#33](https://github.com/NOAA-OWP/ras2fim/pull/33)
This PR adds `ras2rem` functionality into `ras2fim`. For each NWM stream within the domain of HEC RAS models, `ras2fim` produces flood depth grids for a common set of reach averaged-depths. `ras2rem` merges all these depth grids and create a single raster file delineating the areas inundated with different values of reach averaged-depth.

### Additions  

- Added the new `src/run_ras2rem.py` containing two functions used for ras2rem

### Changes  

- Updated `src/ras2fim.py` with the changes required for addition of ras2rem

<br/><br/>

## v1.1.0 - 2023-04-11 - [PR#31](https://github.com/NOAA-OWP/ras2fim/pull/31)

This merge adds a new Pull Request template that was copied from the `inundation-mapping` project PR template.

### Changes
- `/.github/PULL_REQUEST_TEMPLATE.md`: updates this file to match the one used by `inundation-mapping` repository.

<br/><br/>

## 1.0.0 - 2021.11.10 - Initial Release<|MERGE_RESOLUTION|>--- conflicted
+++ resolved
@@ -2,8 +2,7 @@
 We follow the [Semantic Versioning 2.0.0](http://semver.org/) format.
 
 
-<<<<<<< HEAD
-## v1.11.0 - 2023-07-04 - [PR#92](https://github.com/NOAA-OWP/ras2fim/pull/92)
+## v1.12.0 - 2023-07-04 - [PR#92](https://github.com/NOAA-OWP/ras2fim/pull/92)
 
 This PR removes the V flag and added a new flag to control the spatial resolution of 'simplified' rasters. The 'model unit', which is meter or feet, is now identified by the program either using the -p projection entry (using EPSG code or providing a shp/prj file) or by processing the HEC-RAS prj files. The z unit of the given DEM must always be in meter. 
 
@@ -19,7 +18,9 @@
 - `src/shared_functions.py` : Added three functions to determine model units throughout the entire program 1) confirm_models_unit(), 2) model_unit_from_crs(), 3) model_unit_from_ras_prj()
 - `src/simplify_fim_rasters.py` :  Changed the default value of output resolution from 3m to 10m
 - `src/worker_fim_rasters.py` : Determined model_unit using 'model_unit_from_ras_prj()' function of shared_functions.py
-=======
+
+<br/><br/>
+
 ## v1.11.0 - 2023-06-29 - [PR#87](https://github.com/NOAA-OWP/ras2fim/pull/87)
 
 New feature: This is a new tool which is for OWP staff only as it accesses our ras2fim S3 bucket. We can give the tool a HUC number, it will go to the models catalog csv in s3, look for valid matching models for that HUC and downloaded them to your local computer.
@@ -51,7 +52,6 @@
    - `ras2catchments.py`: renamed a constants variable name.
    - `shared_variables.py`: renamed a couple of constants variable names.
    - `ras2fim.py`: renamed a couple of constants variable names.
->>>>>>> a434e365
 
 <br/><br/>
 
