All notable changes to this project will be documented in this file.
We follow the [Semantic Versioning 2.0.0](http://semver.org/) format.

<<<<<<< HEAD
## v1.9.0 - 2023-06-15 - [PR#64](https://github.com/NOAA-OWP/ras2fim/pull/64)

In a recent release, the ras2catchment product feature was included but was not completed and now is.

The ras2catchment product feature looks at depth grid files names created by `ras2fim`, the extract the river features ID that are relevant.  Using that list of relevant feature IDs,  extract the relevant catchment polygons from `nwm_catchments.gkpg`, creating its own catchments gkpg.

New input files are required for this release to be tested and used. One file and one folder need to be downloaded in the `X-National_Datasets` folder, or your equivalent. The new file and folder are:
- `nwm_catchments.gpkg`:  It needs to be sitting beside the original three files of `nwm_flows.gpkg`, `nwm_wbd_lookup.nc`, and `WBD_National.gpkg`.  
- A folder named `WBD_HUC8` needs to  be downloaded and place inside the `X-National_Datasets` or equiv.  The `WBD_HUC8` folder includes a gkpg for each HUC8 from the a full WBD national gkpg. They were split to separate HUC8 files for system performance.

The new file and folder can be found in `inputs` directories on both rasfim S3 or ESIP S3.

There are some other fixes that were rolled into this, some by discovery during debugging, some based on partially loaded functionality.  They include:
- [Issue 71](https://github.com/NOAA-OWP/ras2fim/issues/71): Fix proj.db error 
- [Issue 46](https://github.com/NOAA-OWP/ras2fim/issues/46): Develop metadata reporting system. Note: Laura had most of this written and it was rolled into this branch / PR.
- [Issue 56](https://github.com/NOAA-OWP/ras2fim/issues/56) ras2fim - fix ras2catchments for new input data sources.  This was the original issue that started this branch and PR.

Note: Currently, this edition does not have multi processing which calculating `maxments`. A `maxment` is the catchment for any particular feature based on its maximum depth value. Multi processing will be added later and was deferred due to the fact that based on current code the child process needed to pass information back to the parent process. This is very difficult and unstable. A separate issue card , [#75](https://github.com/NOAA-OWP/ras2fim/issues/75), has been added to fix this later. 

### Environment Upgrade Notes
This version requires an update to the conda environment for ras2fim.  To upgrade, follow these steps (using an Anaconda / Mini Conda command terminal):
1) If not already, type `conda deactivate ras2fim`
2) Ensure you are pathed into the correct branch to where the new `environment.yml` file is at, then type `conda env update -f environment.yml`. This might take a few minutes
3) `conda activate ras2fim`

Coupled with downloading the new catchment file and WBD folder into inputs, you should be ready to go. 

### Additions 

- `src`
    - `shared_functions.py`: Includes a common duration calculating function, now used by both ras2fim and ras2catchments.py. This file can be shared for common functionality across all files in the code. Common shared functions help with consistency, avoid duplication and ease of implementation. Other code blocks have already been detected as being duplicated and may be moved into this file at a later time.  The first function is for calculating and printing date / time duration.

### Changes  

- `README.md`: Has been updated to talk about downloading all `X-National_Datasets` files and folder now in the `Inputs` directory. Previous versions of this page talked about getting three files from a folder in ESIP called `National Datasets`. Now both ESIP and ras2fim S3 have an identical `inputs` folder.  This md file now also talks the new file and WBD_HUC8 folder in its required downloads.
- `INSTALL.md`: Updated to talk about the new inputs instead of the original three files.
- `environment.yml`: Changes to upgrade the rasterio package upgrade. Also added a new package called `keepachangelog` which has to be loaded via PIP as it is not available in any of the conda repos.
- `src`
    - `clip_dem_from_shape.py`: Added a simple time duration calculator. Needed for timing tests.
    - `ras2catchments.py`: Changes include:
        - This has been rebuilt in recognition that it had a fair bit of temporary duplication code from `run_ras2rem`. 
        - Added code making a metadata gpkg, pulling the version number from the CHANGELOG.md to put into the meta data
        - Upgraded input validation. 
        - This file expects a valid model_catalog.csv, usually found in OWP_ras_models folder, which provides more meta data. A new optional param has been added to provide a specific model catalog file. By default, it will look for a file called `models_catalog_{huc}.csv`. It should match the "ras model" folders being submitted to `ras2fim.py`. 
    -  `ras2fim.py`: Changes include:
        - Updated to change the duration output system to come from the new `shared_functions.py` file replacing it's original duration calc code. 
        - The `step` feature has been partially repaired as it had an error in it, but has not been fully fixed or tested. A separate issue card and PR will be coming. 
        -  In the meantime, the code now has re-instated the code feature of not allowing a user to re-execute ras2fim.py against a folder that already exists.  
        - Updates to add ras2catchments.py into the overall process flow.
        - A new section to copy "final" files from the ras2rem and catchments folder. The new `final` subfolder has the files required for release, as in final product files.
        - A few styling updates
    -  `run_ras2rem.py`: Some minor style changes (mostly spacing), but also added a "with" wrapper around the multi processing "pool" code, to be more PEP-8 compliant. 
    - `shared_variables.py`: to add new pathing and constants for changes above.
    - `worker_fim_raster.py`: During debugging, it was noticed that the pre-existing system for logging errors in this file, logged some info such as model name, but failed to log the reason for the exception.

<br/><br/>


=======
## v1.8.0 - 2023-06-14 - [PR#73](https://github.com/NOAA-OWP/ras2fim/pull/73)

Introduces a new tool for the ras2fim that cycles through the ras2fim outputs and compiles the stream segment midpoints and rating curve tables. The purpose of this tool is to facilitate the use of ras2fim outputs in the FIM calibration workflow. This tool is intended to be added to the (not yet completed) ras2release workflow rather than the ras2fim workflow.

### Changes

- `src/compile_ras_rating_curves.py`: New file. Processes ras2fim outputs into correct format for FIM calibration.
- `src/shared_variables.py`: Added nodata value, output vertical datum, and `c:\ras2fim_data\ras2fim_releases\` filepath to shared variables file.

<br/><br/>

>>>>>>> 3273808e
## v1.7.0 - 2023-06-07 - [PR#69](https://github.com/NOAA-OWP/ras2fim/pull/69)

Each time ras2fim is run, it creates an output folder for a HUC. Inside this folder are the six output folders (01..06). A new file is now being included that records all incoming arguments that were submitted to ras2fim plus a few derived values.

### Changes  
- `src\ras2fim.py`: changes include:
          - moving the int_step calculations down into the init_and_run_ras2fim function. Reason: It is also logic for validating and setting up basic variables.
          - moved the creation of the new HUC folder into init_and_run_ras2fim function. The folder needs to be created earlier, so the new run_arguments.txt file can be saved.

<br/><br/>

## v1.6.0 - 2023-06-02 - [PR#65](https://github.com/NOAA-OWP/ras2fim/pull/65)
Updated `src/run_ras2rem.py` with following changes:
- Fixed a bug regarding the units used for rating_curve.csv output. Now, ras2rem will infer the vertical unit from ras2fim results in 05_hecras_output folder. 
- Added multi-processing capability for making tif files for rem values.
- Added a progress bar to show the progress during above step (making tif files for rem values). 
- Made the help notes for -p flag more clear, so the user will understand where the ras2rem outputs are created. 
- Added some extra columns needed for hydroviz into rating_curve.csv output. This involved moving the required changes from `src/ras2rem.py` file into `src/run_ras2rem.py`, which allowed removing the `src/ras2rem.py` altogether.
Removed `src/ras2rem.py`.

<br/><br/>

## v1.5.0 - 2023-05-12 - [PR#55](https://github.com/NOAA-OWP/ras2fim/pull/55)

When a recent version of ras2catchment.py was checked in, it had hardcoding paths that were not testable. Some new input files were also required to get the feature working.  Considering the new data flow model and folder structure, the team agreed to attempt to standardize the pathing from one folder to another.  A new system was added to help manage paths inside the `C:\\ras2fim_data` directory, or whatever name you like.  Most of the original arguments and full pathing continues to work, but is no longer needed and it is encourage to now only use the pathing defaults.

New usage pattern with minimum args is now:
`python ras2fim.py -w 12090301 -o 12090301_meters_2277_test_3 -p EPSG:2277 -r "C:\Program Files (x86)\HEC\HEC-RAS\6.0" -t C:\ras2fim_data\inputs\12090301_dem_meters_0_2277.tif`.  Min parameters are:
- `-w` is the huc number as before.
- `-o` just the basic folder name that will be created in the "outputs_ras_models" folder.  ie) if this value is 12090301_meters_2277_test_3, the full defaulted path becomes "c:\ras2fim_data\outputs_ras_models\12090301_meters_2277_test_3 and all of the 6 child (01 to 06) will be created under it. It can be overridden to a full different path.
- `-p` is the CRS/EPSG value as before.
- `-r` is the path to the HECRAS engine software as before.
- `-t` is the path to the underlying DEM to be used. It is technically optional. When not supplied, the system will call the USGS -  website to get the DEM, but calling USGS is unstable and will be removed shortly (as it was before).

**For more details on sample usage and arguments, see the "__main__" folders in source code.

A new system was added to `ras2fim.py`, `run_ras2rem.py` and `ras2catchments.py` by moving logic out of the __main__ functions. Moving that code into a separate method, allows for input validation, and defaults to be accurately be set even if the .py file is being used without going through command line.  

For example, with run_ras2rem.py, a person can use the script from command line, however, ras2fim.py could also call directly over to a method and not come through command line. By moving validation and defaults into a separate function inside run_ras2rem.py, they can be enforced or adjusted.

Some changes were started against ras2catchments.py for new data required for it to be run, but at this point, the ras2catchment system is not working. A separate card will be created to continue to adjust it and get it fully operational. Styling upgrades were made to be more compliant with PEP-8 and fim development standards.

While there is a little scope creep here, there was no much. Most was required due to testing or new requirements.

PR related to issue [51](https://github.com/NOAA-OWP/ras2fim/issues/51). 

### Additions  
- `src`
    - `shared_variables.py`: holding all of the default pathing, folder and file names to ensure consistency throughout the code.

### Changes  
- `src`
    - `calculate_all_terrain_stats.py`: cleanup for redundant info and screen output.
    - `clip_dem_from_shape.py`: cleanup for redundant info and screen output.
    - `conflate_hecras_to_nwm.py`: cleanup for redundant info and screen output and changed some file names to come from shared_variables.
    - `convert_tif_to_ras_hdf5.py`: cleanup for redundant info and screen output.
    - `create_fim_rasters.py`: cleanup for redundant info and screen output and added a "with" wrapper around the processing pooling for stability reasons.
    - `conflate_shapes_from_hecras.py`: cleanup for redundant info and screen output.
    - `get_usgs_dem_from_shape.py`: cleanup for redundant info and screen output.
    - `ras2catchments.py`: Changes described above (pathing, styling, moving code out of the "main" function, adding in pathing for new data sources, etc). Note: the script is not operational but has taken a step forward to getting it fully working. The new data inputs and pathing were required first.
    - `ras2fim.py`:  Many of the changes listed above such as some small styling fixes, moving code out of "main", cleaning pathing to defaults, change some hardcoded paths and file names to now come from the `shared_variables.py` file for code system consistency, and added a bit of better "code step" tracking. 
    - `run_ras2rem.py`: Change described above (pathing, using common values from `shared_variables.py`, minor styling fixes, moving logic from "main" to another method, and fixes to be more PEP-8 compliant. Note: This file does not work and did not work in the current dev branch prior to this PR. Assumed that a fix is coming from another PR.
    - `simplify_fim_rasters.py`: cleanup for redundant info and screen output.
- `tools`
    - `convert_ras2fim_to_recurr_validation_datasets.py`:  Changes to support the new common values from `shared_variables.py`
    - `nws_ras2fim_calculate_terrain_stats.py`:  cleanup for redundant info and screen output.
    - `nws_ras2fim_check_processs_stats.py`:  cleanup for redundant info and screen output.
    - `nws_ras2fim_clip_dem_from_shape.py`:  cleanup for redundant info and screen output.
    - `nws_ras2fim_entwine_dem_from_shp.py`: cleanup for redundant info and screen output.
  
<br/><br/>

## v1.4.0 - 2023-05-03 - [PR#43](https://github.com/NOAA-OWP/ras2fim/pull/43)

This program allows for a user to provide an S3 path and a HUC, have it query the remote models catalog csv and download "unprocessed" folders to their local machine for processing with ras2fim.py.

Key Notes
- This tool is designed for working with OWP S3 and will likely not have value to non NOAA staff, unless they have their own AWS account with a similar structure.  However, ras2fim.py will continue to work without the use of this tool
- Review the arguments being passed into `get_ras_mdoels.py` file which include defining your own `models catalog csv` file but it will default to `models_catalog.csv`.  ie). testing, it could be `models_catalog_rob.csv`.
- New dependency python packages were added. 

Associated to issue [39](https://github.com/NOAA-OWP/ras2fim/issues/39). 

### Additions  
- `tools/aws`
    - `aws_base.py`: a basic parent class used to provide common functionality to any aws type code calls. Currently, it is used by `get_ras_models.py`, but others are expected.
    - `get_ras_models.py` : The tool mentioned above. See key features below.
    - `aws_creds_templates.env`: At this point, some functionality requires a valid aws credentials. However, a user will still need to setup their local user .aws folder with a config and credentials file in it, for this program to run. These are hoped to be amalgamated later. One of the args into `get_ras_models.py` is an override for the default location and adjusted file name.

### Changes  
- `doc\INSTALL.md`: minor corrections

### Features for this tool include:
-  Ability to create a list only (log file) without actual downloads (test download).
- For both pulling from S3 as a source as well as for the local target, the "models" will automatically be added at the end of thos provided arguments if/as required.
- A log file be created in the models/log folder with unique date stamps per run.
- A "verbose" flag can be optionally added as an argument for additional processing details (note: don't over  use this as it can make errors harder to find). To find an error, simply search the log for the word "error".
- Filters downloads from the src models catalog to look for status of "ready" only. Also filters out model catalog final_key_names starting with "1_" one underscore.
- Can find huc numbers in the models catalog "hucs" field regardless of string format in that column.  It does assume that models catalog has ensure that leading zero's exist.
- All folders in the target models folder will be removed at the start of execution unless the folder starts with two underscores. This ensures old data from previous runs does not bleed through. 
- After the source model catalog has been filtered, it will save a copy called models_catalog_{YYYYMMDD}.csv into the target output folder.  Later this csv can be feed into ras2fim.py for meta data for each model.


### Steps to apply new features including AWS credentials and conda enviroment.yml changes.

While this is a number of steps, it also setups for a fair bit of new and future functionality.

Use your anaconda terminal window for all "type" commands below.

1) Path to your new code dir. ie) cd c:\users\(your profile name}\projects\dev\ras2fim.
2) Type `conda activate ras2fim`
3) Type `conda env update -f environment.yml`.  You are ready to do testing with `ras2fim.py` and other files, but not `get_ras_models.py`

**If you are an NOAA/OWP staff member, do the next steps. Only NOAA/OWP members can use the new `get_ras_models.py`.**
1) See if you already have aws credentials file in place. Path to c:\users\{profile name|\.aws with a file named config and another named credentials in it. You might have to turn on with file explorer, the ability to see hidden files / folders. Once this is setup for your machine, it will not need to be done again.
2) If that folder and files are not there, type `aws configure`. It will ask for some AWS keys which you should already have.
3) In the c:\ras2fim_data folder, create a new subfolder called "config"
4) Inside the code folder "\tools\aws" is a file called aws_cred_template.env. Copy that file to your new "config" folder.
5) Rename that file to "aws_hv_s3_creds.env"
6) Open the file and fill in the fields with the aws credentials values you should have. Make sure to save it.
7) You are ready to test the new tool.


<br/><br/>


## v1.3.0 - 2023-05-01 - [PR#42](https://github.com/NOAA-OWP/ras2fim/pull/42)

This pull request includes additions and modifications to the existing ras2fim / ras2rem workflow that creates output files that can be fed directly into inundation.py.

### Additions  
- `ras2catchments.py`: creates COMID catchments as a raster (tif) and polygons (gpkg) for use with discharge / stage lookup. The inputs to the main function are input and output directories (input: location of step 5 ras2fim files where all the depth grid files live, output: location of ras2rem files [or anywhere else of user's choosing, if they don't want the resulting COMID raster and polygon files to be with the ras2rem outputs])
-  `ras2inundation.py`: copy of inundation.py script that can be modified for ras2fim as necessary if separate needs arise from HAND-based modeling

### Changes  
- `ras2rem.py`: Modifications to synthetic rating curve (SRC) generation to ensure we have the necessary fields for inundation.py to work, consistent with HAND-based hydro tables. Specifically adds or modifies the following columns:
    - HydroID (added as copy of feature_id)
    - HUC (added)
    - LakeID (added as -999)
    - last_updated (added as empty string)
    - submitter (added as empty string)
    - obs_source (added as empty string)
    - AvgDepth (m) renamed to stage
    - Flow (cms) renamed to discharge_cms
    

<br/><br/>

## v1.2.0 - 2023-04-21 - [PR#33](https://github.com/NOAA-OWP/ras2fim/pull/33)
This PR adds `ras2rem` functionality into `ras2fim`. For each NWM stream within the domain of HEC RAS models, `ras2fim` produces flood depth grids for a common set of reach averaged-depths. `ras2rem` merges all these depth grids and create a single raster file delineating the areas inundated with different values of reach averaged-depth.

### Additions  

- Added the new `src/run_ras2rem.py` containing two functions used for ras2rem

### Changes  

- Updated `src/ras2fim.py` with the changes required for addition of ras2rem

<br/><br/>

## v1.1.0 - 2023-04-11 - [PR#31](https://github.com/NOAA-OWP/ras2fim/pull/31)

This merge adds a new Pull Request template that was copied from the `inundation-mapping` project PR template.

### Changes
- `/.github/PULL_REQUEST_TEMPLATE.md`: updates this file to match the one used by `inundation-mapping` repository.

<br/><br/>

## 1.0.0 - 2021.11.10 - Initial Release<|MERGE_RESOLUTION|>--- conflicted
+++ resolved
@@ -1,7 +1,6 @@
 All notable changes to this project will be documented in this file.
 We follow the [Semantic Versioning 2.0.0](http://semver.org/) format.
 
-<<<<<<< HEAD
 ## v1.9.0 - 2023-06-15 - [PR#64](https://github.com/NOAA-OWP/ras2fim/pull/64)
 
 In a recent release, the ras2catchment product feature was included but was not completed and now is.
@@ -60,7 +59,7 @@
 <br/><br/>
 
 
-=======
+
 ## v1.8.0 - 2023-06-14 - [PR#73](https://github.com/NOAA-OWP/ras2fim/pull/73)
 
 Introduces a new tool for the ras2fim that cycles through the ras2fim outputs and compiles the stream segment midpoints and rating curve tables. The purpose of this tool is to facilitate the use of ras2fim outputs in the FIM calibration workflow. This tool is intended to be added to the (not yet completed) ras2release workflow rather than the ras2fim workflow.
@@ -72,7 +71,7 @@
 
 <br/><br/>
 
->>>>>>> 3273808e
+
 ## v1.7.0 - 2023-06-07 - [PR#69](https://github.com/NOAA-OWP/ras2fim/pull/69)
 
 Each time ras2fim is run, it creates an output folder for a HUC. Inside this folder are the six output folders (01..06). A new file is now being included that records all incoming arguments that were submitted to ras2fim plus a few derived values.
