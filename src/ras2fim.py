--- conflicted
+++ resolved
@@ -444,16 +444,13 @@
     if (os.path.exists(model_huc_catalog_path) == False):
         raise FileNotFoundError (f"The -mc models catalog ({model_huc_catalog_path}) does not exist. Please check your pathing.")
 
-<<<<<<< HEAD
 
     # ********************************
-=======
     # -------------------
     # make the folder only if all other valudation tests pass.
     os.mkdir(r2f_huc_output_dir) # pathing has already been validated and ensure the child folder does not pre-exist
 
     # -------------------
->>>>>>> e082baee
     # Save incoming args and a few new derived variables created to this point into a log file
     # Careful... when **locals() is called, it will include ALL variables in this function to this point.
     create_input_args_log(**locals())
