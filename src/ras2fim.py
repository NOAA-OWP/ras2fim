--- conflicted
+++ resolved
@@ -231,11 +231,8 @@
     
     # ------ Step 6: simplify fim rasters -----
     # ==============================================
-<<<<<<< HEAD
     flt_resolution_depth_grid = int(output_resolution)
-=======
-    flt_resolution_depth_grid = 3
->>>>>>> e082baee
+
     #str_output_crs = "EPSG:3857"
     # ==============================================
     
