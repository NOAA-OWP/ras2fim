--- conflicted
+++ resolved
@@ -32,11 +32,8 @@
 import argparse
 import os
 import shutil
-<<<<<<< HEAD
+import sys
 from datetime import datetime
-=======
-import sys
->>>>>>> d7d0b522
 
 import fnmatch
 from re import search
@@ -100,14 +97,13 @@
         b_is_feet = True
     else:
         b_is_feet = False
-<<<<<<< HEAD
     if str_step_override == "None Specified - starting at the beginning":  
         str_step_override = 0
     int_step = int(str_step_override)
 
     # TODO: step system not fully working and needs to be fixed.
     # create an output folder with checks
-    if os.path.exists(str_out_arg) and (int_step == 0):
+    if os.path.exists(str_out_arg)
         print(" -- ALERT: a prior sucessful run was found, delete them if you'd like to rerun ras2fim")
         raise SystemExit(0)
 
@@ -117,14 +113,13 @@
     #    elif int_step==0:
     #        print(" -- ALERT: a prior partially sucessful run was found, deleteing and retrying this.")
     #        shutil.rmtree(str_out_arg, ignore_errors=False, onerror=None)
-    else:
-        if (int_step > 0):
-            print(f"Starting a code step number {int_step} as per the -s arg")
-
-        if not os.path.exists(str_out_arg):
-            os.mkdir(str_out_arg)
-=======
->>>>>>> d7d0b522
+    #else:
+    #    if (int_step > 0):
+    #        print(f"Starting a code step number {int_step} as per the -s arg")
+
+    #if not os.path.exists(str_out_arg):
+    
+    os.mkdir(str_out_arg)
     
 
     # ---- Step 1: create_shapes_from_hecras ----
@@ -202,13 +197,8 @@
                                     str_field_name)
     # -------------------------------------------
 
-<<<<<<< HEAD
     # ------  Step 4: convert_tif_to_ras_hdf5 ----- 
      
-=======
-    # ------ Step 4: convert_tif_to_ras_hdf5 ----- 
-      
->>>>>>> d7d0b522
     # folder of tifs created in third script (get_usgs_dem_from_shape)
     # str_terrain_from_usgs_dir
     
