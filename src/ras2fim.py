--- conflicted
+++ resolved
@@ -396,28 +396,7 @@
         print()
         print ("+++++++ Processing: ras2rem +++++++" )
 
-<<<<<<< HEAD
-        print("This product is undergoing an update and temporarily will end up with only one file in the 'final' folder.")
-        print("Versions coming in the near future will have a number of gpkg files.")
-
-        shutil.copy2(model_huc_catalog_path, r2f_final_dir)
-
-        # copy the argument file to "final"
-        shutil.copy2(os.path.join(r2f_huc_output_dir, arg_log_file_name), r2f_final_dir)
-
-        print("+=================================================================+")
-        print("  RUN RAS2FIM - Completed                                         |")
-        sf.print_date_time_duration(start_dt, datetime.now())
-        print("+-----------------------------------------------------------------+")
-        return
-
-    # ------ Continuing on to ras2rem and catchments -----
-    print()
-    print("*** The -m, process ras2rem flag, was set to true which stops the processing for ras2rem" \
-            " and calculating catchments.")
-=======
         fn_run_ras2rem(r2f_huc_output_dir, model_unit)
->>>>>>> e1304e27
 
         r2f_ras2rem_dir = os.path.join(r2f_huc_output_dir, sv.R2F_OUTPUT_DIR_METRIC, sv.R2F_OUTPUT_DIR_RAS2REM)  
         shutil.copy2(os.path.join(r2f_ras2rem_dir, "rem.tif"), r2f_final_dir)
@@ -439,36 +418,10 @@
     # -------------------------------------------------
     print()
     print ("+++++++ Finalizing processing +++++++" )
-<<<<<<< HEAD
-    r2f_ras2rem_dir = os.path.join(r2f_huc_output_dir, sv.R2F_OUTPUT_DIR_METRIC, sv.R2F_OUTPUT_DIR_RAS2REM) 
-    r2f_catchments_dir = os.path.join(r2f_huc_output_dir, sv.R2F_OUTPUT_DIR_CATCHMENTS)   
-    r2f_final_dir = os.path.join(r2f_huc_output_dir, sv.R2F_OUTPUT_DIR_FINAL)   
-
-    # Copy some key files from the 06_metric and the 07_ras2catchemnts directories
-    if (os.path.exists(r2f_final_dir) == True):
-        shutil.rmtree(r2f_final_dir)
-        # shutil.rmtree is not instant, it sends a command to windows, so do a quick time out here
-        # so sometimes mkdir can fail if rmtree isn't done
-        time.sleep(2) # 2 seconds
-
-    os.mkdir(r2f_final_dir)
-    shutil.copy2(os.path.join(r2f_ras2rem_dir, "rem.tif"), r2f_final_dir)
-    shutil.copy2(os.path.join(r2f_ras2rem_dir, "rating_curve.csv"), r2f_final_dir)
-    shutil.copy2(os.path.join(r2f_catchments_dir, "nwm_catchments_subset.gpkg"), r2f_final_dir)
-    shutil.copy2(os.path.join(r2f_catchments_dir, "r2f_features.tif"), r2f_final_dir)
-    shutil.copy2(os.path.join(r2f_catchments_dir, "r2f_features_meta.gpkg"), r2f_final_dir)
-
-    # copy the argument file to "final"
-    shutil.copy2(os.path.join(r2f_huc_output_dir, arg_log_file_name), r2f_final_dir)
-
-    # TODO: use this models catalog to add columns for success/fail processing for each model and why it failed
-    # if applicable.
-=======
 
     # TODO: use the models catalog to add columns for success/fail processing for each model and why it failed
     # if applicable.  (maybe?)
     # Copy it here in case it gets updated along the way
->>>>>>> e1304e27
     shutil.copy2(model_huc_catalog_path, r2f_final_dir)
     run_arguments_filepath = os.path.join(r2f_huc_output_dir, 'run_arguments.txt')
     shutil.copy2(run_arguments_filepath, r2f_final_dir)
@@ -488,12 +441,8 @@
         **kwargs is any dictionary of key / value pairs
     '''
     r2f_huc_output_dir = kwargs.get("r2f_huc_output_dir")
-<<<<<<< HEAD
 
     arg_log_file = os.path.join(r2f_huc_output_dir, arg_log_file_name)
-=======
-    arg_log_file = os.path.join(r2f_huc_output_dir, "run_arguments.txt")
->>>>>>> e1304e27
     
     # Remove it if is aleady exists (relavent if we add an override system)
     if (os.path.exists(arg_log_file)):
