--- conflicted
+++ resolved
@@ -1,345 +1,341 @@
-# Create simplified depth grid rasters from those created from HEC-RAS
-#
-# Purpose:
-# Converts the depth grid terrains to smaller and more simple geotiffs.
-# Can convert the projection and the resolution as requiested.  In 
-# conformance with InFRM, created grids as 16 Bit Unsigned Integers with
-# a specified NoData value
-#
-# Created by: Andy Carter, PE
-# Created: 2021-08-23
-# Last revised - 2021-10-24
-#
-# Uses the 'ras2fim' conda environment
-# ************************************************************
-import os
-import re
-
-import pandas as pd
-import geopandas as gpd
-
-import rioxarray as rxr
-from rioxarray import merge
-import shared_functions as sf
-import multiprocessing as mp
-import tqdm
-from time import sleep
-
-import time
-import datetime
-import shared_variables as sv
-
-
-import argparse
-# ************************************************************
-
-# buffer distance of the input flood polygon - in CRS units
-FLT_BUFFER = 15
-
-# ~~~~~~~~~~~~~~~~~~~~~~~~~~
-def fn_get_features(gdf, int_poly_index):
-    """Function to parse features from GeoDataFrame
-    in such a manner that rasterio wants them"""
-    import json
-    return [json.loads(gdf.to_json())['features'][int_poly_index]['geometry']]
-# ~~~~~~~~~~~~~~~~~~~~~~~~~~
-
-# $$$$$$$$$$$$$$$$$$$$$$$$$$$$$$$$$$$$
-def fn_filelist(source, tpl_extenstion):
-    # walk a directory and get files with suffix
-    # returns a list of file paths
-    # args:
-    #   source = path to walk
-    #   tpl_extenstion = tuple of the extensions to find (Example: (.tig, .jpg))
-    #   str_dem_path = path of the dem that needs to be converted
-    matches = []
-    for root, dirnames, filenames in os.walk(source):
-        for filename in filenames:
-            if filename.endswith(tpl_extenstion):
-                matches.append(os.path.join(root, filename))
-    return matches
-# $$$$$$$$$$$$$$$$$$$$$$$$$$$$$$$$$$$$
-
-# ---------------------------------
-def fn_unique_list(list_input):
-    # function to get a unique list of values 
-    list_unique = []
-    # traverse for all elements
-    for x in list_input:
-        # check if exists in list_unique or not
-        if x not in list_unique:
-            list_unique.append(x)
-    return(list_unique)
-# ---------------------------------
-
-# **********************************
-def fn_create_grid(list_of_df_row):
-    # function to create InFRM compliant dems
-    # args:
-    #   list_of_df_row = list of a single row in dataframe that contains:
-    #     str_polygon_path = path to boundary polygon from HEC-RAS
-    #     str_file_to_create_path = path to of the file to create
-    #     str_dem_path = path of the dem that needs to be converted
-    #     str_output_crs = coordinate ref system of the output raster
-    #     flt_desired_res = resolution of the output raster
-    
-    str_polygon_path, str_file_to_create_path, str_dem_path, str_output_crs, flt_desired_res, model_unit = list_of_df_row
-    
-    # read in the HEC-RAS generatated polygon of the last elevation step
-    gdf_flood_limits = gpd.read_file(str_polygon_path)
-
-    # buffer the geodataframe of the flood polygon
-    gdf_flood_buffer = gdf_flood_limits.buffer(FLT_BUFFER, 8)
-
-    # get a geodataframe envelope (bounding box)
-    gdf_flood_depth_envelope = gdf_flood_buffer.envelope
-
-    # get the coordinates of the envelope
-    # note - this is pulling the first polygon found
-    coords = fn_get_features(gdf_flood_depth_envelope, 0)
-
-    with rxr.open_rasterio(str_dem_path,masked=True,).rio.clip(coords, from_disk=True) as xds_clipped:
-        
-        # using rioxarray - clip the HEC-RAS dem to the bounding box
-        #xds_clipped = rxr.open_rasterio(str_dem_path,masked=True,).rio.clip(coords, from_disk=True)
-
-        # reproject the DEM to the requested CRS
-        xds_clipped_reproject = xds_clipped.rio.reproject(str_output_crs)
-
-        #convert the pixel values to meter, if model unit is in feet
-        if model_unit == 'feet':
-            xds_clipped_reproject = xds_clipped_reproject * 0.3048
-
-        # change the depth values to integers representing 1/10th interval steps
-        # Example - a cell value of 25 = a depth of 2.5 units (feet or meters)
-        xds_clipped_reproject_scaled = ((xds_clipped_reproject * 10) + 0.5) // 1
-
-        # set the n/a cells to a value of 65535
-        xds_clipped_reproject_scaled = xds_clipped_reproject_scaled.fillna(65535)
-
-        # set the nodata value to 65535 - InFRM compliant
-        xds_clipped_reproject_scaled = xds_clipped_reproject_scaled.rio.set_nodata(65535)
-
-        # using the merge on a single raster to allow for user supplied
-        # raster resolution of the output
-        xds_clipped_desired_res = rxr.merge.merge_arrays(xds_clipped_reproject_scaled,
-                                                         res=(flt_desired_res),
-                                                         nodata=(65535))
-
-        # compress and write out raster as unsigned 16 bit integer - InFRM compliant
-        xds_clipped_desired_res.rio.to_raster(str_file_to_create_path,
-                                              compress='lzw',
-                                              dtype="uint16")
-        
-        sleep(0.01) # this allows the tqdm progress bar to update
-        
-        return 1
-# **********************************
-
-# ~~~~~~~~~~~~~~~~~~~~~~~~~~~~~~~~~~
-def fn_simplify_fim_rasters(r2f_hecras_outputs_dir,
-                            flt_resolution,
-                            str_output_crs,
-                            model_unit):
-    
-    flt_start_simplify_fim = time.time()
-
-    print(" ")
-    print("+=================================================================+")
-    print("|                SIMPLIFIED GEOTIFFS FOR RAS2FIM                  |")
-    print("+-----------------------------------------------------------------+")
-
-    STR_MAP_OUTPUT = r2f_hecras_outputs_dir
-    print("  ---(i) INPUT PATH (HEC-RAS outputs): " + str(STR_MAP_OUTPUT))
-    print("  --- HEC-RAS outputs unit: " + model_unit)
-    
-    # output interval of the flood depth raster - in CRS units
-    FLT_DESIRED_RES = flt_resolution
-    print("  ---[r]   Optional: RESOLUTION: " + str(FLT_DESIRED_RES) + " m")
-    
-    # requested tile size in lambert units (meters)
-    STR_OUTPUT_CRS = str_output_crs
-    print("  ---[p]   Optional: PROJECTION OF OUTPUT: " + str(STR_OUTPUT_CRS)) 
-
-    print("===================================================================")
-
-    # get a list of all tifs in the provided input directory
-    list_raster_dem = fn_filelist(STR_MAP_OUTPUT, ('.TIF', '.tif'))
-    
-    # create a list of the path to the found tifs
-    list_paths = []
-    for i in range(len(list_raster_dem)):
-        list_paths.append(os.path.split(list_raster_dem[i])[0])
-    
-    # list of the unique paths to tif locations
-    list_unique_paths = []
-    list_unique_paths = fn_unique_list(list_paths)
-    
-    # create a blank pandas dataframe
-    list_col_names = ['shapefile_path', 'file_to_create_path', 'current_dem_path']
-    df_grids_to_convert = pd.DataFrame(columns = list_col_names)
-    
-    # for regular expression - everything between quotes
-    pattern_parenth = "\((.*?)\)"
-    
-    for i in list_unique_paths:
-        list_current_tifs = []
-        
-        # get a list of all the tifs in the current path
-        list_current_tifs = fn_filelist(i, ('.TIF', '.tif'))
-        
-        b_create_dems = False
-        
-        # create a list of all the paths for these tifs
-        list_check_path =  []
-        for j in list_current_tifs:
-            list_check_path.append(os.path.split(j)[0])
-        
-        # determine if the path to all the tifs are the same (i.e. no nesting)
-        list_check_path_unique = fn_unique_list(list_check_path)
-        if len(list_check_path_unique) == 1:
-            
-            b_create_dems = True
-            
-            # determine the COMID
-            list_path_parts = list_check_path_unique[0].split(os.sep)
-            str_current_comid = list_path_parts[-3]
-            
-            # directory to create output dem's
-            first_part= '\\'.join(list_path_parts[:-5])
-            last_part= '\\'.join(list_path_parts[-4:-2])
-            str_folder_to_create = first_part + '\\' + sv.R2F_OUTPUT_DIR_METRIC+'\\'+sv.R2F_OUTPUT_DIR_SIMPLIFIED_GRIDS+'\\'+last_part
-            os.makedirs(str_folder_to_create, exist_ok=True)
-
-            # Path for the depth grid tifs are: e.g
-            #    \06_metric\Depth_Grid\HUC_120401010302\1466236\1466236-1.tif (and more tifs)
-
-            # It's twin rating curve from its path in 05 are. e.g) 
-            #    \05_hecras_output\HUC_120401010302\1466236\Rating_Curve\1466236_rating_curve.csv
-
-        else:
-            str_current_comid = ''
-            # there are nested TIFs, so don't process
-            
-        if b_create_dems:
-            # determine the path to the boundary shapefile
-            list_shp_path = []
-            list_shp_path = fn_filelist(i, ('.SHP', '.shp'))
-            
-            if len(list_shp_path) == 1:
-                str_shp_file_path = list_shp_path[0]
-            
-                for k in list_current_tifs:
-    
-                    # parse the step of the grid contained in () on filename
-                    str_file_name = os.path.split(k)[1]
-                    str_dem_name = re.search(pattern_parenth, str_file_name).group(1)
-    
-                    # parse to digits only
-                    str_dem_digits_only = re.sub("[^0-9]","",str_dem_name)
-    
-                    # remove leading zeros
-                    if str_dem_digits_only[0] == "0":
-                        str_dem_digits_only = str_dem_digits_only[1:]
-
-                    #make sure to update the name of the file with metric values
-                    if model_unit == 'feet':
-                        str_dem_digits_only=str(int(float(str_dem_digits_only)*0.3048))
-
-                    
-                    # file path to write file
-                    str_create_filename = str_folder_to_create + "\\" + str_current_comid + '-' +  str_dem_digits_only + '.tif'
-                    
-                    # create the converted grids
-                    dict_new_row = {'current_dem_path':k,
-                                    'file_to_create_path':str_create_filename,
-                                    'shapefile_path':str_shp_file_path}
-                    
-                    df_grids_to_convert = df_grids_to_convert.append(dict_new_row, ignore_index=True)    
-            else:
-                #no shapefile in the dem path found
-                b_nothing = True
-                
-    l = len(df_grids_to_convert)
-    if l > 0:
-        # add additional columns to the pandas dataframe prior to passing to the
-        # multi-processing
-        df_grids_to_convert['output_crs'] = STR_OUTPUT_CRS
-        df_grids_to_convert['desired_res'] = FLT_DESIRED_RES
-        df_grids_to_convert['model_unit'] = model_unit
-        
-        list_dataframe_args = df_grids_to_convert.values.tolist()
-        
-        print("+-----------------------------------------------------------------+")
-        p = mp.Pool(processes = (mp.cpu_count() - 1))
-        
-        list_return_values = list(tqdm.tqdm(p.imap(fn_create_grid, list_dataframe_args),
-                                            total = l,
-                                            desc='Convert Grids',
-                                            bar_format = "{desc}:({n_fmt}/{total_fmt})|{bar}| {percentage:.1f}%",
-                                            ncols=65))
-        
-        p.close()
-        p.join()
-
-    print(" ") 
-    print('COMPLETE')
-    
-    flt_end_simplify_fim = time.time()
-    flt_time_simplify_fim = (flt_end_simplify_fim - flt_start_simplify_fim) // 1
-    time_pass_simplify_fim = datetime.timedelta(seconds=flt_time_simplify_fim)
-    print('Compute Time: ' + str(time_pass_simplify_fim))
-    
-    print("====================================================================")
-# ~~~~~~~~~~~~~~~~~~~~~~~~~~~~~~~~~~
-
-
-if __name__ == '__main__':
-
-    
-    parser = argparse.ArgumentParser(description='===== CREATE SIMPLIFIED FLOOD DEPTH RASTER FILES (TIF) =====')
-
-    parser.add_argument('-i',
-                        dest = "r2f_huc_parent_dir",
-<<<<<<< HEAD
-                        help='REQUIRED: The path to the parent folder containing the ras2fim outputs for a given HUC. '
-                             'Output is created in sub-folders "Depth_Grid" ' ,
-=======
-                        help='REQUIRED: The path to the parent folder containing the ras2fim outputs . '
-                             'Output is created in folder "06_Metric/Depth_Grid" ' ,
->>>>>>> 01cdfbf3
-                        required=True,
-                        metavar='DIR',
-                        type=str)
-    
-    parser.add_argument('-r',
-                        dest = "flt_resolution",
-                        help='OPTIONAL: resolution of output raster (crs units): Default=10',
-                        required=False,
-                        default=10,
-                        metavar='FLOAT',
-                        type=float)
-    
-    parser.add_argument('-p',
-                        dest = "str_output_crs",
-                        help='OPTIONAL: output coordinate reference zone: Default=EPSG:3857',
-                        required=False,
-                        default="EPSG:3857",
-                        metavar='STRING',
-                        type=str)
-
-
-    args = vars(parser.parse_args())
-    
-    r2f_huc_parent_dir = args['r2f_huc_parent_dir']
-    flt_resolution = args['flt_resolution']
-    str_output_crs = args['str_output_crs']
-
-    #find model_unit of HEC-RAS outputs (ft vs m) using a sample rating curve file
-    r2f_hecras_outputs_dir = os.path.join(r2f_huc_parent_dir, sv.R2F_OUTPUT_DIR_HECRAS_OUTPUT)
-    model_unit=sf.find_model_unit_from_rating_curves(r2f_hecras_outputs_dir)
-    
-    fn_simplify_fim_rasters(r2f_hecras_outputs_dir,
-                            flt_resolution,
-                            str_output_crs,model_unit)
-    #~~~~~~~~~~~~~~~~~~~~~~~~~~~~~~~~~~~~~~~~~~~~~~~~~~~~~~~~~~~~~~~~~~~~~~~~
+# Create simplified depth grid rasters from those created from HEC-RAS
+#
+# Purpose:
+# Converts the depth grid terrains to smaller and more simple geotiffs.
+# Can convert the projection and the resolution as requiested.  In 
+# conformance with InFRM, created grids as 16 Bit Unsigned Integers with
+# a specified NoData value
+#
+# Created by: Andy Carter, PE
+# Created: 2021-08-23
+# Last revised - 2021-10-24
+#
+# Uses the 'ras2fim' conda environment
+# ************************************************************
+import os
+import re
+
+import pandas as pd
+import geopandas as gpd
+
+import rioxarray as rxr
+from rioxarray import merge
+import multiprocessing as mp
+import shared_functions as sf
+import shared_variables as sv
+import tqdm
+import time
+from time import sleep
+
+import datetime
+
+
+
+import argparse
+# ************************************************************
+
+# buffer distance of the input flood polygon - in CRS units
+FLT_BUFFER = 15
+
+# ~~~~~~~~~~~~~~~~~~~~~~~~~~
+def fn_get_features(gdf, int_poly_index):
+    """Function to parse features from GeoDataFrame
+    in such a manner that rasterio wants them"""
+    import json
+    return [json.loads(gdf.to_json())['features'][int_poly_index]['geometry']]
+# ~~~~~~~~~~~~~~~~~~~~~~~~~~
+
+# $$$$$$$$$$$$$$$$$$$$$$$$$$$$$$$$$$$$
+def fn_filelist(source, tpl_extenstion):
+    # walk a directory and get files with suffix
+    # returns a list of file paths
+    # args:
+    #   source = path to walk
+    #   tpl_extenstion = tuple of the extensions to find (Example: (.tig, .jpg))
+    #   str_dem_path = path of the dem that needs to be converted
+    matches = []
+    for root, dirnames, filenames in os.walk(source):
+        for filename in filenames:
+            if filename.endswith(tpl_extenstion):
+                matches.append(os.path.join(root, filename))
+    return matches
+# $$$$$$$$$$$$$$$$$$$$$$$$$$$$$$$$$$$$
+
+# ---------------------------------
+def fn_unique_list(list_input):
+    # function to get a unique list of values 
+    list_unique = []
+    # traverse for all elements
+    for x in list_input:
+        # check if exists in list_unique or not
+        if x not in list_unique:
+            list_unique.append(x)
+    return(list_unique)
+# ---------------------------------
+
+# **********************************
+def fn_create_grid(list_of_df_row):
+    # function to create InFRM compliant dems
+    # args:
+    #   list_of_df_row = list of a single row in dataframe that contains:
+    #     str_polygon_path = path to boundary polygon from HEC-RAS
+    #     str_file_to_create_path = path to of the file to create
+    #     str_dem_path = path of the dem that needs to be converted
+    #     str_output_crs = coordinate ref system of the output raster
+    #     flt_desired_res = resolution of the output raster
+    
+    str_polygon_path, str_file_to_create_path, str_dem_path, str_output_crs, flt_desired_res, model_unit = list_of_df_row
+    
+    # read in the HEC-RAS generatated polygon of the last elevation step
+    gdf_flood_limits = gpd.read_file(str_polygon_path)
+
+    # buffer the geodataframe of the flood polygon
+    gdf_flood_buffer = gdf_flood_limits.buffer(FLT_BUFFER, 8)
+
+    # get a geodataframe envelope (bounding box)
+    gdf_flood_depth_envelope = gdf_flood_buffer.envelope
+
+    # get the coordinates of the envelope
+    # note - this is pulling the first polygon found
+    coords = fn_get_features(gdf_flood_depth_envelope, 0)
+
+    with rxr.open_rasterio(str_dem_path,masked=True,).rio.clip(coords, from_disk=True) as xds_clipped:
+        
+        # using rioxarray - clip the HEC-RAS dem to the bounding box
+        #xds_clipped = rxr.open_rasterio(str_dem_path,masked=True,).rio.clip(coords, from_disk=True)
+
+        # reproject the DEM to the requested CRS
+        xds_clipped_reproject = xds_clipped.rio.reproject(str_output_crs)
+
+        #convert the pixel values to meter, if model unit is in feet
+        if model_unit == 'feet':
+            xds_clipped_reproject = xds_clipped_reproject * 0.3048
+
+        # change the depth values to integers representing 1/10th interval steps
+        # Example - a cell value of 25 = a depth of 2.5 units (feet or meters)
+        xds_clipped_reproject_scaled = ((xds_clipped_reproject * 10) + 0.5) // 1
+
+        # set the n/a cells to a value of 65535
+        xds_clipped_reproject_scaled = xds_clipped_reproject_scaled.fillna(65535)
+
+        # set the nodata value to 65535 - InFRM compliant
+        xds_clipped_reproject_scaled = xds_clipped_reproject_scaled.rio.set_nodata(65535)
+
+        # using the merge on a single raster to allow for user supplied
+        # raster resolution of the output
+        xds_clipped_desired_res = rxr.merge.merge_arrays(xds_clipped_reproject_scaled,
+                                                         res=(flt_desired_res),
+                                                         nodata=(65535))
+
+        # compress and write out raster as unsigned 16 bit integer - InFRM compliant
+        xds_clipped_desired_res.rio.to_raster(str_file_to_create_path,
+                                              compress='lzw',
+                                              dtype="uint16")
+        
+        sleep(0.01) # this allows the tqdm progress bar to update
+        
+        return 1
+# **********************************
+
+# ~~~~~~~~~~~~~~~~~~~~~~~~~~~~~~~~~~
+def fn_simplify_fim_rasters(r2f_hecras_outputs_dir,
+                            flt_resolution,
+                            str_output_crs,
+                            model_unit):
+    
+    flt_start_simplify_fim = time.time()
+
+    print(" ")
+    print("+=================================================================+")
+    print("|                SIMPLIFIED GEOTIFFS FOR RAS2FIM                  |")
+    print("+-----------------------------------------------------------------+")
+
+    STR_MAP_OUTPUT = r2f_hecras_outputs_dir
+    print("  ---(i) INPUT PATH (HEC-RAS outputs): " + str(STR_MAP_OUTPUT))
+    print("  --- HEC-RAS outputs unit: " + model_unit)
+    
+    # output interval of the flood depth raster - in CRS units
+    FLT_DESIRED_RES = flt_resolution
+    print("  ---[r]   Optional: RESOLUTION: " + str(FLT_DESIRED_RES) + " m")
+    
+    # requested tile size in lambert units (meters)
+    STR_OUTPUT_CRS = str_output_crs
+    print("  ---[p]   Optional: PROJECTION OF OUTPUT: " + str(STR_OUTPUT_CRS)) 
+
+    print("===================================================================")
+
+    # get a list of all tifs in the provided input directory
+    list_raster_dem = fn_filelist(STR_MAP_OUTPUT, ('.TIF', '.tif'))
+    
+    # create a list of the path to the found tifs
+    list_paths = []
+    for i in range(len(list_raster_dem)):
+        list_paths.append(os.path.split(list_raster_dem[i])[0])
+    
+    # list of the unique paths to tif locations
+    list_unique_paths = []
+    list_unique_paths = fn_unique_list(list_paths)
+    
+    # create a blank pandas dataframe
+    list_col_names = ['shapefile_path', 'file_to_create_path', 'current_dem_path']
+    df_grids_to_convert = pd.DataFrame(columns = list_col_names)
+    
+    # for regular expression - everything between quotes
+    pattern_parenth = "\((.*?)\)"
+    
+    for i in list_unique_paths:
+        list_current_tifs = []
+        
+        # get a list of all the tifs in the current path
+        list_current_tifs = fn_filelist(i, ('.TIF', '.tif'))
+        
+        b_create_dems = False
+        
+        # create a list of all the paths for these tifs
+        list_check_path =  []
+        for j in list_current_tifs:
+            list_check_path.append(os.path.split(j)[0])
+        
+        # determine if the path to all the tifs are the same (i.e. no nesting)
+        list_check_path_unique = fn_unique_list(list_check_path)
+        if len(list_check_path_unique) == 1:
+            
+            b_create_dems = True
+            
+            # determine the COMID
+            list_path_parts = list_check_path_unique[0].split(os.sep)
+            str_current_comid = list_path_parts[-3]
+            
+            # directory to create output dem's
+            first_part= '\\'.join(list_path_parts[:-5])
+            last_part= '\\'.join(list_path_parts[-4:-2])
+            str_folder_to_create = first_part + '\\' + sv.R2F_OUTPUT_DIR_METRIC+'\\'+sv.R2F_OUTPUT_DIR_SIMPLIFIED_GRIDS+'\\'+last_part
+            os.makedirs(str_folder_to_create, exist_ok=True)
+
+            # Path for the depth grid tifs are: e.g
+            #    \06_metric\Depth_Grid\HUC_120401010302\1466236\1466236-1.tif (and more tifs)
+
+            # It's twin rating curve from its path in 05 are. e.g) 
+            #    \05_hecras_output\HUC_120401010302\1466236\Rating_Curve\1466236_rating_curve.csv
+
+        else:
+            str_current_comid = ''
+            # there are nested TIFs, so don't process
+            
+        if b_create_dems:
+            # determine the path to the boundary shapefile
+            list_shp_path = []
+            list_shp_path = fn_filelist(i, ('.SHP', '.shp'))
+            
+            if len(list_shp_path) == 1:
+                str_shp_file_path = list_shp_path[0]
+            
+                for k in list_current_tifs:
+    
+                    # parse the step of the grid contained in () on filename
+                    str_file_name = os.path.split(k)[1]
+                    str_dem_name = re.search(pattern_parenth, str_file_name).group(1)
+    
+                    # parse to digits only
+                    str_dem_digits_only = re.sub("[^0-9]","",str_dem_name)
+    
+                    # remove leading zeros
+                    if str_dem_digits_only[0] == "0":
+                        str_dem_digits_only = str_dem_digits_only[1:]
+
+                    #make sure to update the name of the file with metric values
+                    if model_unit == 'feet':
+                        str_dem_digits_only=str(int(float(str_dem_digits_only)*0.3048))
+
+                    
+                    # file path to write file
+                    str_create_filename = str_folder_to_create + "\\" + str_current_comid + '-' +  str_dem_digits_only + '.tif'
+                    
+                    # create the converted grids
+                    dict_new_row = {'current_dem_path':k,
+                                    'file_to_create_path':str_create_filename,
+                                    'shapefile_path':str_shp_file_path}
+                    
+                    df_grids_to_convert = df_grids_to_convert.append(dict_new_row, ignore_index=True)    
+            else:
+                #no shapefile in the dem path found
+                b_nothing = True
+                
+    l = len(df_grids_to_convert)
+    if l > 0:
+        # add additional columns to the pandas dataframe prior to passing to the
+        # multi-processing
+        df_grids_to_convert['output_crs'] = STR_OUTPUT_CRS
+        df_grids_to_convert['desired_res'] = FLT_DESIRED_RES
+        df_grids_to_convert['model_unit'] = model_unit
+        
+        list_dataframe_args = df_grids_to_convert.values.tolist()
+        
+        print("+-----------------------------------------------------------------+")
+        p = mp.Pool(processes = (mp.cpu_count() - 1))
+        
+        list_return_values = list(tqdm.tqdm(p.imap(fn_create_grid, list_dataframe_args),
+                                            total = l,
+                                            desc='Convert Grids',
+                                            bar_format = "{desc}:({n_fmt}/{total_fmt})|{bar}| {percentage:.1f}%",
+                                            ncols=65))
+        
+        p.close()
+        p.join()
+
+    print(" ") 
+    print('COMPLETE')
+    
+    flt_end_simplify_fim = time.time()
+    flt_time_simplify_fim = (flt_end_simplify_fim - flt_start_simplify_fim) // 1
+    time_pass_simplify_fim = datetime.timedelta(seconds=flt_time_simplify_fim)
+    print('Compute Time: ' + str(time_pass_simplify_fim))
+    
+    print("====================================================================")
+# ~~~~~~~~~~~~~~~~~~~~~~~~~~~~~~~~~~
+
+
+if __name__ == '__main__':
+
+    
+    parser = argparse.ArgumentParser(description='===== CREATE SIMPLIFIED FLOOD DEPTH RASTER FILES (TIF) =====')
+
+    parser.add_argument('-i',
+                        dest = "r2f_huc_parent_dir",
+                        help='REQUIRED: The path to the parent folder containing the ras2fim outputs . '
+                             'Output is created in sub-folders "06_Metric/Depth_Grid" ' ,
+                        required=True,
+                        metavar='DIR',
+                        type=str)
+    
+    parser.add_argument('-r',
+                        dest = "flt_resolution",
+                        help='OPTIONAL: resolution of output raster (crs units): Default=10',
+                        required=False,
+                        default=10,
+                        metavar='FLOAT',
+                        type=float)
+    
+    parser.add_argument('-p',
+                        dest = "str_output_crs",
+                        help='OPTIONAL: output coordinate reference zone: Default=EPSG:3857',
+                        required=False,
+                        default="EPSG:3857",
+                        metavar='STRING',
+                        type=str)
+
+
+    args = vars(parser.parse_args())
+    
+    r2f_huc_parent_dir = args['r2f_huc_parent_dir']
+    flt_resolution = args['flt_resolution']
+    str_output_crs = args['str_output_crs']
+
+    #find model_unit of HEC-RAS outputs (ft vs m) using a sample rating curve file
+    r2f_hecras_outputs_dir = os.path.join(r2f_huc_parent_dir, sv.R2F_OUTPUT_DIR_HECRAS_OUTPUT)
+    model_unit=sf.find_model_unit_from_rating_curves(r2f_hecras_outputs_dir)
+    
+    fn_simplify_fim_rasters(r2f_hecras_outputs_dir,
+                            flt_resolution,
+                            str_output_crs,model_unit)
+    #~~~~~~~~~~~~~~~~~~~~~~~~~~~~~~~~~~~~~~~~~~~~~~~~~~~~~~~~~~~~~~~~~~~~~~~~