
#!/usr/bin/env python3

import os

import argparse
import datetime as dt
import fiona
#fiona.supported_drivers
import fiona.transform
import glob
import geopandas as gpd
#import keepachangelog

import multiprocessing as mp
from multiprocessing import Pool
from concurrent.futures import ProcessPoolExecutor, as_completed, wait

import numpy as np
import pandas as pd

import rasterio
import rasterio.mask
from rasterio.merge import merge
from rasterio import features

import shutil
import time

import shared_variables as sv
import shared_functions as sf

from pathlib import Path
from shapely.geometry import Polygon


####################################################################
# This function creates a geopackage of Feature IDs from the raster that
# matches the Depth Grid processing extents ("maxments") from ras2fim Step 5.
def vectorize(mosaic_features_raster_path, changelog_path, model_huc_catalog_path, rating_curve_path):


    if (os.path.exists(rating_curve_path) == False):
        raise Exception(f"The file rating_curve.csv does not exist. It needs to be in the {sv.R2F_OUTPUT_DIR_RAS2REM} subfolder." \
                        f" Ensure ras2fim has been run and created a the file.")

    # as in the r2f_features_{huc_num}.tif  (we can assume it is here are we created it in this file)
    with rasterio.open(mosaic_features_raster_path) as r2f_features_src:
        rast = r2f_features_src.read()

    # -------------------
    # SETUP DATA FROM FEATURE ID RASTER
    shapes = features.shapes(rast, transform = r2f_features_src.transform)

    geoms = []
    vals = []
    for shp, val in shapes:
      geoms.append(Polygon(shp["coordinates"][0]))
      vals.append(val) # feature IDs

    # -------------------
    # Dataframe of Feature ID values to complement the geometries of the polygons derived from raster
    df = pd.DataFrame(vals)
    df.columns = ["feature_id"]
    df["HydroID"] = vals
    
    # -------------------
    # We pass in (potentially) many different depths for each Feature ID, so dissolve them together
    gdf = gpd.GeoDataFrame(df, crs = r2f_features_src.crs, geometry=geoms)
    gdf = gdf.dissolve('feature_id') # ensure that we just have one big polygon per feature ID

    # -------------------
    # rating_curve DATA
    # Load the rating curve first so we always keep the stage values
    # Because ras2fim loads from the 'models' directory and not the model_catalog, it is possible to have
    # rating curve values with no entry in models_catalog which means we are missing some meta data
    # The key is a left join with the rating curve as the base
    rc_df = pd.read_csv(rating_curve_path)

    # Get min and max stage and discharge for each Feature ID, then create fields for stage and flow mins and maxs
    agg_df = rc_df.groupby(["feature_id"]).agg({'stage_m': ['min', 'max'], 'discharge_cms': ['min','max']})
    
    agg_df['start_stage'] = agg_df['stage_m']['min']
    agg_df['end_stage'] = agg_df['stage_m']['max']
    agg_df['start_flow'] = agg_df['discharge_cms']['min']
    agg_df['end_flow'] = agg_df['discharge_cms']['max']

    # Flatten from MultiIndex and keep relevant columns
    agg_df.columns = ["_".join(c).rstrip('_') for c in agg_df.columns.to_flat_index()]
    agg_df = agg_df[['start_stage','end_stage','start_flow','end_flow']]

    # -------------------
    # Join SRC data to polygon GeoDataFrame
    gdf = gdf.merge(agg_df, how="left", left_on="feature_id", right_on="feature_id")
    gdf = gdf.drop_duplicates()    

    # -------------------
    # Use the model data catalog to add data the metadata gkpg
    model_df = pd.read_csv(model_huc_catalog_path)
    gdf = gdf.merge(model_df, how="left", left_on="feature_id", right_on="nhdplus_comid")    

    # There are likely some HydroIDs that are associated with multiple model entries in the model catalog,
    # but we only want one result in our final outputs for now so that we don't confuse our Hydrovis end users.
    gdf = gdf.drop_duplicates(subset=["HydroID"])

    # drop the models_catalog columns we don't want
    # Yes. this might mean new columns in models_catalog will auto appear
    cols_to_drop = []
    if ('nhdplus_comid' in gdf.columns): cols_to_drop.append('nhdplus_comid')
    if ('g_file' in gdf.columns): cols_to_drop.append('g_file')
    if ('crs' in gdf.columns): cols_to_drop.append('crs')
    if ('nhdplus_inital_scrape_namecomid' in gdf.columns): cols_to_drop.append('inital_scrape_name')
    if ('nhdplus_initial_scrape_namecomid' in gdf.columns): cols_to_drop.append('initial_scrape_name')
    if ('notes' in gdf.columns): cols_to_drop.append('notes')
    gdf.drop(cols_to_drop, inplace=True, axis=1)    

    # fix the last_modified to utc not not linux time units
    gdf['last_modified'] = gdf['last_modified'].fillna(-1)  #model_catalog field
    try:
        gdf['last_modified'] = [dt.datetime.utcfromtimestamp(t).strftime("%Y-%m-%d") for t in gdf['last_modified']]
    except Exception as e:
        print("Model catalog date issue. Moving on.")
        print(e)

    # this could change if the model was updated and re-ran against this huc
    gdf.rename(columns = {'last_modified':'hecras_model_last_modified'}, inplace=True)

    # populate the rating_curve field with today's utc date
    gdf['last_updated'] = dt.datetime.now(dt.timezone.utc).strftime("%Y-%m-%d")
    # renamed a few columns
    gdf.rename(columns = {'last_updated':'ras2fim_processed_date'}, inplace=True)

    # -------------------
    # Placeholders for other metadata
    # More meta data coming shortly. It will be named models_catalog_{huc}.csv from whatever path
    # has been defined as the OWP_ras_models (c:/ras2fim_data/OWP_ras_models is the default)
    
    gdf['ras_model_type'] = ['1D'] * len(gdf)
    gdf['model_date'] = ["Unknown"] * len(gdf) # where would we find this in the model data?
    gdf['flow_match_score'] = [0] * len(gdf)
    gdf['terrain_match_score'] = [0] * len(gdf)
    gdf['other_notes'] = [""] * len(gdf)

    gdf['ras2fim_version'] = [sf.get_changelog_version(changelog_path)] * len(gdf)

    # ... then we should have all the metadata we need on a per-catchment basis 
    print("** Writing out updated catchments geopackage **")
    gdf.to_file(mosaic_features_raster_path.replace(".tif", "_meta.gpkg"), driver="GPKG", layer="catchments")

    return

####################################################################
# For each feature ID, finds the path for the tif with the max depth value
def __get_maxment(feature_id, reproj_nwm_filtered_df, r2f_hecras_dir, datatyped_rems_dir):

    feature_catchment_df = reproj_nwm_filtered_df[reproj_nwm_filtered_df.ID == feature_id]

    # Pull all relevant depth grid tiffs for this feature ID
    this_feature_id_tif_files = list(Path(r2f_hecras_dir).rglob(f'*/Depth_Grid/{feature_id}-*.tif'))

    # easier to watch progress but can't take last record as the numerics are not zero padded.
    this_feature_id_tif_files.sort()

    # -------------------
    max_rem = -1
    max_rem_file = ""
    # Look through all depth grid tiffs associated with this feature ID and find the max depth value and file
    for p in this_feature_id_tif_files:
        rem = int(str(p).split('\\')[-1].split('-')[1].rstrip('.tif')) # get rem value from filename
        if(rem > max_rem):
            max_rem = rem
            max_rem_file = p

    feature_max_depth_raster = rasterio.open(max_rem_file)

    # -------------------
    # ... apply polygon as mask to initial raster. Will only pull one feature ID at a time. 
    # Clips depth grid to catchment boundary to create "maxment"
    masked_raster, transform = rasterio.mask.mask(feature_max_depth_raster,
                                                  feature_catchment_df.geometry, 
                                                  nodata = feature_max_depth_raster.nodata, 
                                                  filled = True, 
                                                  invert = False)

    # -------------------
    # Force datatypes to be 32-bit integers
    long_raster_vals = np.array(masked_raster, dtype = np.int32)
    long_raster_vals[long_raster_vals != feature_max_depth_raster.nodata] = np.int32(feature_id)
        
    # -------------------
    # write 32-bit integer versions of our feature ID data, to ensure datatyping
    feature_id_rem_path = os.path.join(datatyped_rems_dir, "datatyped_{}_{}.tif".format(feature_id, max_rem))
    output_meta = feature_max_depth_raster.meta.copy()
    output_meta.update({"dtype":np.int32})
    with rasterio.open(feature_id_rem_path, "w", **output_meta) as m:
        m.write(long_raster_vals)

    return feature_id_rem_path


####################################################################
####  Some validation of input, but setting up pathing ######
def __validate_make_catchments(huc_num,
                               r2f_huc_parent_dir,
                               model_huc_catalog_path,
                               national_ds_path):
    
    # Some variables need to be adjusted and some new derived variables are created
    # dictionary (key / pair) will be returned

    rtn_varibles_dict = {}

    # -------------------
    # -w   (ie 12090301)    
    if (len(huc_num) != 8):
        raise ValueError("the -w flag (HUC8) is not 8 characters long")
    if (huc_num.isnumeric() == False): # can handle leading zeros
        raise ValueError("the -w flag (HUC8) does not appear to be a HUC8")

    # -------------------
    # The subfolders like 05_ and 06_ are referential from here.
    # -o  (ie 12090301_meters_2277_test_1) or some full custom path
    # We need to remove the the last folder name and validate that the parent paths are valid
    is_invalid_path = False
    if ("\\" in r2f_huc_parent_dir):  # submitted a full path
        if (os.path.exists(r2f_huc_parent_dir) == False): # full path must exist
            is_invalid_path = True
    else: # they provide just a child folder (base path name)
        r2f_huc_parent_dir = os.path.join(sv.R2F_DEFAULT_OUTPUT_MODELS, r2f_huc_parent_dir)
        if (os.path.exists(r2f_huc_parent_dir) == False): # child folder must exist
            is_invalid_path = True

    if (is_invalid_path == True):
        raise FileNotFoundError('The -o arg (parent [ras2fim HUC output] ) folder does not exist. Please correct and retry.')
    rtn_varibles_dict["r2f_huc_parent_dir"] = r2f_huc_parent_dir

    # -------------------
    # -n  (ie: inputs\\X-National_Datasets) 
    if (os.path.exists(national_ds_path) == False):
        raise FileNotFoundError("the -n arg (inputs x national datasets path arg) does not exits. Please correct and retry.")

    # -------------------
    # the relavent WBD HUC8 gpkg
    wbd_huc8_dir = os.path.join(national_ds_path, sv.INPUT_WBD_HUC8_DIR)
    wbd_huc8_file = os.path.join(wbd_huc8_dir, f"HUC8_{huc_num}.gpkg")
    if (os.path.exists(wbd_huc8_file) == False):
        raise FileNotFoundError (f"The {wbd_huc8_file} file does not exist and is required.")
    rtn_varibles_dict["wbd_huc8_file"] = wbd_huc8_file

    # -------------------
    # The source nwm file
    src_nwm_catchments_file = os.path.join(national_ds_path, sv.INPUT_NWM_CATCHMENTS_FILE) 
    if (os.path.exists(src_nwm_catchments_file) == False):
        raise FileNotFoundError(f"The {src_nwm_catchments_file} file does not exist and is required.")
    rtn_varibles_dict["src_nwm_catchments_file"] = src_nwm_catchments_file

    # -------------------
    # AND the 05 directory must already exist 
    r2f_hecras_dir = os.path.join(r2f_huc_parent_dir, sv.R2F_OUTPUT_DIR_HECRAS_OUTPUT)
    if (os.path.exists(r2f_hecras_dir) == False):
        raise FileNotFoundError(f"The ras2fim huc output, {sv.R2F_OUTPUT_DIR_HECRAS_OUTPUT} subfolder does not exist." \
                        f" Ensure ras2fim has been run and created a valid {sv.R2F_OUTPUT_DIR_HECRAS_OUTPUT} folder.")
    rtn_varibles_dict["r2f_hecras_dir"] = r2f_hecras_dir

    # -------------------
    # AND the 06 directory must already exist 
    r2f_ras2rem_dir = os.path.join(r2f_huc_parent_dir, sv.R2F_OUTPUT_DIR_RAS2REM)
    if (os.path.exists(r2f_ras2rem_dir) == False):
        raise FileNotFoundError(f"The ras2fim huc output, {sv.R2F_OUTPUT_DIR_RAS2REM} subfolder does not exist." \
                        f" Ensure ras2fim has been run and created a valid {sv.R2F_OUTPUT_DIR_RAS2REM} folder.")
    rtn_varibles_dict["r2f_ras2rem_dir"] = r2f_ras2rem_dir

    # -------------------
    # adjust the model_catalog file name if applicable
    if ("[]" in model_huc_catalog_path):
        model_huc_catalog_path = model_huc_catalog_path.replace("[]", huc_num)
    if (os.path.exists(model_huc_catalog_path) == False):
        raise FileNotFoundError (f"The -mc models catalog ({model_huc_catalog_path}) does not exist. Please check your pathing.")
    rtn_varibles_dict["model_huc_catalog_path"] = model_huc_catalog_path

    # -------------------
    # And the 07 catchments directory, just remove it if it already exists
    r2f_catchments_dir = os.path.join(r2f_huc_parent_dir, sv.R2F_OUTPUT_DIR_CATCHMENTS)
    if (os.path.exists(r2f_catchments_dir) == True):
        shutil.rmtree(r2f_catchments_dir)
        # shutil.rmtree is not instant, it sends a command to windows, so do a quick time out here
        # so sometimes mkdir can fail if rmtree isn't done
        time.sleep(2) # 2 seconds

    os.mkdir(r2f_catchments_dir)
    rtn_varibles_dict["r2f_catchments_dir"] = r2f_catchments_dir

    # -------------------
    catchments_subset_file = os.path.join(r2f_catchments_dir, "nwm_catchments_subset.gpkg")
    rtn_varibles_dict["catchments_subset_file"] = catchments_subset_file

    # -------------------
    rating_curve_path = os.path.join(r2f_ras2rem_dir,'rating_curve.csv')
    rtn_varibles_dict["rating_curve_path"] = rating_curve_path

    # -------------------
    # only return the variables created or modified
    return rtn_varibles_dict

####################################################################
# This function geopackage of Feature IDs that correspond to the extent
# of the Depth Grids (and subsequent REMs that also match the Depth Grids)
def make_catchments(huc_num,
                    r2f_huc_parent_dir,
                    national_ds_path = sv.INPUT_DEFAULT_X_NATIONAL_DS_DIR,
                    model_huc_catalog_path = sv.RSF_MODELS_CATALOG_PATH):
    
    '''
    Overview
    ----------
    Using rem tif outputs from ras2rem, and the file names of those tif in the 05_hecras_output folders
    and its subfolders, we create a list of unique feature id's being used.

    Next, using the nwm_catchments.gkpg, we clip it down to the relavent HUC8 to manage volume and speed,
    then extract all catchment polygons matching related feature ids.  We reproject the new filtered
    catchemnts.gkpg to match the projection from one of the REM's and save the .gpkg    

    Parameters
    ----------
    
    - huc_num : str
        Self explanitory
            
    - r2f_huc_parent_dir : str
        The partial or full path to the ras2fim output HUC directory. That folder must already have a fully populated with 
        the "05_" depth grid tifs. 
        This value can be the value of just the the output_ras2fim huc subfolder, ie 12090301_meters_2277_test_3.
           (We will use the root default pathing and become c:/ras2fim_data/outputs_ras2fim_models/12090301_meters_2277_test_3)
        OR it can be a full path to the ras2fim huc output folder. ie) c:/my_ras2fim_outputs/12090301_meters_2277_test_3.
        Either way, it needs at least the populated 05_hecras_output subfolder.
            
    - national_ds_path : str
        This needs to be the full path of the X-National_Dataset folder. 
        
    - model_huc_catalog_path : str
        This is the location of a models_catalog.csv or a subset of it. When the new get models by huc comes online shortly, it
        will create a file called "OWP_ras_models_catalog_{HUC}.csv.  By  default, that will be used here with the pattern in code
        being "models_catalog_[].csv" and will use subsitution to replace the [] with the huc number. This is an optional
        input override but will default to c:/ras2fim_data/OWP_ras_models same as other systems.

    '''

    rtn_varibles_dict = __validate_make_catchments (huc_num,
                                                    r2f_huc_parent_dir,
                                                    model_huc_catalog_path,
                                                    national_ds_path)


    ####################################################################
    ####  Start processing ######
    start_dt = dt.datetime.now()    

    print(" ")
    print("+=================================================================+")
    print("|                 CREATE CATCHMENTS                               |")
    print("+-----------------------------------------------------------------+")
    print("  ---(w) HUC-8: " + huc_num)
    print("  ---(p) PARENT RAS2FIM HUC DIRECTORY: " + r2f_huc_parent_dir)
    print("  ---(n) PATH TO NATIONAL DATASETS: " + national_ds_path)    
    print("  ---(mc) PATH TO MODELS_CATALOG: " + rtn_varibles_dict.get("model_huc_catalog_path"))
    print("===================================================================")
    print(" ")


    print ("Getting list of feature IDs")

    # -------------------
    # Make a list of all tif file in the 05_  Depth_Grid (focusing on the depth not the feature ID)
    # TODO: We can change this to extract from the rating curve file.
    r2f_hecras_dir = rtn_varibles_dict.get("r2f_hecras_dir")
    all_depth_grid_tif_files=list(Path(r2f_hecras_dir).rglob('*/Depth_Grid/*.tif'))
    if (len(all_depth_grid_tif_files) == 0):
        raise Exception("No depth grid tif's found. Please ensure that ras2fim has been run and the 05_hecras_output" \
                        " has depth grid tifs in the pattern of {featureID-{depth value}.tif. ie) 5789848-18.tif")

    # -------------------
    # this is a list of partial file paths but stripping off the end of the file name after the feature id
    feature_id_values = list(map(lambda var:str(var).split(".tif")[0].split("-")[-2], all_depth_grid_tif_files))
    if (len(feature_id_values) == 0):
        # in case the file name pattern changed
        raise Exception("Feature Id's are extracted from depth grid tif file names using"\
                        " the pattern of {featureID-{depth value}.tif. ie) 5789848-18.tif." \
                        " No files found matching the pattern.")

    # -------------------
    # Make a list of all unique feature id,
    # strip out the rest of the path keeping just the feature ids
    all_feature_ids = list(set(feature_id_values))
    all_feature_ids = [int(str(x).split('\\')[-1].split('-')[0]) for x in all_feature_ids]
    
    num_features = len(all_feature_ids)
    if (num_features == 0):
        # in case the file name pattern changed
        raise Exception("Feature Id's are extracted from depth grid tif file names using"\
                        " the pattern of {featureID-{depth value}.tif. ie) 5789848-18.tif." \
                        " No files found matching the pattern.")

    print(f"The number of unique feature ID's is {num_features}")

    # The following file needs to point to a NWM catchments shapefile (local.. not S3 (for now))
    
    # -------------------    
    print()
    print("Subsetting NWM Catchments from HUC8, no buffer")
    print()

    # subset the nwm_catchments CONUS gkpg to the huc8 to speed it up
    huc8_wbd_db = gpd.read_file(rtn_varibles_dict.get("wbd_huc8_file"))
    huc8_nwm_df = gpd.read_file(rtn_varibles_dict.get("src_nwm_catchments_file"), mask = huc8_wbd_db)
    
    # -------------------    
    print("Getting all relevant catchment polys")
    print()
    #filtered_catchments_df = huc8_nwm_df.loc[huc8_nwm_df['FEATUREID'].isin(all_feature_ids)]
    filtered_catchments_df = huc8_nwm_df.loc[huc8_nwm_df['ID'].isin(all_feature_ids)]
    nwm_filtered_df = gpd.GeoDataFrame.copy(filtered_catchments_df)

    # -------------------
    # We need to project the output gpkg to match the incoming raster projection.
    print(f"Reprojecting filtered nwm_catchments to rem rasters crs")

    # Use the first discovered depth file as all rems' should be the same. 
    #with rasterio.open(all_depth_grid_tif_files[0]) as rem_raster:
    #    raster_crs = rem_raster.crs.wkt
    raster_crs = sv.DEFAULT_RASTER_OUTPUT_CRS

    # Let's create one overall gpkg that has all of the relavent polys, for quick validation
    reproj_nwm_filtered_df = nwm_filtered_df.to_crs(raster_crs)
    reproj_nwm_filtered_df.to_file(rtn_varibles_dict.get("catchments_subset_file"), driver='GPKG')

    # -------------------
    # Create folder for datatyped rems
    # We will of them for now and let the cleanup script remove them for debugging purposes
    datatyped_rems_dir = os.path.join(rtn_varibles_dict.get("r2f_catchments_dir"), "datatyped_feature_rems")
    if (os.path.exists(datatyped_rems_dir)):
        shutil.rmtree(datatyped_rems_dir)
        # shutil.rmtree is not instant, it sends a command to windows, so do a quick time out here
        # so sometimes mkdir can fail if rmtree isn't done
        time.sleep(2) # 2 seconds

    os.mkdir(datatyped_rems_dir)

    # -------------------
    # Traverse through all feature IDs that we found depth grid folders earlier

    # -------------------
    # get maxments.
    rasters_to_mosaic = []

    print("just before the single rem")

    # Create a single copy of a REM created by ras2rem so that we make sure our final feature ID tif is
    # really the same size (so that we're not off by a pixel)
    r2f_rem_path = os.path.join(rtn_varibles_dict["r2f_ras2rem_dir"],'rem.tif')
    if os.path.exists(r2f_rem_path): 
        r2f_rem_extent_path = os.path.join(rtn_varibles_dict["r2f_ras2rem_dir"], \
                                           'rem_extent_nodata.tif')
        with rasterio.open(r2f_rem_path) as src:
            rem_raster = src.read()
            # create a raster with exact dimesions of REM but with all nodata (yes, we could do this as 
            # a new numpy n-d array, but then we'd need to setup a lot of parameters to match those of 
            # rem_raster)
            rem_raster = np.where(np.isnan(rem_raster),65535,65535)
            output_meta = src.meta.copy()
            output_meta.update( { "dtype":np.int32, "compress":"LZW" })
            with rasterio.open(r2f_rem_extent_path, 'w', **output_meta) as dst:
                dst.write(rem_raster)
        # add nodata REM file to list of rasters to merge, so that the final merged raster has same extent
        rasters_to_mosaic.append(r2f_rem_extent_path)
    else:
        print(f"{r2f_rem_path} doesn't exist")

    #feature_id_rem_path = os.path.join(datatyped_rems_dir, "datatyped_{}_{}.tif".format(feature_id, max_rem))

    ctr = 1
    for feature_id in all_feature_ids:

        get_maxmt_args = {'feature_id': feature_id,
                          'reproj_nwm_filtered_df': reproj_nwm_filtered_df,
                          'r2f_hecras_dir': r2f_hecras_dir,
                          'datatyped_rems_dir': datatyped_rems_dir }

        print(f"Getting maxment for feature id {feature_id}  ({(ctr)} of {len(all_feature_ids)})")
        feature_id_rem_path = __get_maxment(**get_maxmt_args)

        # append particular feature_id + depth value path to list
        rasters_to_mosaic.append(feature_id_rem_path)
        ctr = ctr + 1

    # -------------------
    # Merge all the feature IDs' max depths together
    print("Merging all max depths")
    #print(rasters_to_mosaic)
    mosaic, output = merge(list(map(rasterio.open, rasters_to_mosaic)), method="min")

    # Setup the metadata for our raster
    # use the firt raster's meta data
    with rasterio.open(rasters_to_mosaic[0]) as feature_max_depth_raster:
        output_meta = feature_max_depth_raster.meta.copy()
        output_meta.update(
            {"driver": "GTiff",
            "height": mosaic.shape[1],
            "width": mosaic.shape[2],
            "transform": output,
            "dtype":np.int32,
            }
        )

    # -------------------
    # Write out the raster file which has just the selected features, which is one of our required outputs
    mosaic_features_raster_path = os.path.join(rtn_varibles_dict.get("r2f_catchments_dir"), "r2f_features.tif")
    with rasterio.open(mosaic_features_raster_path, "w", **output_meta, compress="LZW") as m:
        m.write(mosaic)
        print(f"** Writing final features mosaiced to {mosaic_features_raster_path}")

    # Ensure the metric columns exist in the meta file about to be created in vectorize
    r2f_ras2rem_dir = rtn_varibles_dict.get("r2f_ras2rem_dir")
    sf.convert_rating_curve_to_metric(r2f_ras2rem_dir)

    print("*** Vectorizing Feature IDs and creating metadata")
    #vectorize(mosaic_features_raster_path, changelog_path, catalog_path, os.path.join(r2f_hecras_dir,'rating_curve.csv'))
    model_huc_catalog_path = rtn_varibles_dict.get("model_huc_catalog_path")
    current_script_path = os.path.realpath(os.path.dirname(__file__))
    catalog_md_path = os.path.join(current_script_path, '..', 'doc', 'CHANGELOG.md')
    vectorize(mosaic_features_raster_path, catalog_md_path, model_huc_catalog_path, rtn_varibles_dict.get("rating_curve_path"))

    # -------------------    
    # Cleanup the temp files in datatyped_rems_dir, later this will be part of the cleanup system.

    # TODO: don't leave this commented out

    #if (os.path.exists(datatyped_rems_dir)):
    #    shutil.rmtree(datatyped_rems_dir)

    

    # -------------------    
    print()
    print("ras2catchment processing complete")
    sf.print_date_time_duration(start_dt, dt.datetime.now())
    print("===================================================================")    
    print("")    


####################################################################
if __name__=="__main__":

    # delete this environment variable because the updated library we need
    # is included in the rasterio wheel
    try:
        #print("os.environ['PROJ_LIB''] is " + os.environ["PROJ_LIB"])
        if (os.environ["PROJ_LIB"]):
            del os.environ["PROJ_LIB"]
    except Exception as e:
        print(e)


    # Sample usage:
    # Using all defaults:
    #     python ras2catchments.py -w 12090301 -o 12090301_meters_2277_test_22

    # Override every optional argument (and of course, you can override just the ones you like)
<<<<<<< HEAD
    #     python ras2catchments.py -w 12090301 -o C:\ras2fim_data_rob_folder\output_ras2fim_models_2222\12090301_meters_2277_test_2
=======
    #     python ras2catchments.py -w 12090301 -p C:\ras2fim_data_rob_folder\output_ras2fim_2222\12090301_meters_2277_test_2
>>>>>>> e082baee
    #          -n E:\X-NWS\X-National_Datasets -mc c:\mydata\robs_model_catalog.csv
    
    #  - The -p arg is required, but can be either a full path (as shown above), or a simple folder name.Either way, it must have the
    #        and the 05_hecras_output and 06_ras2rem folder and populated
    #        ie) -o c:/users/my_user/desktop/ras2fim_outputs/12090301_meters_2277_test_2
    #            OR
<<<<<<< HEAD
    #            -o 12090301_meters_2277_test_2  (We will use the root default pathing and become c:/ras2fim_data/outputs_ras2fim_models/12090301_meters_2277_test_2)
=======
    #            -p 12090301_meters_2277_test_3  (We will use the root default pathing and become c:/ras2fim_data/outputs_ras2fim/12090301_meters_2277_test_3)
>>>>>>> e082baee
    
    parser = argparse.ArgumentParser(description='========== Create catchments for specified existing output_ras2fim folder ==========')

    parser.add_argument('-w',
                        dest = "huc_num",
                        help = 'REQUIRED: HUC-8 watershed that is being evaluated: Example: 10170204',
                        required = True,
                        type = str)

    parser.add_argument('-o',
                        dest = "r2f_huc_parent_dir",
                        help = r'REQUIRED: This can be used in one of two ways. You can submit either a full path' \
                               r' such as c:\users\my_user\Desktop\myoutput OR you can add a simple ras2fim output huc folder name.' \
                                ' Please see the embedded notes in the __main__ section of the code for details and  examples.',
                        required = True,
                        type = str) 

    parser.add_argument('-n',
                        dest = "national_ds_path",
                        help = r'OPTIONAL: path to national datasets: Example: E:\X-NWS\X-National_Datasets.' \
                               r' Defaults to c:\ras2fim_data\inputs\X-National_Datasets.',
                        default = sv.INPUT_DEFAULT_X_NATIONAL_DS_DIR,
                        required = False,
                        type = str)

    parser.add_argument('-mc',
                        dest = "model_huc_catalog_path",
                        help = r'OPTIONAL: path to model catalog csv, filtered for the supplied HUC, file downloaded from S3.' \
                               r' Defaults to c:\ras2fim_data\OWP_ras_models\OWP_ras_models_catalog_[].csv and will use subsitution'\
                               r' to replace the [] with the huc number.',
                        default = sv.RSF_MODELS_CATALOG_PATH,
                        required = False,
                        type = str)

    args = vars(parser.parse_args())
    
    make_catchments(**args)


<|MERGE_RESOLUTION|>--- conflicted
+++ resolved
@@ -565,22 +565,14 @@
     #     python ras2catchments.py -w 12090301 -o 12090301_meters_2277_test_22
 
     # Override every optional argument (and of course, you can override just the ones you like)
-<<<<<<< HEAD
     #     python ras2catchments.py -w 12090301 -o C:\ras2fim_data_rob_folder\output_ras2fim_models_2222\12090301_meters_2277_test_2
-=======
-    #     python ras2catchments.py -w 12090301 -p C:\ras2fim_data_rob_folder\output_ras2fim_2222\12090301_meters_2277_test_2
->>>>>>> e082baee
     #          -n E:\X-NWS\X-National_Datasets -mc c:\mydata\robs_model_catalog.csv
     
     #  - The -p arg is required, but can be either a full path (as shown above), or a simple folder name.Either way, it must have the
     #        and the 05_hecras_output and 06_ras2rem folder and populated
     #        ie) -o c:/users/my_user/desktop/ras2fim_outputs/12090301_meters_2277_test_2
     #            OR
-<<<<<<< HEAD
     #            -o 12090301_meters_2277_test_2  (We will use the root default pathing and become c:/ras2fim_data/outputs_ras2fim_models/12090301_meters_2277_test_2)
-=======
-    #            -p 12090301_meters_2277_test_3  (We will use the root default pathing and become c:/ras2fim_data/outputs_ras2fim/12090301_meters_2277_test_3)
->>>>>>> e082baee
     
     parser = argparse.ArgumentParser(description='========== Create catchments for specified existing output_ras2fim folder ==========')
 
