--- conflicted
+++ resolved
@@ -49,11 +49,4 @@
 OUTPUT_VERTICAL_DATUM = "NAVD88"
 
 #DEFAULT VALUES
-<<<<<<< HEAD
-DEFAULT_RASTER_OUTPUT_CRS = "EPSG:5070"
-
-# NOTE: Default Date output pattern is YYMMDD  (as in 230725). See shared_function.get_stnd_date()
-# NOTE: For the default r2fm output folder pattern, see shared_functions.(get_stnd_r2f_output_folder_name)
-=======
-DEFAULT_RASTER_OUTPUT_CRS = "EPSG:5070"
->>>>>>> 01cdfbf3
+DEFAULT_RASTER_OUTPUT_CRS = "EPSG:5070"