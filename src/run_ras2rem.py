--- conflicted
+++ resolved
@@ -51,20 +51,6 @@
         this_file_df['obs_source'] = ''
         rating_curve_df = rating_curve_df.append(this_file_df)
 
-<<<<<<< HEAD
-=======
-    #if model_unit is feet, convert values into metric and rename columns to be consistent with hydro table format
-    if model_unit == 'feet':
-        rating_curve_df["stage_m"] = np.round(rating_curve_df["AvgDepth(ft)"].values * 0.3048 ,3) #also round to 3 digits
-        rating_curve_df["discharge_cms"] = np.round(rating_curve_df["Flow(cfs)"].values * 0.3048 ** 3, 3)
-
-        #drop the columns with original feet data
-        rating_curve_df.drop(columns=["AvgDepth(ft)","Flow(cfs)"], inplace=True)
-    else:
-        #when model unit is meter, only rename the columns to be consistent with hydro table format
-        rating_curve_df.rename(columns={"AvgDepth(m)":"stage_m", "Flow(cms)":"discharge_cms"}, inplace=True)
-
->>>>>>> 01cdfbf3
     #reorder columns
     rating_curve_df = rating_curve_df[['feature_id', 'stage_m', 'discharge_cms',
                                      'HydroID', 'HUC', 'LakeID', 'last_updated', 'submitter', 'obs_source']]
@@ -126,7 +112,7 @@
     #make argument for multiprocessing
     rem_info_arguments = []
     for rem_value in rem_values:
-        rem_info_arguments.append((rem_value,r2f_simplified_grids_dir,r2f_ras2rem_dir))
+        rem_info_arguments.append((rem_value, r2f_simplified_grids_dir, r2f_ras2rem_dir))
 
 
     num_processors = (mp.cpu_count() - 1)
@@ -171,7 +157,7 @@
         os.remove(p)
 
 
-def fn_run_ras2rem(r2f_huc_parent_dir,model_unit):
+def fn_run_ras2rem(r2f_huc_parent_dir, model_unit):
     
     ####################################################################
     # Input validation and variable setup
@@ -223,7 +209,7 @@
 
     flt_start_ras2rem = time.time()
 
-    fn_make_rating_curve(r2f_hecras_outputs_dir, r2f_ras2rem_dir,model_unit)
+    fn_make_rating_curve(r2f_hecras_outputs_dir, r2f_ras2rem_dir, model_unit)
     fn_make_rems(r2f_simplified_grids_dir, r2f_ras2rem_dir)
 
     flt_end_ras2rem = time.time()
@@ -253,7 +239,6 @@
                         help = r'REQUIRED:'
                                r'The path to the parent folder containing the ras2fim outputs . '
                                'The ras2rem results will be created in the folder "06_metric/ras2rem" in the same parent directory.\n' \
-
                                r' There are two options: 1) Providing a full path' \
                                r' 2) Providing only huc folder name, when following AWS data structure.' \
                                 ' Please see the embedded notes in the __main__ section of the code for details and examples.',
@@ -261,13 +246,7 @@
                         type = str) 
 
     args = vars(parser.parse_args())
-    r2f_huc_parent_dir = args['r2f_huc_parent_dir']
-
-
-    #find model_unit of HEC-RAS outputs (ft vs m) using a sample rating curve file
-    r2f_hecras_outputs_dir = os.path.join(r2f_huc_parent_dir, sv.R2F_OUTPUT_DIR_HECRAS_OUTPUT)
-    model_unit=sf.find_model_unit_from_rating_curves(r2f_hecras_outputs_dir)
-    
-    fn_run_ras2rem(r2f_huc_parent_dir, model_unit)
-
-
+    
+    fn_run_ras2rem(**args)
+
+
