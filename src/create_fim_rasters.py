--- conflicted
+++ resolved
@@ -167,8 +167,6 @@
         folder_mame_splt2 = model_folder2.split("_")
         project_file_name2 = folder_mame_splt2[1]
 
-<<<<<<< HEAD
-=======
         str_ras_projectpath2 = os.path.join(
             path_created_ras_models, model_folder2, project_file_name2 + ".prj"
         )
@@ -208,7 +206,6 @@
     RLOG.lprint("")
     RLOG.success(" COMPLETE: ALL HEC-RASS MODELS WERE PROCESSED ")
 
->>>>>>> 233a51c7
     dur_msg = sf.get_date_time_duration_msg(start_dt, dt.datetime.utcnow())
     RLOG.lprint(dur_msg)
 
