# Create flood inundation data from HEC-RAS
#
# Purpose:
# Create flood inundation rasters and supporting InFRM data from the
# preprocessed HEC-RAS geospatial 1D data.  This creates data per
# feature-id for the National Water Model

# Uses the 'ras2fim' conda environment
# ************************************************************
import argparse
import datetime as dt
import multiprocessing as mp
import os
import traceback
from functools import partial
from multiprocessing import Pool

import tqdm

import shared_functions as sf
import shared_variables as sv
import worker_fim_rasters


# Global Variables
RLOG = sv.R2F_LOG


# -------------------------------------------------
# Print iterations progress
def fn_print_progress_bar(
    iteration, total, prefix="", suffix="", decimals=0, length=100, fill="█", printEnd="\r"
):
    """
    from: https://stackoverflow.com/questions/3173320/text-progress-bar-in-the-console
    Call in a loop to create terminal progress bar
    Keyword arguments:
        iteration   - Required  : current iteration (Int)
        total       - Required  : total iterations (Int)
        prefix      - Optional  : prefix string (Str)
        suffix      - Optional  : suffix string (Str)
        decimals    - Optional  : positive number of decimals in percent complete (Int)
        length      - Optional  : character length of bar (Int)
        fill        - Optional  : bar fill character (Str)
        printEnd    - Optional  : end character (e.g. "\r", "\r\n") (Str)
    """
    percent = ("{0:." + str(decimals) + "f}").format(100 * (iteration / float(total)))
    filledLength = int(length * iteration // total)
    bar = fill * filledLength + "-" * (length - filledLength)
    print(f"\r{prefix} |{bar}| {percent}% {suffix}", end=printEnd)
    # Print New Line on Complete
    if iteration == total:
        print()


# -------------------------------------------------
def fn_create_fim_rasters(
    huc8_num,
    unit_output_folder, #str_output_filepath: C:\ras2fim_v2_output\12090301_2277_240109
    model_unit,
#    is_verbose=False,
    ):

    # TODO: Oct 25, 2023, continue with adding the "is_verbose" system
    start_dt = dt.datetime.utcnow()

    # Constant - number of flood depth profiles to run on the first pass
    int_fn_starting_flow = 1  # cfs

    # Constant - Starting flow for the first pass of the HEC-RAS simulation
    int_number_of_steps = 76

    RLOG.lprint("  ---(w) HUC-8 WATERSHED: " + huc8_num)

    RLOG.lprint("  ---(o) OUTPUT PATH: " + unit_output_folder)

    RLOG.lprint("===================================================================")

    RLOG.lprint("")
    RLOG.lprint("+=================================================================+")
<<<<<<< HEAD
    RLOG.lprint("|               CREATING CONFLATED HEC-RAS MODELS                 |")
=======
    RLOG.notice("|                NWM RASTER LIBRARY FROM HEC-RAS                  |")
>>>>>>> bf031f37
    RLOG.lprint("+-----------------------------------------------------------------+")

    worker_fim_rasters.create_hecras_files(
        huc8_num,
        int_fn_starting_flow,
        int_number_of_steps,
        unit_output_folder,
        model_unit,
    )   

    RLOG.lprint("")
    RLOG.lprint("+=================================================================+")
    RLOG.lprint("|              PROCESSING CONFLATED HEC-RAS MODELS                |")
    RLOG.lprint("|          AND CREATING DEPTH GRIDS FOR HEC-RAS STREAMS           |")
    RLOG.lprint("+-----------------------------------------------------------------+")

    path_created_ras_models = os.path.join(unit_output_folder, sv.R2F_OUTPUT_DIR_HECRAS_OUTPUT)

    names_created_ras_models = os.listdir(path_created_ras_models)

    log_file_prefix = "fn_run_hecras"

    ls_run_hecras_inputs = []
    for model_folder in names_created_ras_models:

        folder_mame_splt = model_folder.split("_")
        project_file_name = folder_mame_splt[1]

        str_ras_projectpath = os.path.join(path_created_ras_models, model_folder, project_file_name + ".prj")
        print(str_ras_projectpath)

        run_hecras_inputs = [str_ras_projectpath, 
                             int_number_of_steps,
                             model_folder,
                             unit_output_folder,
                             RLOG.LOG_DEFAULT_FOLDER,
                             log_file_prefix
                             ]
        
        ls_run_hecras_inputs.append(run_hecras_inputs)    
    print('')
    print(ls_run_hecras_inputs)    

    # fn_main_hecras_partial = #partial(
    #     fn_run_one_ras_model, RLOG.LOG_DEFAULT_FOLDER, log_file_prefix
    #     )
    # create a pool of processors
    num_processors = mp.cpu_count() - 2
    print('num_processors')

    with Pool(processes=num_processors) as executor:
        
        len_points_agg = len(ls_run_hecras_inputs)
        tqdm.tqdm(
            executor.imap(worker_fim_rasters.fn_run_one_ras_model, ls_run_hecras_inputs),
            total=len_points_agg,
            desc="Number of Processed RAS Models",
            bar_format="{desc}:({n_fmt}/{total_fmt})|{bar}| {percentage:.1f}%\n",
            ncols=67,
        )

    # pool.close()
    # pool.join()

    # Now that multi-proc is done, lets merge all of the independent log file from each
    RLOG.merge_log_files(RLOG.LOG_FILE_PATH, log_file_prefix)

    RLOG.lprint("")
    RLOG.success("STEP 5 COMPLETE")

    dur_msg = sf.print_date_time_duration(start_dt, dt.datetime.utcnow())
    RLOG.lprint(dur_msg)

    RLOG.lprint("====================================================================")


# ~~~~~~~~~~~~~~~~~~~~~~~~~~~~~~~~~~~~~~~~~~~~~~~~~~~~~~~~~~~~~~~~~~~~~~~~~~~~
if __name__ == "__main__":
    # Sample
    # python create_fim_rasters.py -w 12090301 -u feet
    #  -o c:\ras2fim_data\output_ras2fim\12090301_2276_240108\05_hecras_output

    parser = argparse.ArgumentParser(
        description="================ NWM RASTER LIBRARY FROM HEC-RAS =================="
    )

    parser.add_argument(
        "-w",
        dest="str_huc8_arg",
        help=r"REQUIRED: Desired huc-8 watershed: Example:  12090301",
        required=True,
        metavar="STRING",
        type=str,
    )

    parser.add_argument(
        "-u",
        dest="model_unit",
        help=r"REQUIRED: HEC-RAS models unit: Example:  feet",
        required=True,
        metavar="STRING",
        type=str,
    )

    parser.add_argument(
        "-o",
        dest="unit_output_folder",
        help=r"REQUIRED: path to write ras2fim output files: Example: C:\ras2fim_12090301",
        required=True,
        metavar="DIR",
        type=str,
    )

    args = vars(parser.parse_args())
    # --------------------------------

    str_huc8_arg = args["str_huc8_arg"]
    model_unit = args["model_unit"]
    unit_output_folder = args["unit_output_folder"]

    log_file_folder = args["unit_output_folder"]
    try:
        # Catch all exceptions through the script if it came
        # from command line.
        # Note.. this code block is only needed here if you are calling from command line.
        # Otherwise, the script calling one of the functions in here is assumed
        # to have setup the logger.

        # creates the log file name as the script name
        script_file_name = os.path.basename(__file__).split('.')[0]
        # Assumes RLOG has been added as a global var.
        RLOG.setup(os.path.join(log_file_folder, script_file_name + ".log"))

        # call main program
        fn_create_fim_rasters(str_huc8_arg, unit_output_folder, model_unit,
        #    is_verbose,
        )

    except Exception:
        RLOG.critical(traceback.format_exc())<|MERGE_RESOLUTION|>--- conflicted
+++ resolved
@@ -78,11 +78,7 @@
 
     RLOG.lprint("")
     RLOG.lprint("+=================================================================+")
-<<<<<<< HEAD
-    RLOG.lprint("|               CREATING CONFLATED HEC-RAS MODELS                 |")
-=======
-    RLOG.notice("|                NWM RASTER LIBRARY FROM HEC-RAS                  |")
->>>>>>> bf031f37
+    RLOG.notice("|               CREATING CONFLATED HEC-RAS MODELS                 |")
     RLOG.lprint("+-----------------------------------------------------------------+")
 
     worker_fim_rasters.create_hecras_files(
