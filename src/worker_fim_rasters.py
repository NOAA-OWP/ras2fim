# Create flood inundation data from HEC-RAS - 1D
#
# Purpose:
# Create flood inundation rasters and supporting InFRM data from the
# preprocessed HEC-RAS geospatial 1D data.  This is a worker script
# that is used for Multi-processing.  This is where the "heavy lifting"
# is perfromed
#
# Created by: Andy Carter, PE
# Created: 2021-08-12
# Last revised - 2021.10.19
#
# Uses the 'ras2fim' conda environment
# ************************************************************

import pandas as pd
import geopandas as gpd

import os
import re
import numpy as np
import pyproj
import traceback

from datetime import date

import matplotlib.pyplot as plt
import matplotlib.ticker as tick

from scipy.interpolate import interp1d
import shared_functions as sf
import win32com.client
# windows component object model for interaction with HEC-RAS API
# This routine uses RAS60.HECRASController (HEC-RAS v6.0.0 must be
# installed on this machine prior to execution

import rasterio
from rasterio.mask import mask
# from rasterio.warp import calculate_default_transform, reproject
from rasterio import Affine
from rasterio.enums import Resampling

from shapely.geometry import LineString

# ~~~~~~~~~~~~~~~~~~~~~~~~~~~~~~~~~~~~~~~~~~~~~~~~~~~~~~~~~~~

# Note: settings from tuple that is the last item in the incoming 'record_requested_stream'

# str_huc8 = tpl_settings[0]
# str_input_folder = tpl_settings[1]
# str_root_output_directory = tpl_settings[2]
# str_path_to_projection = tpl_settings[3]
# str_path_to_terrain = tpl_settings[4]
# str_plan_middle_path = tpl_settings[5]
# str_project_footer_path = tpl_settings[6]
# flt_interval = tpl_settings[7]
# int_desired_resolution = tpl_settings[8]
# int_xs_buffer = tpl_settings[9]
# is_create_maps = tpl_settings[10]
# int_number_of_steps = tpl_settings[11]
# int_starting_flow = tpl_settings[12]
# flt_max_multiply = tpl_settings[13]
# flt_buffer = tpl_settings[14]
# str_plan_footer_path = tpl_settings[15]


# ~~~~~~~~~~~~~~~~~~~~~~~~~~
def fn_get_features(gdf, int_poly_index):
    """Function to parse features from GeoDataFrame
    in such a manner that rasterio wants them"""
    import json
    return [json.loads(gdf.to_json())['features'][int_poly_index]['geometry']]
# ~~~~~~~~~~~~~~~~~~~~~~~~~~

# ^^^^^^^^^^^^^^^^^^^^^^^^^
def fn_create_firstpass_flowlist(int_fn_starting_flow,
                                 int_fn_max_flow,
                                 int_fn_number_of_steps):

    # create a list of flows for the first pass HEC-RAS
    list_first_pass_flows = []

    int_fn_deltaflowstep = int(int_fn_max_flow // (int_fn_number_of_steps-2))

    for i in range(int_fn_number_of_steps):
        list_first_pass_flows.append(int_fn_starting_flow
                                     + (i*int_fn_deltaflowstep))

    return(list_first_pass_flows)
# ^^^^^^^^^^^^^^^^^^^^^^^^^

# --------------------------------
def fn_create_profile_names(list_profiles, str_suffix):

    str_profile_names = 'Profile Names='
    for i in range(len(list_profiles)):
        str_profile_names += str(list_profiles[i]) + str_suffix
        if i < (len(list_profiles)-1):
            str_profile_names = str_profile_names + ','

    return (str_profile_names)
# --------------------------------

# ********************************
def fn_format_flow_values(list_flow):

    int_number_of_profiles = len(list_flow)
    str_all_flows = ''

    int_number_of_new_rows = int((int_number_of_profiles // 10) + 1)
    int_items_in_new_last_row = int_number_of_profiles % 10

    # write out new rows of 10 grouped flows
    if int_number_of_new_rows > 1:
        # write out the complete row of 10
        for j in range(int_number_of_new_rows - 1):
            str_flow = ''
            for k in range(10):
                int_Indexvalue = j*10 + k
                # format to 8 characters that are right alligned
                str_current_flow = '{:>8}'.format(
                    str(list_flow[int_Indexvalue]))
                str_flow = str_flow + str_current_flow
            str_all_flows += str_flow + '\n'

    # write out the last row
    str_flow_last_row = ''
    for j in range(int_items_in_new_last_row):
        int_indexvalue = (int_number_of_new_rows-1) * 10 + j
        str_current_flow = '{:>8}'.format(str(list_flow[int_indexvalue]))
        str_flow_last_row += str_current_flow
    str_all_flows += str_flow_last_row

    return (str_all_flows)
# ********************************

# .................................
def fn_append_error(str_f_id_fn,
                    str_geom_path_fn,
                    str_huc12_fn,
                    str_directory_fn, 
                    exception_msg):
    
    # creates a csv file of the errors found during processing
    str_error_path = os.path.join(str_directory_fn, 'error_found.csv')
    
    # if file exists then open it
    if os.path.exists(str_error_path):
        # open the csv
        df_error = pd.read_csv(str_error_path, index_col=0)
        # add the record to the file
        ds_series = pd.Series([str_f_id_fn, str_geom_path_fn, str_huc12_fn, exception_msg],
                             index=['feature_id', 'geom_path', 'huc_12', 'err'])
        df_error = df_error.append(ds_series, ignore_index=True)
    else:
        # create the file and append new row
        df_error = pd.DataFrame([[str_f_id_fn, str_geom_path_fn, str_huc12_fn, exception_msg]],
                                columns=['feature_id', 'geom_path', 'huc_12', 'err'])
    
    # write out the file
    df_error.to_csv(str_error_path)
    # close the dataframe
    del df_error
# .................................


# >>>>>>>>>>>>>>>>>>>>>>>>>>>>>>>>
def fn_create_rating_curve(list_int_step_flows_fn,
                           list_step_profiles_fn,
                           str_feature_id_fn,
                           str_path_to_create_fn,
                           model_unit, 
                           list_step_profiles_wse):
                        #    list_int_step_flows_wse_fn):

    str_file_name = str_feature_id_fn + '_rating_curve.png'

    # Create a Rating Curve folder
    #str_rating_path_to_create = str_path_to_create_fn + '\\Rating_Curve'
    str_rating_path_to_create = str_path_to_create_fn + 'Rating_Curve'
    os.makedirs(str_rating_path_to_create, exist_ok=True)

    fig = plt.figure()
    fig.patch.set_facecolor('gainsboro')
    fig.suptitle('FEATURE ID: '
                 + str_feature_id_fn, fontsize=18, fontweight='bold')

    ax = plt.gca()
    today = date.today()

    ax.text(0.98, 0.04, 'Created: ' + str(today),
            verticalalignment='bottom',
            horizontalalignment='right',
            backgroundcolor='w',
            transform=ax.transAxes,
            fontsize=6,
            style='italic')

    ax.text(0.98, 0.09, 'Computed from HEC-RAS models',
            verticalalignment='bottom',
            horizontalalignment='right',
            backgroundcolor='w',
            transform=ax.transAxes, fontsize=6, style='italic')

    ax.text(0.98, 0.14, 'NOAA - Office of Water Prediction',
            verticalalignment='bottom',
            horizontalalignment='right',
            backgroundcolor='w',
            transform=ax.transAxes, fontsize=6, style='italic')

    plt.plot(list_int_step_flows_fn, list_step_profiles_fn)  # creates the line
    plt.plot(list_int_step_flows_fn, list_step_profiles_fn, 'bd')
    # adding blue diamond points on line

    ax.get_xaxis().set_major_formatter(
        tick.FuncFormatter(lambda x, p: format(int(x), ',')))

    plt.xticks(rotation=90)
    
    if model_unit == 'meter':
        plt.ylabel('Average Depth (m)')
        plt.xlabel('Discharge (m^3/s)')
    else:
        plt.ylabel('Average Depth (ft)')
        plt.xlabel('Discharge (ft^3/s)')

    plt.grid(True)

    str_rating_image_path = str_rating_path_to_create + '\\' + str_file_name
    plt.savefig(str_rating_image_path,
                dpi=300,
                bbox_inches="tight")
    
    plt.cla()
    plt.close('all')

    # Create CSV for the rating curve
    # list_step_profiles_fn is already decimal (1.5)
    if model_unit == 'feet':
        d = {'discharge_cfs': list_int_step_flows_fn,
             'stage_ft': list_step_profiles_fn, 
             'wse_ft': list_step_profiles_wse} #list_int_step_flows_wse_fn}
    else:
        d = {'discharge_cms': list_int_step_flows_fn,
             'stage_m': list_step_profiles_fn,
             'wse_m': list_step_profiles_wse} #list_int_step_flows_wse_fn}


    df_rating_curve = pd.DataFrame(d)

    if model_unit == 'feet': 
        # we need to add meter columns and convert feet to metric
        df_rating_curve["discharge_cms"] = np.round(df_rating_curve["discharge_cfs"].values * 0.3048 ** 3, 3)
        df_rating_curve["stage_m"] = np.round(df_rating_curve["stage_ft"].values * 0.3048, 3)

        #next two lines duplicated so the columns are beside the stage_m columns
        df_rating_curve["stage_mm"] = df_rating_curve["stage_m"] * 1000 # change to millimeters
        df_rating_curve["stage_mm"] = df_rating_curve["stage_mm"].astype('int')

        df_rating_curve["wse_m"] = np.round(df_rating_curve["wse_ft"].values * 0.3048, 3)
    else: ## meters
        # need rounding (precison control even for unit of meters)
        df_rating_curve["discharge_cms"] = np.round(df_rating_curve["discharge_cms"].values, 3)
        df_rating_curve["stage_m"] = np.round(df_rating_curve["stage_m"].values, 3)

        #next two lines duplicated so the columns are beside the stage_m columns
        df_rating_curve["stage_mm"] = df_rating_curve["stage_m"] * 1000 # change to millimeters
        df_rating_curve["stage_mm"] = df_rating_curve["stage_mm"].astype('int')

        df_rating_curve["wse_m"] = np.round(df_rating_curve["wse_m"].values, 3)

    str_csv_path = str_rating_path_to_create + '\\' + str_feature_id_fn + '_rating_curve.csv'

    df_rating_curve.to_csv(str_csv_path, index=False)
# >>>>>>>>>>>>>>>>>>>>>>>>>>>>>>>>

# ................................
def fn_create_flow_file_second_pass(str_ras_project_fn,
                                    list_int_stepflows_fn,
                                    list_step_profiles_fn,
                                    model_unit):

    # Function to create a flow file for the 'second pass'
    str_ras_flow_path = str_ras_project_fn[:-3]+'f01'

    with open(str_ras_flow_path) as f1:
        file_contents = f1.read()

    # Get the parameters
    pattern = re.compile(r'River Rch & RM=.*')
    matches = pattern.finditer(file_contents)

    for match in matches:
        str_riverreach_fn = file_contents[match.start():match.end()]
        str_riverreach_fn = str_riverreach_fn[15:]  # remove first 15 char
        # split the data on the comma
        arr_riverreach = str_riverreach_fn.split(",")

        # Get from array - use strip to remove whitespace
        str_fn_river = arr_riverreach[0].strip()
        str_fn_reach = arr_riverreach[1].strip()
        str_fn_start_xs = arr_riverreach[2].strip()

    pattern = re.compile(r'Flow Title=.*')
    matches = pattern.finditer(file_contents)
    for match in matches:
        str_flow_title = file_contents[match.start():match.end()]
        str_flow_title = str_flow_title[11:]  # remove first 11 characters

    int_fn_num_profiles = len(list_step_profiles_fn)
    # ~~~~~~~~~~~~~~~~~~~~~~~~~~~~~~~~~~~~~
    f1.close()

    # -------------------------------------
    str_flow_file = ''
    # Write the flow file

    str_flow_file = "Flow Title=" + str_flow_title + '\n'
    str_flow_file += "Program Version=5.07" + '\n'
    str_flow_file += "BEGIN FILE DESCRIPTION:" + '\n'

    str_flow_file += "Flow File - Created from provided HEC-RAS"
    str_flow_file += " models for Flood Inundation Library "
    str_flow_file += "- Andy Carter,PE" + '\n'

    str_flow_file += "END FILE DESCRIPTION:" + '\n'
    str_flow_file += "Number of Profiles= " + str(int_fn_num_profiles) + '\n'

    # write a list of the step depth profiles
    if model_unit == 'meter':
        str_flow_file += fn_create_profile_names(list_step_profiles_fn, 'm') + '\n'
    else:
        str_flow_file += fn_create_profile_names(list_step_profiles_fn, 'ft') + '\n'

    str_flow_file += "River Rch & RM="

    str_flow_file += str_fn_river + "," + str_fn_reach + "," + str_fn_start_xs + '\n'

    str_flow_file += fn_format_flow_values(list_int_stepflows_fn) + '\n'

    for i in range(int_fn_num_profiles):
        str_flow_file += "Boundary for River Rch & Prof#="

        str_flow_file += str_fn_river + "," + str_fn_reach + ", " + str(i+1) + '\n'

        str_flow_file += "Up Type= 0 " + '\n'
        str_flow_file += "Dn Type= 3 " + '\n'
        str_flow_file += "Dn Slope=0.005" + '\n'

    str_flow_file += "DSS Import StartDate=" + '\n'
    str_flow_file += "DSS Import StartTime=" + '\n'
    str_flow_file += "DSS Import EndDate=" + '\n'
    str_flow_file += "DSS Import GetInterval= 0 " + '\n'
    str_flow_file += "DSS Import Interval=" + '\n'
    str_flow_file += "DSS Import GetPeak= 0 " + '\n'
    str_flow_file += "DSS Import FillOption= 0 " + '\n'

    file = open(str_ras_flow_path, "w")
    file.write(str_flow_file)
    file.close()
# ................................

# +++++++++++++++++++++++++
def fn_create_ras_mapper_xml(str_feature_id_fn,
                             str_ras_projectpath_fn,
                             list_step_profiles_xml_fn,
                             model_unit,
                             tpl_settings):
    
    # get settings from tpl_settings
    str_path_to_projection = tpl_settings[3]
    str_path_to_terrain = tpl_settings[4]

    # Function to create the RASMapper XML and add the requested DEM's to be created
    
    # Get huc12 from the output path
    list_path = str_ras_projectpath_fn.split(os.sep)
    # get from output directory - Example: HUC_123456789012
    str_huc12 = str(list_path[-4])
    # remove the 'HUC_' header
    str_huc12 = str_huc12[4:] 

    # Create .rasmap XML file
    str_ras_mapper_file = ''

    str_ras_mapper_file = r'<RASMapper>' + '\n'
    str_ras_mapper_file += r'  <Version>2.0.0</Version>' + '\n'

    str_ras_mapper_file += r'  <RASProjectionFilename Filename="' + str_path_to_projection + r'" />' + '\n'

    str_ras_mapper_file += r'  <Geometries Checked="True" Expanded="True">' + '\n'

    str_ras_mapper_file += r'    <Layer Name="BLE_' + str_feature_id_fn + '"'
    str_ras_mapper_file += r' Type="RASGeometry" Checked="True" '
    str_ras_mapper_file += r'Expanded="True" Filename="'

    str_ras_mapper_file += r'.' + '\\' + str_feature_id_fn + '.g01.hdf">' + '\n'

    str_ras_mapper_file += r'      <Layer Type="RAS'
    str_ras_mapper_file += r'River" Checked="True" />' + '\n'
    str_ras_mapper_file += r'      <Layer Type="RASXS" Checked'
    str_ras_mapper_file += r'="True" />' + '\n'
    str_ras_mapper_file += r'    </Layer>' + '\n'
    str_ras_mapper_file += r'  </Geometries>' + '\n'

    str_ras_mapper_file += r'  <Results Expanded="True">' + '\n'
    str_ras_mapper_file += r'    <Layer Name="BLE_'
    str_ras_mapper_file += str_feature_id_fn + '" Type="RAS' + 'Results" Expanded="True" Filename=".'
    str_ras_mapper_file += '\\' + str_feature_id_fn + r'.p01.hdf">' + '\n'
    str_ras_mapper_file += '      <Layer Type="RASGeometry" Filename=".'
    str_ras_mapper_file += '\\' + str_feature_id_fn + r'.p01.hdf" />' + '\n'

    int_index = 0

    # Loop through all profiles and create an XML request to map each depth
    # grid in the list_step_profiles_xml_fn
    for i in list_step_profiles_xml_fn:
        str_ras_mapper_file += '      <Layer Name="depth" Type="RAS'
        str_ras_mapper_file += 'ResultsMap" Checked="True" Filename=".'
        
        if model_unit=='meter':
            str_ras_mapper_file += '\\' + 'BLE_' + str_feature_id_fn + '\\' + 'Depth (' + str(i) + 'm).vrt">' + '\n'
        else:
            str_ras_mapper_file += '\\' + 'BLE_' + str_feature_id_fn + '\\' + 'Depth (' + str(i) + 'ft).vrt">' + '\n'
        
        str_ras_mapper_file += '        <LabelFeatures '
        str_ras_mapper_file += 'Checked="True" Center="False" '
        str_ras_mapper_file += 'rows="1" cols="1" r0c0="FID" '
        str_ras_mapper_file += 'Position="5" Color="-16777216" />' + '\n'
        str_ras_mapper_file += '        <MapParameters MapType="depth" Layer'
        str_ras_mapper_file += 'Name="Depth" OutputMode="Stored Current '
        
        if model_unit=='meter':
            str_ras_mapper_file += 'Terrain" StoredFilename=".' + '\\BLE_' + str_feature_id_fn + '\\Depth (' + str(i) + 'm).vrt"'
        else:
            str_ras_mapper_file += 'Terrain" StoredFilename=".' + '\\BLE_' + str_feature_id_fn + '\\Depth (' + str(i) + 'ft).vrt"'
        
        str_ras_mapper_file += ' Terrain="' + str_huc12 + '" ProfileIndex="' + str(int_index) + '" '
        str_ras_mapper_file += ' ProfileName="' + str(i) + 'm" ArrivalDepth="0" />' + '\n'
        str_ras_mapper_file += '      </Layer>' + '\n'

        int_index += 1

    # Get the highest (last profile) flow innundation polygon
    # --------------------
    str_ras_mapper_file += '      <Layer Name="depth" Type="RAS'
    str_ras_mapper_file += 'ResultsMap" Checked="True" Filename=".'

    str_ras_mapper_file += '\\' + 'BLE_' + str_feature_id_fn + '\\' + 'Inundation Boundary (' + str(list_step_profiles_xml_fn[-1])

    str_ras_mapper_file += 'm Value_0).shp">' + '\n'
    str_ras_mapper_file += '        <MapParameters MapType="depth" '
    str_ras_mapper_file += 'LayerName="Inundation Boundary"'
    str_ras_mapper_file += ' OutputMode="Stored Polygon'
    str_ras_mapper_file += ' Specified Depth"  StoredFilename=".'
    str_ras_mapper_file += '\\' + 'BLE_' + str_feature_id_fn + '\\' + 'Inundation Boundary (' + str(list_step_profiles_xml_fn[-1])
    str_ras_mapper_file += 'm Value_0).shp"  Terrain="' + str_huc12 + '" ProfileIndex="' + str(len(list_step_profiles_xml_fn)-1)
    str_ras_mapper_file += '"  ProfileName="' + str(list_step_profiles_xml_fn[-1]) + 'm"  ArrivalDepth="0" />' + '\n'
    str_ras_mapper_file += '      </Layer>' + '\n'
    # --------------------

    str_ras_mapper_file += r'    </Layer>' + '\n'
    str_ras_mapper_file += r'  </Results>' + '\n'

    str_ras_mapper_file += r'  <Terrains Checked="True" Expanded="True">' + '\n'

    str_ras_mapper_file += r'    <Layer Name="' + str_huc12 + r'" Type="TerrainLayer" Checked="True" Filename="'

    str_ras_mapper_file += str_path_to_terrain + '\\' + str_huc12 + r'.hdf">' + '\n'

    str_ras_mapper_file += r'    </Layer>' + '\n'
    str_ras_mapper_file += r'  </Terrains>' + '\n'

    str_ras_mapper_file += r'</RASMapper>'

    file = open(str_ras_projectpath_fn[:-4] + '.rasmap', "w")
    file.write(str_ras_mapper_file)
    file.close()
# +++++++++++++++++++++++++

#  Jul 30, 2023 - Deprecated
'''
# """"""""""""""""""""""""""
def fn_create_study_area(str_polygon_path_fn, str_feature_id_poly_fn, tpl_settings):
    
    # get settings from the tpl_settings
    flt_buffer = tpl_settings[14] 

    # Function to create the study limits shapefile (polyline)

    # Folder to store the study area
    # TODO - str_path_to_create from outside function - 2021.08.13
    str_studylimits_pathtocreate = str_path_to_create + '\\Study_Area'
    os.makedirs(str_studylimits_pathtocreate, exist_ok=True)

    dst_crs_1 = 'EPSG:4326'  # Projection  for decimal degree limit coordinates
    dst_crs_2 = 'EPSG:3857'  # Output Projection (WGS 84) to write file

    str_output_path = str_studylimits_pathtocreate + '\\' + str_feature_id_poly_fn + '_study_area.shp'

    gdf_inputshape = gpd.read_file(str_polygon_path_fn)

    # Buffer the shapefile
    gdf_flood_buffer = gdf_inputshape.buffer(flt_buffer, 8)
    gdf_flood_depth_envelope = gdf_flood_buffer.envelope

    gdf_flood_depth_envelope = gdf_flood_depth_envelope.to_crs(dst_crs_1)
    list_extents = gdf_flood_depth_envelope[0].bounds

    gdf_flood_depth_envelope = gdf_flood_depth_envelope.to_crs(dst_crs_2)
    listPoints = list(gdf_flood_depth_envelope[0].exterior.coords)

    gdf_flood_depth_envelope.to_file(str_output_path)
    gdf_flood_depth_envelope = gpd.read_file(str_output_path)

    gdf_flood_depth_envelope.loc[0, 'geometry'] = LineString(listPoints)
    # Add columns to geopandas

    gdf_flood_depth_envelope['SiteNumber'] = str_feature_id_poly_fn
    gdf_flood_depth_envelope['EXT_MIN_X'] = list_extents[0]
    gdf_flood_depth_envelope['EXT_MIN_Y'] = list_extents[1]
    gdf_flood_depth_envelope['EXT_MAX_X'] = list_extents[2]
    gdf_flood_depth_envelope['EXT_MAX_Y'] = list_extents[3]

    gdf_flood_depth_envelope.to_file(str_output_path)
# """"""""""""""""""""""""""
'''

# ...........................
def fn_run_hecras(str_ras_projectpath, int_peak_flow, model_unit, tpl_settings):
    
    # get settings from tpl_settings
    flt_interval = tpl_settings[7]
    int_number_of_steps = tpl_settings[11]
    int_starting_flow = tpl_settings[12]
    
    hec = None

    try:

        hec = win32com.client.Dispatch("RAS60.HECRASController")
        #hec.ShowRas()

        hec.Project_Open(str_ras_projectpath)   # opening HEC-RAS

        # to be populated: number and list of messages, blocking mode
        NMsg, TabMsg, block = None, None, True

        # computations of the current plan
        v1, NMsg, TabMsg, v2 = hec.Compute_CurrentPlan(NMsg, TabMsg, block)

        # ID numbers of the river and the reach
        RivID, RchID = 1, 1

        # to be populated: number of nodes, list of RS and node types
        NNod, TabRS, TabNTyp = None, None, None

        # reading project nodes: cross-sections, bridges, culverts, etc.
        v1, v2, NNod, TabRS, TabNTyp = hec.Geometry_GetNodes(RivID,
                                                            RchID,
                                                            NNod,
                                                            TabRS,
                                                            TabNTyp)

        # HEC-RAS ID of output variables: Max channel depth, channel reach length, and water surface elevation
        int_max_depth_id, int_node_chan_length, int_water_surface_elev = 4, 42, 2

        # ----------------------------------
        # Create a list of the simulated flows
        # TODO: Maybe rename these variables 
        list_flow_steps = []

        int_delta_flow_step = int(int_peak_flow // (int_number_of_steps - 2))

        for i in range(int_number_of_steps):
            list_flow_steps.append((i*int_delta_flow_step) + int_starting_flow )
        
        # ----------------------------------

        # **********************************
        # intialize list of the computed average depths
        list_avg_depth = []

        # initialize list of water surface elevations
        list_avg_water_surface_elev = []
        
        for int_prof in range(int_number_of_steps):
            
            # get a count of the cross sections in the HEC-RAS model
            int_xs_node_count = 0
            for i in range(0, NNod):
                if TabNTyp[i] == "":
                    int_xs_node_count += 1
        
            # initalize six numpy arrays
            arr_max_depth = np.empty([int_xs_node_count], dtype=float)
            arr_channel_length = np.empty([int_xs_node_count], dtype=float)
            arr_avg_depth = np.empty([int_xs_node_count], dtype=float)
            arr_multiply = np.empty([int_xs_node_count], dtype=float)
            arr_water_surface_elev = np.empty([int_xs_node_count], dtype=float)
            arr_avg_water_surface_elev = np.empty([int_xs_node_count], dtype=float)

            int_count_nodes = 0
        
            for i in range(0, NNod):
                if TabNTyp[i] == "": # this is a XS (not a bridge, culvert, inline, etc...)
                    
                    # reading max depth in cross section
                    arr_max_depth[int_count_nodes], v1, v2, v3, v4, v5, v6 = hec.Output_NodeOutput(RivID, RchID, i+1, 0, int_prof+1, int_max_depth_id)

                    # reading water surface elevation in cross section
                    arr_water_surface_elev[int_count_nodes], v1, v2, v3, v4, v5, v6 = hec.Output_NodeOutput(RivID, RchID, i+1, 0, int_prof+1, int_water_surface_elev)

                    # reading the distance between cross sections (center of channel)
                    arr_channel_length[int_count_nodes], v1, v2, v3, v4, v5, v6 = hec.Output_NodeOutput(RivID, RchID, i+1, 0, int_prof+1, int_node_chan_length)
        
                    int_count_nodes += 1

            # Revise the last channel length to zero
            arr_channel_length[len(arr_channel_length) - 1] = 0
        
            # compute an average depth between cross sections
            k = 0
            for x in arr_max_depth:
                if k != (len(arr_max_depth)) - 1:
                    # get the average depth between two sections
                    arr_avg_depth[k] = (arr_max_depth[k] + arr_max_depth[k+1]) / 2

                k += 1

            # average depth between two cross sections times channel length
            arr_multiply = arr_avg_depth * arr_channel_length
        
            # compute the average depth on the reach
            flt_avg_depth = (np.sum(arr_multiply)) / (np.sum(arr_channel_length))
            list_avg_depth.append(flt_avg_depth)

            # compute an average WSE between cross sections
            k = 0
            for x in arr_water_surface_elev: 
                if k != (len(arr_water_surface_elev)) - 1:

                    # get the average water surface elevation between two sections
                    arr_avg_water_surface_elev[k] = (arr_water_surface_elev[k] + arr_water_surface_elev[k+1]) / 2

                k += 1
            
            # average WSE between two cross sections times channel length
            arr_multiply_wse = arr_avg_water_surface_elev * arr_channel_length
        
            # compute the average WSE on the reach
            flt_avg_wse = (np.sum(arr_multiply_wse)) / (np.sum(arr_channel_length))
            list_avg_water_surface_elev.append(flt_avg_wse)

        # **********************************

        # ------------------------------------------
        # create two numpy arrays for the linear interpolator
        # arr_avg_depth = np.array(list_avg_depth)

        # f is the linear interpolator
        f = interp1d(list_avg_depth, list_flow_steps)

        # Get the max value of the Averge Depth List
        int_max_depth = int(max(list_avg_depth) // flt_interval)
        # Get the min value of Average Depth List
        int_min_depth = int((min(list_avg_depth) // flt_interval) + 1)

        list_step_profiles = []

        # Create a list of the profiles at desired increments
        for i in range(int_max_depth - int_min_depth + 1):
            int_depth_interval = (i + int_min_depth) * flt_interval

            # round this to nearest 1/10th
            # ~~~~~~~~~~~~~~~~~~~~~~~~~~~~~~~~~~~~~~~~~~~~~~~~~~
            int_depth_interval = round(int_depth_interval, 1)
            # ~~~~~~~~~~~~~~~~~~~~~~~~~~~~~~~~~~~~~~~~~~~~~~~~~~
            list_step_profiles.append(int_depth_interval)

        # get interpolated flow values of interval depths
        arr_step_flows = f(list_step_profiles)

        # convert the linear interpolation array to a list
        list_step_flows = arr_step_flows.tolist()

        # convert list of interpolated float values to integer list
        list_int_step_flows = [int(i) for i in list_step_flows]

        int_max_wse = int(max(list_avg_water_surface_elev) // flt_interval)
        int_min_wse = int((min(list_avg_water_surface_elev) // flt_interval) + 1)

        list_step_profiles_wse = []


        #print("***********************")

        #print("list_int_step_flows is ")
        #print(f"...len is {len(list_int_step_flows)}")    
        #print(list_int_step_flows)
        #print()
        #print("list_step_profiles is ")
        #print(f"...len is {len(list_step_profiles)}")    
        #print(list_step_profiles)
        #print()
        #print(f"list_avg_water_surface_elev is {list_avg_water_surface_elev}")
        #print(f"average is {np.mean(list_avg_water_surface_elev)}")
        #print(f"len is {len(list_avg_water_surface_elev)}")  
        #print(f"Min is {np(list_avg_water_surface_elev)}")      

        #print("***********************")

        #print(f"flt_interval is {flt_interval}")
        #print(f"int_min_wse is {int_min_wse}")
        #print(f"int_max_wse is {int_max_wse}")    
        #print(f"int_max_wse - int_min_wse is {int_max_wse - int_min_wse}")  

<<<<<<< HEAD
        #print(f"depth min is {int_min_depth}")
        #print(f"depth max is {int_max_depth}")    
        #print(f"depth max - depth min is {int_max_depth - int_min_depth}")  


        # Create a list of the profiles at desired increments
        #for i in range(int_max_wse - int_min_wse + 1):
        #for i in range(int_max_wse - int_min_wse):
        for i in range(int_max_depth - int_min_depth + 1):
            #print("----------------------------")
            #print(i)
            int_wse_interval = (i + int_min_wse) * flt_interval
            #print(f"int_wse_interval (a) is {int_wse_interval}")

            # round this to nearest 1/10th
            # ~~~~~~~~~~~~~~~~~~~~~~~~~~~~~~~~~~~~~~~~~~~~~~~~~~
            int_wse_interval = round(int_wse_interval, 1)
            #print(f"int_wse_interval (b) is {int_wse_interval}")        
            # ~~~~~~~~~~~~~~~~~~~~~~~~~~~~~~~~~~~~~~~~~~~~~~~~~~
            list_step_profiles_wse.append(int_wse_interval)

        #print("$$$$$$$$$$$$$$$$$$$$$$$$$$$$$$$$$$$$$")


        # ............
        # Get the feature_id and the path to create
        list_path = str_ras_projectpath.split(os.sep)
        str_feature_id = str(list_path[-3])
        
        # Drive path
        str_path_to_create = list_path[0] + "\\"
        # path excluding file name and last folder
        for i in range(1, len(list_path) - 2):
            str_path_to_create += list_path[i] + "\\"
        # ............
        
        #print("list_step_profiles_wse is ")
        #print(f"...len is {len(list_step_profiles_wse)}")    
        #print(list_step_profiles_wse)
        #print()


        # ------------------------------------------
        # generate the rating curve data
        fn_create_rating_curve(list_int_step_flows, 
                            list_step_profiles, 
                            str_feature_id, 
                            str_path_to_create, 
                            model_unit, 
                            list_step_profiles_wse)
        # ------------------------------------------
=======

    #print("***********************")

    #print("list_int_step_flows is ")
    #print(f"...len is {len(list_int_step_flows)}")    
    #print(list_int_step_flows)
    #print()
    #print("list_step_profiles is ")
    #print(f"...len is {len(list_step_profiles)}")    
    #print(list_step_profiles)
    #print()
    #print(f"list_avg_water_surface_elev is {list_avg_water_surface_elev}")
    #print(f"average is {np.mean(list_avg_water_surface_elev)}")
    #print(f"len is {len(list_avg_water_surface_elev)}")  
    #print(f"Min is {np(list_avg_water_surface_elev)}")      

    #print("***********************")

    #print(f"flt_interval is {flt_interval}")
    #print(f"int_min_wse is {int_min_wse}")
    #print(f"int_max_wse is {int_max_wse}")    
    #print(f"int_max_wse - int_min_wse is {int_max_wse - int_min_wse}")  

    #print(f"depth min is {int_min_depth}")
    #print(f"depth max is {int_max_depth}")    
    #print(f"depth max - depth min is {int_max_depth - int_min_depth}")  


    # Create a list of the profiles at desired increments
    #for i in range(int_max_wse - int_min_wse + 1):
    #for i in range(int_max_wse - int_min_wse):
    for i in range(int_max_depth - int_min_depth + 1):
        #print("----------------------------")
        #print(i)
        int_wse_interval = (i + int_min_wse) * flt_interval
        #print(f"int_wse_interval (a) is {int_wse_interval}")

        # round this to nearest 1/10th
        # ~~~~~~~~~~~~~~~~~~~~~~~~~~~~~~~~~~~~~~~~~~~~~~~~~~
        int_wse_interval = round(int_wse_interval, 1)
        #print(f"int_wse_interval (b) is {int_wse_interval}")        
        # ~~~~~~~~~~~~~~~~~~~~~~~~~~~~~~~~~~~~~~~~~~~~~~~~~~
        list_step_profiles_wse.append(int_wse_interval)

    #print("$$$$$$$$$$$$$$$$$$$$$$$$$$$$$$$$$$$$$")


    # ............
    # Get the feature_id and the path to create
    list_path = str_ras_projectpath.split(os.sep)
    str_feature_id = str(list_path[-3])
    
    # Drive path
    str_path_to_create = list_path[0] + "\\"
    # path excluding file name and last folder
    for i in range(1, len(list_path) - 2):
        str_path_to_create += list_path[i] + "\\"
    # ............
    
    #print("list_step_profiles_wse is ")
    #print(f"...len is {len(list_step_profiles_wse)}")    
    #print(list_step_profiles_wse)
    #print()


    # ------------------------------------------
    # generate the rating curve data
    fn_create_rating_curve(list_int_step_flows, 
                           list_step_profiles, 
                           str_feature_id, 
                           str_path_to_create, 
                           model_unit, 
                           list_step_profiles_wse)
    # ------------------------------------------
>>>>>>> 005e8f94

        hec.QuitRas()  # close HEC-RAS
        

        # append the flow file with one for the second pass at even depth intervals
        fn_create_flow_file_second_pass(str_ras_projectpath,
                                        list_int_step_flows,
                                        list_step_profiles,
                                        model_unit)


        if len(list_int_step_flows) > 0:
            # *************************************************
            fn_create_ras_mapper_xml(str_feature_id,
                                    str_ras_projectpath,
                                    list_step_profiles,
                                    model_unit,
                                    tpl_settings)
            # *************************************************

            # Run HEC-RAS with the new flow data
            #hec.ShowRas()
            hec.Project_Open(str_ras_projectpath)   # opening HEC-RAS

            # to be populated: number and list of messages, blocking mode
            NMsg, TabMsg, block = None, None, True

            # computations of the current plan
            v1, NMsg, TabMsg, v2 = hec.Compute_CurrentPlan(NMsg, TabMsg, block)

            hec.QuitRas()  # close HEC-RAS
            
            # *************************************

        '''
            # *************************************************
            # creates the model limits boundary polylines
            fn_create_inundation_limits(str_feature_id,
                                        str_ras_projectpath)
            # *************************************************

            #*************************************************
            #create the FDST metadata (json) file
            fn_createFDST_metadata(strCOMID,list_StepProfiles)
            #*************************************************

        '''
        #del hec             # delete HEC-RAS controller

    except Exception as ex:
        # re-raise it as error handling is farther up the chain
        # but I do need the finally to ensure the hec.QuitRas() is run
        print("++++++++++++++++++++++++")
        print("An exception occurred with the HEC-RAS engine or its parameters.")
        print(f"details: {ex}")
        print()
        # re-raise it for logging (coming)
        raise ex
    
    finally:
        # Especially with multi proc, if an error occurs with HEC-RAS (engine 
        # or values submitted), HEC-RAS will not close itself just becuase of an python
        # exception. This leaves orphaned process threads (visible in task manager)
        # and sometimes visually as well.

        if (hec is not None):
            try:
                hec.QuitRas()   # close HEC-RAS no matter watch
            except Exception as ex2:
                print("--- An error occured trying to close the HEC-RAS window process")
                print(f"--- Details: {ex2}")
                print()
                # do nothng


# ...........................

# ||||||||||||||||||||||||
def fn_create_hecras_files(str_feature_id,
                           str_read_geom_file_path,
                           flt_min_range,
                           flt_max_range,
                           int_max_flow,
                           str_output_filepath,
                           tpl_settings):

    flt_ds_xs = flt_min_range
    flt_us_xs = flt_max_range
    
    # get settings from tpl_settings
    str_plan_middle_path = tpl_settings[5]
    str_project_footer_path = tpl_settings[6]
    int_xs_buffer = tpl_settings[9]
    is_create_maps = tpl_settings[10]
    int_number_of_steps = tpl_settings[11]
    int_starting_flow = tpl_settings[12]
    str_plan_footer_path = tpl_settings[15]

    # get the project (HEC-RAS) file (same name and folder as geom)
    str_read_prj_file_path = str_read_geom_file_path[:-3] + 'prj'
    model_unit = sf.model_unit_from_ras_prj(str_read_prj_file_path)

    with open(str_read_geom_file_path) as f:
        list_all_items = []
        #For each line in geometry
        for line in f:
            #Get each item info (cross Sections, bridges, inline structures)  

            if line.startswith('Type RM Length L Ch R ='):

                # get data on each item
                [item_key, item_data] = line.split('=')

                #clean the data
                item_data = item_data.strip()

                #convert to list
                list_items = item_data.split(",")

                #add all items to one combined list
                list_all_items.append(list_items)

    # create and populate a dataframe of the items (cross Sections, bridges, inline structures)
    df_items = pd.DataFrame(list_all_items, columns=['Type', 'Station', 'LOB', 'Channel', 'ROB'])

    df_start_stop_item = pd.DataFrame(columns=['start', 'end'])

    with open(str_read_geom_file_path) as f:
        file_contents = f.read()

    for index, row in df_items.iterrows():
        str_item_header = "Type RM Length L Ch R = " + str(row['Type'])
        str_item_header += ',' + str(str(row['Station']))
        # 2021.09.01 - Just up to the XS name (as the
        # interpolated values have a '*' at the end of the cross section)

        # Find the requested item
        pattern = re.compile(str_item_header)
        matches = pattern.finditer(file_contents)

        #get the starting point of the item in file
        for match in matches:
            #get the starting position
            int_start_position = match.start()

        if index < len(df_items.index) - 1:

            #build a regex query string to get between two values
            str_query = '(' + str_item_header + ')(.*?)(?=Type RM Length L Ch R)'
            tup_re_match = re.findall(str_query, file_contents, re.DOTALL)

            #returns tuple in two parts - concat them
            str_item = tup_re_match[0][0] + tup_re_match[0][1]

            int_end_position = int_start_position + len(str_item) - 1

        else:
            #parse the most downstream item
            str_remainder = file_contents[int_start_position:]

            #find blank rows
            pattern = re.compile('\n\s*\n')
            matches = pattern.finditer(str_remainder)

            list_start_blankline = []

            i = 0
            for match in matches:
                i = i + 1
                list_start_blankline.append(match.start())

            #ignore blank lines that are in the last 30 characters
            int_max_space = len(str_remainder) - 5
            #int_max_space = len(str_remainder)

            for i in list_start_blankline:
                if i > int_max_space:
                    list_start_blankline.remove(i)

            # the last item in the list_start_blankline is assumed to be the end
            # of that item

            # TODO - 2021.08.31 Error line below - MAC
            # TODO - IndexError: list index out of range
            if len(list_start_blankline) > 0:
                int_end_position = int_start_position + list_start_blankline[-1]
            else:
                int_end_position = int_start_position + int_max_space

        df_start_stop_item = df_start_stop_item.append({'start': int_start_position,
                                                        'end': int_end_position},
                                                       ignore_index=True) 
    df_item_limits = pd.concat([df_items, df_start_stop_item], axis=1, join="inner")
    
    # ~~~~~~~~~~~~~~~~~~~~~~~~~~~~~~~~~~~~~
    # All text up to the first cross section - Header of the Geom File
    str_header = file_contents[0:df_item_limits.iloc[0]['start']]

    # Rename the geometry data - edit the first line
    pattern = re.compile(r'Geom Title=.*')
    geom_matches = pattern.finditer(str_header)

    for match in geom_matches:
        str_header = str_header[match.end()+1:(len(str_header))]
        str_header = "Geom Title=BLE_" + str_feature_id + '\n' + str_header
    # ~~~~~~~~~~~~~~~~~~~~~~~~~~~~~~~~~~~~~

    # -------------------------------------
    # Create file footer
    # From end marker of last cross section to end of file
    str_footer = file_contents[(df_item_limits.iloc[-1]['end']):(len(file_contents))]
    # -------------------------------------

    # .....................................
    # Create the HEC-RAS Geomerty file
    str_geom = str_header

    # Determine the items (XS, bridge, inline) within the valid range
    int_first_index = -1
    int_last_index = -1

    b_found_first_index = False
    
    #---------------
    # Clean up the interpolated cross section
    for index, row in df_item_limits.iterrows():
        # if there is a star in the cross section name
        if '*' in row['Station']:
            str_replace = row['Station']
            list_found = re.findall(r"[-+]?\d*\.\d+|\d+", str_replace)
            str_replace = list_found[0]
            df_item_limits.at[index, 'Station'] = str_replace
    #---------------      
    
    for index, row in df_item_limits.iterrows():
        if float(row['Station']) >= flt_ds_xs:
            if float(row['Station']) <= flt_us_xs:
                if not b_found_first_index:
                    int_first_index = index
                    b_found_first_index = True
                int_last_index = index

    if int_first_index > -1 and int_last_index > -1:
        # Get the upstream Cross section plus a index buffer
        if (int_first_index - int_xs_buffer) >= 0:
            int_first_index -= int_xs_buffer

            # pad upstream until item is a cross section (not bridge, inline, etc.)
            while int(df_item_limits.iloc[int_first_index]['Type']) != 1 or int_first_index == 0:
                int_first_index -= 1
        else:
            int_first_index = 0

        # Get the downstream cross section plus a index buffer
        if (int_last_index + int_xs_buffer) < len(df_item_limits):
            int_last_index += int_xs_buffer

            # pad downstream until item is a cross section (not bridge, inline, etc.)
            # revised 2021.08.10
            while int(df_item_limits.iloc[int_last_index]['Type']) != 1 or int_last_index == len(df_item_limits) - 2:
                int_last_index += 1

        else:
            # revised 2021.08.10
            int_last_index = len(df_item_limits)

        # get the name of the upstream cross section
        str_xs_upstream = df_item_limits.iloc[int_first_index]['Station']

        for index, row in df_item_limits.iterrows():
            if (index >= int_first_index) and (index <= int_last_index):
                str_geom += file_contents[(row['start']):(row['end'])]
                str_geom += "\n\n"

        str_geom += str_footer

        # Write the requested file
        file = open(str_output_filepath + "\\" + str_feature_id + '.g01', "w")
        file.write(str_geom)
        file.close()
        
    # .....................................
    
    # ~~~~~~~~~~~~~~~~~~~~~~~~~~~~~~~~~~~~~
    # All text up to the first cross section - Header of the Geom File
    str_header = file_contents[0:df_item_limits.iloc[0]['start']]

    # Rename the geometry data - edit the first line
    pattern = re.compile(r'Geom Title=.*')
    geom_matches = pattern.finditer(str_header)

    for match in geom_matches:
        str_header = str_header[match.end()+1:(len(str_header))]
        str_header = "Geom Title=BLE_" + str_feature_id + '\n' + str_header
    # ~~~~~~~~~~~~~~~~~~~~~~~~~~~~~~~~~~~~~

    # -------------------------------------
    # Create file footer
    # From end marker of last cross section to end of file
    str_footer = file_contents[(df_item_limits.iloc[-1]['end']):(len(file_contents))]
    # -------------------------------------

    # .....................................
    # Create the HEC-RAS Geomerty file
    str_geom = str_header

    # Determine the items (XS, bridge, inline) within the valid range
    int_first_index = -1
    int_last_index = -1

    b_found_first_index = False
    for index, row in df_item_limits.iterrows():
        if float(row['Station']) >= flt_ds_xs:
            if float(row['Station']) <= flt_us_xs:
                if not b_found_first_index:
                    int_first_index = index
                    b_found_first_index = True
                int_last_index = index

    if int_first_index > -1 and int_last_index > -1:
        # Get the upstream Cross section plus a index buffer
        if (int_first_index - int_xs_buffer) >= 0:
            int_first_index -= int_xs_buffer

            # pad upstream until item is a cross section (not bridge, inline, etc.)
            while int(df_item_limits.iloc[int_first_index]['Type']) != 1 or int_first_index == 0:
                int_first_index -= 1
        else:
            int_first_index = 0

        # Get the downstream cross section plus a index buffer
        if (int_last_index + int_xs_buffer) < len(df_item_limits):
            int_last_index += int_xs_buffer

            # pad downstream until item is a cross section (not bridge, inline, etc.)
            # revised 2021.08.10
            while int(df_item_limits.iloc[int_last_index]['Type']) != 1 or int_last_index == len(df_item_limits) - 2:
                int_last_index += 1

        else:
            # revised 2021.08.10
            int_last_index = len(df_item_limits)

        # get the name of the upstream cross section
        str_xs_upstream = df_item_limits.iloc[int_first_index]['Station']

        for index, row in df_item_limits.iterrows():
            if (index >= int_first_index) and (index <= int_last_index):
                str_geom += file_contents[(row['start']):(row['end'])]
                str_geom += "\n\n"

        str_geom += str_footer

        # Write the requested file
        file = open(str_output_filepath + "\\" + str_feature_id + '.g01', "w")
        file.write(str_geom)
        file.close()
    # .....................................


    # ~~~~~~~~~~~~~~~~~~~~~~~~~~~~~~~~~~~~~
    # Get River, reach and Upstream XS for flow file

    pattern = re.compile(r'River Reach=.*')
    matches = pattern.finditer(file_contents)

    for match in matches:
        str_river_reach = file_contents[match.start():match.end()]
        # remove first 12 characters
        str_river_reach = str_river_reach[12:]
        # split the data on the comma
        list_river_reach = str_river_reach.split(",")

        # Get from array - use strip to remove whitespace
        str_river = list_river_reach[0].strip()
        str_reach = list_river_reach[1].strip()
    # ~~~~~~~~~~~~~~~~~~~~~~~~~~~~~~~~~~~~~

    # -------------------------------------
    # Write the flow file

    str_flowfile = "Flow Title=BLE_"
    str_flowfile += str_feature_id + '\n'
    str_flowfile += "Program Version=5.07" + '\n'
    str_flowfile += "BEGIN FILE DESCRIPTION:" + '\n'

    str_flowfile += "Flow File - Created from Base Level Engineering"
    str_flowfile += " data for Flood Inundation Library - "
    str_flowfile += "Andy Carter,PE" + '\n'

    str_flowfile += "END FILE DESCRIPTION:" + '\n'

    str_flowfile += "Number of Profiles= " + str(int_number_of_steps) + '\n'

    # get a list of the first pass flows
    list_firstflows = fn_create_firstpass_flowlist(int_starting_flow,
                                                   int_max_flow,
                                                   int_number_of_steps)

    str_flowfile += fn_create_profile_names(list_firstflows, 'cms') + '\n'
    # Note - 2021.03.20 - cms is hard coded in above line

    str_flowfile += "River Rch & RM="

    str_flowfile += str_river + "," + str_reach + "," + str_xs_upstream + '\n'

    str_flowfile += fn_format_flow_values(list_firstflows) + '\n'

    for i in range(int_number_of_steps):
        str_flowfile += "Boundary for River Rch & Prof#="

        str_flowfile += str_river + "," + str_reach + ", " + str(i+1) + '\n'

        str_flowfile += "Up Type= 0 " + '\n'
        str_flowfile += "Dn Type= 3 " + '\n'
        str_flowfile += "Dn Slope=0.005" + '\n'

    str_flowfile += "DSS Import StartDate=" + '\n'
    str_flowfile += "DSS Import StartTime=" + '\n'
    str_flowfile += "DSS Import EndDate=" + '\n'
    str_flowfile += "DSS Import GetInterval= 0 " + '\n'
    str_flowfile += "DSS Import Interval=" + '\n'
    str_flowfile += "DSS Import GetPeak= 0 " + '\n'
    str_flowfile += "DSS Import FillOption= 0 " + '\n'

    file = open(str_output_filepath + "\\" + str_feature_id + '.f01', "w")
    file.write(str_flowfile)
    file.close()
    # -------------------------------------

    # **************************************
    # Write the plan file
    str_planfile = "Plan Title=BLE_"
    str_planfile += str_feature_id + '\n'
    str_planfile += "Program Version=5.07" + '\n'
    str_planfile += "Short Identifier=" + 'BLE_' + str_feature_id + '\n'

    # read a file and append to the str_planfile string
    # str_planFooterPath
    # To map the requested Depth Grids

    # read the plan middle input file
    with open(str_plan_middle_path) as f:
        file_contents = f.read()
    str_planfile += file_contents

    # To map the requested Depth Grids
    # Set to 'Run RASMapper=0 ' to not create requested DEMs
    # Set to 'Run RASMapper=-1 ' to create requested DEMs
    if is_create_maps:
        str_planfile += '\n' + r'Run RASMapper=-1 ' + '\n'
    else:
        str_planfile += '\n' + r'Run RASMapper=0 ' + '\n'

    # read the plan footer input file
    with open(str_plan_footer_path) as f:
        file_contents = f.read()
    str_planfile += file_contents

    file = open(str_output_filepath + "\\" + str_feature_id + '.p01', "w")
    file.write(str_planfile)
    file.close()
    # **************************************

    # \\\\\\\\\\\\\\\\\\\\\\\\\\\\\\\\\\\\\\\
    # Write the HEC-RAS project file
    str_projectfile = "Proj Title=BLE_"
    str_projectfile += str_feature_id + '\n'

    str_projectfile += "Current Plan=p01" + '\n'
    str_projectfile += "Default Exp/Contr=0.3,0.1" + '\n'

    # set up project as either SI of English Units
    if model_unit == 'meter':
        str_projectfile += 'SI Units' + '\n'
    else:
        # English Units
        str_projectfile += 'English Units' + '\n'

    # read the project footer input file
    with open(str_project_footer_path) as f:
        file_contents = f.read()
    str_projectfile += file_contents

    file = open(str_output_filepath + "\\" + str_feature_id + '.prj', "w")
    file.write(str_projectfile)
    file.close()
    # \\\\\\\\\\\\\\\\\\\\\\\\\\\\\\\\\\\\\\\

    str_ras_projectpath = (str_output_filepath + "\\" + str_feature_id + '.prj')


    b_terrain_check_only = tpl_settings[16]
    if not b_terrain_check_only:
        # run the hec-ras model 
        fn_run_hecras(str_ras_projectpath, int_max_flow, model_unit, tpl_settings)
    #######################

    #return (pd_series_stats)
# ||||||||||||||||||||||||

def fn_main_hecras(record_requested_stream):
    
    str_feature_id = str(record_requested_stream[0])
    flt_us_xs = float(record_requested_stream[1])
    flt_ds_xs = float(record_requested_stream[2])
    flt_max_q = float(record_requested_stream[3])
    str_geom_path = str(record_requested_stream[4])
    str_huc12 = str(record_requested_stream[5])
    
    
    # Parse the settings variables from the tuple sent from the main script
    tpl_settings  = record_requested_stream[6]
    
    # Note: settings from tuple that is the last item in the incoming 'record_requested_stream'

    # str_huc8 = tpl_settings[0]
    # str_input_folder = tpl_settings[1]
    # str_root_output_directory = tpl_settings[2]
    # str_path_to_projection = tpl_settings[3]
    # str_path_to_terrain = tpl_settings[4]
    # str_plan_middle_path = tpl_settings[5]
    # str_project_footer_path = tpl_settings[6]
    # flt_interval = tpl_settings[7]
    # int_desired_resolution = tpl_settings[8]
    # int_xs_buffer = tpl_settings[9]
    # is_create_maps = tpl_settings[10]
    # int_number_of_steps = tpl_settings[11]
    # int_starting_flow = tpl_settings[12]
    # flt_max_multiply = tpl_settings[13]
    # flt_buffer = tpl_settings[14]
    # str_plan_footer_path = tpl_settings[15]
    # b_terrain_check_only = tpl_settings[16]
    
    # -------
    # get settings from tpl_settings
    str_root_output_directory = tpl_settings[2]
    flt_max_multiply = tpl_settings[13]
    
    
    flt_max_q = flt_max_q * flt_max_multiply
    int_max_q = int(flt_max_q)
    
    str_root_folder_to_create = str_root_output_directory + '\\HUC_' + str_huc12
    
    # create a folder for each feature_id
    str_path_to_create = str_root_folder_to_create + '\\' + str_feature_id
    os.makedirs(str_path_to_create, exist_ok=True)
    
    # create a HEC-RAS folder
    str_hecras_path_to_create = str_path_to_create + '\\HEC-RAS'
    os.makedirs(str_hecras_path_to_create, exist_ok=True)
    
    #print(str_feature_id + ': ' + str_geom_path + ': ' + str(int_max_q))
    
    #river = fn_create_hecras_files(str_feature_id, str_geom_path, flt_ds_xs, flt_us_xs, int_max_q, str_hecras_path_to_create, tpl_settings)
    
    # create the HEC-RAS truncated models
    try:
        # sometimes the HEC-RAS model
        # does not run (example: duplicate points)

        river = fn_create_hecras_files(str_feature_id, str_geom_path, flt_ds_xs, flt_us_xs, int_max_q, str_hecras_path_to_create, tpl_settings)
    except Exception as ex:
        #print("HEC-RAS Error: " + str_geom_path)
        print("*******************")
        print("Error:")
        print(f"   str_feature_id = {str_feature_id}")        
        errMsg = str(ex) + " \n   " + traceback.format_exc()
        print(errMsg)
        print("   for more details.. see the 05_hecras_output / errors_found.log")
        fn_append_error(str_feature_id, str_geom_path, str_huc12, str_root_output_directory, errMsg)
        print("*******************")        
    
    #return(str_feature_id)
<|MERGE_RESOLUTION|>--- conflicted
+++ resolved
@@ -1,1420 +1,1315 @@
-# Create flood inundation data from HEC-RAS - 1D
-#
-# Purpose:
-# Create flood inundation rasters and supporting InFRM data from the
-# preprocessed HEC-RAS geospatial 1D data.  This is a worker script
-# that is used for Multi-processing.  This is where the "heavy lifting"
-# is perfromed
-#
-# Created by: Andy Carter, PE
-# Created: 2021-08-12
-# Last revised - 2021.10.19
-#
-# Uses the 'ras2fim' conda environment
-# ************************************************************
-
-import pandas as pd
-import geopandas as gpd
-
-import os
-import re
-import numpy as np
-import pyproj
-import traceback
-
-from datetime import date
-
-import matplotlib.pyplot as plt
-import matplotlib.ticker as tick
-
-from scipy.interpolate import interp1d
-import shared_functions as sf
-import win32com.client
-# windows component object model for interaction with HEC-RAS API
-# This routine uses RAS60.HECRASController (HEC-RAS v6.0.0 must be
-# installed on this machine prior to execution
-
-import rasterio
-from rasterio.mask import mask
-# from rasterio.warp import calculate_default_transform, reproject
-from rasterio import Affine
-from rasterio.enums import Resampling
-
-from shapely.geometry import LineString
-
-# ~~~~~~~~~~~~~~~~~~~~~~~~~~~~~~~~~~~~~~~~~~~~~~~~~~~~~~~~~~~
-
-# Note: settings from tuple that is the last item in the incoming 'record_requested_stream'
-
-# str_huc8 = tpl_settings[0]
-# str_input_folder = tpl_settings[1]
-# str_root_output_directory = tpl_settings[2]
-# str_path_to_projection = tpl_settings[3]
-# str_path_to_terrain = tpl_settings[4]
-# str_plan_middle_path = tpl_settings[5]
-# str_project_footer_path = tpl_settings[6]
-# flt_interval = tpl_settings[7]
-# int_desired_resolution = tpl_settings[8]
-# int_xs_buffer = tpl_settings[9]
-# is_create_maps = tpl_settings[10]
-# int_number_of_steps = tpl_settings[11]
-# int_starting_flow = tpl_settings[12]
-# flt_max_multiply = tpl_settings[13]
-# flt_buffer = tpl_settings[14]
-# str_plan_footer_path = tpl_settings[15]
-
-
-# ~~~~~~~~~~~~~~~~~~~~~~~~~~
-def fn_get_features(gdf, int_poly_index):
-    """Function to parse features from GeoDataFrame
-    in such a manner that rasterio wants them"""
-    import json
-    return [json.loads(gdf.to_json())['features'][int_poly_index]['geometry']]
-# ~~~~~~~~~~~~~~~~~~~~~~~~~~
-
-# ^^^^^^^^^^^^^^^^^^^^^^^^^
-def fn_create_firstpass_flowlist(int_fn_starting_flow,
-                                 int_fn_max_flow,
-                                 int_fn_number_of_steps):
-
-    # create a list of flows for the first pass HEC-RAS
-    list_first_pass_flows = []
-
-    int_fn_deltaflowstep = int(int_fn_max_flow // (int_fn_number_of_steps-2))
-
-    for i in range(int_fn_number_of_steps):
-        list_first_pass_flows.append(int_fn_starting_flow
-                                     + (i*int_fn_deltaflowstep))
-
-    return(list_first_pass_flows)
-# ^^^^^^^^^^^^^^^^^^^^^^^^^
-
-# --------------------------------
-def fn_create_profile_names(list_profiles, str_suffix):
-
-    str_profile_names = 'Profile Names='
-    for i in range(len(list_profiles)):
-        str_profile_names += str(list_profiles[i]) + str_suffix
-        if i < (len(list_profiles)-1):
-            str_profile_names = str_profile_names + ','
-
-    return (str_profile_names)
-# --------------------------------
-
-# ********************************
-def fn_format_flow_values(list_flow):
-
-    int_number_of_profiles = len(list_flow)
-    str_all_flows = ''
-
-    int_number_of_new_rows = int((int_number_of_profiles // 10) + 1)
-    int_items_in_new_last_row = int_number_of_profiles % 10
-
-    # write out new rows of 10 grouped flows
-    if int_number_of_new_rows > 1:
-        # write out the complete row of 10
-        for j in range(int_number_of_new_rows - 1):
-            str_flow = ''
-            for k in range(10):
-                int_Indexvalue = j*10 + k
-                # format to 8 characters that are right alligned
-                str_current_flow = '{:>8}'.format(
-                    str(list_flow[int_Indexvalue]))
-                str_flow = str_flow + str_current_flow
-            str_all_flows += str_flow + '\n'
-
-    # write out the last row
-    str_flow_last_row = ''
-    for j in range(int_items_in_new_last_row):
-        int_indexvalue = (int_number_of_new_rows-1) * 10 + j
-        str_current_flow = '{:>8}'.format(str(list_flow[int_indexvalue]))
-        str_flow_last_row += str_current_flow
-    str_all_flows += str_flow_last_row
-
-    return (str_all_flows)
-# ********************************
-
-# .................................
-def fn_append_error(str_f_id_fn,
-                    str_geom_path_fn,
-                    str_huc12_fn,
-                    str_directory_fn, 
-                    exception_msg):
-    
-    # creates a csv file of the errors found during processing
-    str_error_path = os.path.join(str_directory_fn, 'error_found.csv')
-    
-    # if file exists then open it
-    if os.path.exists(str_error_path):
-        # open the csv
-        df_error = pd.read_csv(str_error_path, index_col=0)
-        # add the record to the file
-        ds_series = pd.Series([str_f_id_fn, str_geom_path_fn, str_huc12_fn, exception_msg],
-                             index=['feature_id', 'geom_path', 'huc_12', 'err'])
-        df_error = df_error.append(ds_series, ignore_index=True)
-    else:
-        # create the file and append new row
-        df_error = pd.DataFrame([[str_f_id_fn, str_geom_path_fn, str_huc12_fn, exception_msg]],
-                                columns=['feature_id', 'geom_path', 'huc_12', 'err'])
-    
-    # write out the file
-    df_error.to_csv(str_error_path)
-    # close the dataframe
-    del df_error
-# .................................
-
-
-# >>>>>>>>>>>>>>>>>>>>>>>>>>>>>>>>
-def fn_create_rating_curve(list_int_step_flows_fn,
-                           list_step_profiles_fn,
-                           str_feature_id_fn,
-                           str_path_to_create_fn,
-                           model_unit, 
-                           list_step_profiles_wse):
-                        #    list_int_step_flows_wse_fn):
-
-    str_file_name = str_feature_id_fn + '_rating_curve.png'
-
-    # Create a Rating Curve folder
-    #str_rating_path_to_create = str_path_to_create_fn + '\\Rating_Curve'
-    str_rating_path_to_create = str_path_to_create_fn + 'Rating_Curve'
-    os.makedirs(str_rating_path_to_create, exist_ok=True)
-
-    fig = plt.figure()
-    fig.patch.set_facecolor('gainsboro')
-    fig.suptitle('FEATURE ID: '
-                 + str_feature_id_fn, fontsize=18, fontweight='bold')
-
-    ax = plt.gca()
-    today = date.today()
-
-    ax.text(0.98, 0.04, 'Created: ' + str(today),
-            verticalalignment='bottom',
-            horizontalalignment='right',
-            backgroundcolor='w',
-            transform=ax.transAxes,
-            fontsize=6,
-            style='italic')
-
-    ax.text(0.98, 0.09, 'Computed from HEC-RAS models',
-            verticalalignment='bottom',
-            horizontalalignment='right',
-            backgroundcolor='w',
-            transform=ax.transAxes, fontsize=6, style='italic')
-
-    ax.text(0.98, 0.14, 'NOAA - Office of Water Prediction',
-            verticalalignment='bottom',
-            horizontalalignment='right',
-            backgroundcolor='w',
-            transform=ax.transAxes, fontsize=6, style='italic')
-
-    plt.plot(list_int_step_flows_fn, list_step_profiles_fn)  # creates the line
-    plt.plot(list_int_step_flows_fn, list_step_profiles_fn, 'bd')
-    # adding blue diamond points on line
-
-    ax.get_xaxis().set_major_formatter(
-        tick.FuncFormatter(lambda x, p: format(int(x), ',')))
-
-    plt.xticks(rotation=90)
-    
-    if model_unit == 'meter':
-        plt.ylabel('Average Depth (m)')
-        plt.xlabel('Discharge (m^3/s)')
-    else:
-        plt.ylabel('Average Depth (ft)')
-        plt.xlabel('Discharge (ft^3/s)')
-
-    plt.grid(True)
-
-    str_rating_image_path = str_rating_path_to_create + '\\' + str_file_name
-    plt.savefig(str_rating_image_path,
-                dpi=300,
-                bbox_inches="tight")
-    
-    plt.cla()
-    plt.close('all')
-
-    # Create CSV for the rating curve
-    # list_step_profiles_fn is already decimal (1.5)
-    if model_unit == 'feet':
-        d = {'discharge_cfs': list_int_step_flows_fn,
-             'stage_ft': list_step_profiles_fn, 
-             'wse_ft': list_step_profiles_wse} #list_int_step_flows_wse_fn}
-    else:
-        d = {'discharge_cms': list_int_step_flows_fn,
-             'stage_m': list_step_profiles_fn,
-             'wse_m': list_step_profiles_wse} #list_int_step_flows_wse_fn}
-
-
-    df_rating_curve = pd.DataFrame(d)
-
-    if model_unit == 'feet': 
-        # we need to add meter columns and convert feet to metric
-        df_rating_curve["discharge_cms"] = np.round(df_rating_curve["discharge_cfs"].values * 0.3048 ** 3, 3)
-        df_rating_curve["stage_m"] = np.round(df_rating_curve["stage_ft"].values * 0.3048, 3)
-
-        #next two lines duplicated so the columns are beside the stage_m columns
-        df_rating_curve["stage_mm"] = df_rating_curve["stage_m"] * 1000 # change to millimeters
-        df_rating_curve["stage_mm"] = df_rating_curve["stage_mm"].astype('int')
-
-        df_rating_curve["wse_m"] = np.round(df_rating_curve["wse_ft"].values * 0.3048, 3)
-    else: ## meters
-        # need rounding (precison control even for unit of meters)
-        df_rating_curve["discharge_cms"] = np.round(df_rating_curve["discharge_cms"].values, 3)
-        df_rating_curve["stage_m"] = np.round(df_rating_curve["stage_m"].values, 3)
-
-        #next two lines duplicated so the columns are beside the stage_m columns
-        df_rating_curve["stage_mm"] = df_rating_curve["stage_m"] * 1000 # change to millimeters
-        df_rating_curve["stage_mm"] = df_rating_curve["stage_mm"].astype('int')
-
-        df_rating_curve["wse_m"] = np.round(df_rating_curve["wse_m"].values, 3)
-
-    str_csv_path = str_rating_path_to_create + '\\' + str_feature_id_fn + '_rating_curve.csv'
-
-    df_rating_curve.to_csv(str_csv_path, index=False)
-# >>>>>>>>>>>>>>>>>>>>>>>>>>>>>>>>
-
-# ................................
-def fn_create_flow_file_second_pass(str_ras_project_fn,
-                                    list_int_stepflows_fn,
-                                    list_step_profiles_fn,
-                                    model_unit):
-
-    # Function to create a flow file for the 'second pass'
-    str_ras_flow_path = str_ras_project_fn[:-3]+'f01'
-
-    with open(str_ras_flow_path) as f1:
-        file_contents = f1.read()
-
-    # Get the parameters
-    pattern = re.compile(r'River Rch & RM=.*')
-    matches = pattern.finditer(file_contents)
-
-    for match in matches:
-        str_riverreach_fn = file_contents[match.start():match.end()]
-        str_riverreach_fn = str_riverreach_fn[15:]  # remove first 15 char
-        # split the data on the comma
-        arr_riverreach = str_riverreach_fn.split(",")
-
-        # Get from array - use strip to remove whitespace
-        str_fn_river = arr_riverreach[0].strip()
-        str_fn_reach = arr_riverreach[1].strip()
-        str_fn_start_xs = arr_riverreach[2].strip()
-
-    pattern = re.compile(r'Flow Title=.*')
-    matches = pattern.finditer(file_contents)
-    for match in matches:
-        str_flow_title = file_contents[match.start():match.end()]
-        str_flow_title = str_flow_title[11:]  # remove first 11 characters
-
-    int_fn_num_profiles = len(list_step_profiles_fn)
-    # ~~~~~~~~~~~~~~~~~~~~~~~~~~~~~~~~~~~~~
-    f1.close()
-
-    # -------------------------------------
-    str_flow_file = ''
-    # Write the flow file
-
-    str_flow_file = "Flow Title=" + str_flow_title + '\n'
-    str_flow_file += "Program Version=5.07" + '\n'
-    str_flow_file += "BEGIN FILE DESCRIPTION:" + '\n'
-
-    str_flow_file += "Flow File - Created from provided HEC-RAS"
-    str_flow_file += " models for Flood Inundation Library "
-    str_flow_file += "- Andy Carter,PE" + '\n'
-
-    str_flow_file += "END FILE DESCRIPTION:" + '\n'
-    str_flow_file += "Number of Profiles= " + str(int_fn_num_profiles) + '\n'
-
-    # write a list of the step depth profiles
-    if model_unit == 'meter':
-        str_flow_file += fn_create_profile_names(list_step_profiles_fn, 'm') + '\n'
-    else:
-        str_flow_file += fn_create_profile_names(list_step_profiles_fn, 'ft') + '\n'
-
-    str_flow_file += "River Rch & RM="
-
-    str_flow_file += str_fn_river + "," + str_fn_reach + "," + str_fn_start_xs + '\n'
-
-    str_flow_file += fn_format_flow_values(list_int_stepflows_fn) + '\n'
-
-    for i in range(int_fn_num_profiles):
-        str_flow_file += "Boundary for River Rch & Prof#="
-
-        str_flow_file += str_fn_river + "," + str_fn_reach + ", " + str(i+1) + '\n'
-
-        str_flow_file += "Up Type= 0 " + '\n'
-        str_flow_file += "Dn Type= 3 " + '\n'
-        str_flow_file += "Dn Slope=0.005" + '\n'
-
-    str_flow_file += "DSS Import StartDate=" + '\n'
-    str_flow_file += "DSS Import StartTime=" + '\n'
-    str_flow_file += "DSS Import EndDate=" + '\n'
-    str_flow_file += "DSS Import GetInterval= 0 " + '\n'
-    str_flow_file += "DSS Import Interval=" + '\n'
-    str_flow_file += "DSS Import GetPeak= 0 " + '\n'
-    str_flow_file += "DSS Import FillOption= 0 " + '\n'
-
-    file = open(str_ras_flow_path, "w")
-    file.write(str_flow_file)
-    file.close()
-# ................................
-
-# +++++++++++++++++++++++++
-def fn_create_ras_mapper_xml(str_feature_id_fn,
-                             str_ras_projectpath_fn,
-                             list_step_profiles_xml_fn,
-                             model_unit,
-                             tpl_settings):
-    
-    # get settings from tpl_settings
-    str_path_to_projection = tpl_settings[3]
-    str_path_to_terrain = tpl_settings[4]
-
-    # Function to create the RASMapper XML and add the requested DEM's to be created
-    
-    # Get huc12 from the output path
-    list_path = str_ras_projectpath_fn.split(os.sep)
-    # get from output directory - Example: HUC_123456789012
-    str_huc12 = str(list_path[-4])
-    # remove the 'HUC_' header
-    str_huc12 = str_huc12[4:] 
-
-    # Create .rasmap XML file
-    str_ras_mapper_file = ''
-
-    str_ras_mapper_file = r'<RASMapper>' + '\n'
-    str_ras_mapper_file += r'  <Version>2.0.0</Version>' + '\n'
-
-    str_ras_mapper_file += r'  <RASProjectionFilename Filename="' + str_path_to_projection + r'" />' + '\n'
-
-    str_ras_mapper_file += r'  <Geometries Checked="True" Expanded="True">' + '\n'
-
-    str_ras_mapper_file += r'    <Layer Name="BLE_' + str_feature_id_fn + '"'
-    str_ras_mapper_file += r' Type="RASGeometry" Checked="True" '
-    str_ras_mapper_file += r'Expanded="True" Filename="'
-
-    str_ras_mapper_file += r'.' + '\\' + str_feature_id_fn + '.g01.hdf">' + '\n'
-
-    str_ras_mapper_file += r'      <Layer Type="RAS'
-    str_ras_mapper_file += r'River" Checked="True" />' + '\n'
-    str_ras_mapper_file += r'      <Layer Type="RASXS" Checked'
-    str_ras_mapper_file += r'="True" />' + '\n'
-    str_ras_mapper_file += r'    </Layer>' + '\n'
-    str_ras_mapper_file += r'  </Geometries>' + '\n'
-
-    str_ras_mapper_file += r'  <Results Expanded="True">' + '\n'
-    str_ras_mapper_file += r'    <Layer Name="BLE_'
-    str_ras_mapper_file += str_feature_id_fn + '" Type="RAS' + 'Results" Expanded="True" Filename=".'
-    str_ras_mapper_file += '\\' + str_feature_id_fn + r'.p01.hdf">' + '\n'
-    str_ras_mapper_file += '      <Layer Type="RASGeometry" Filename=".'
-    str_ras_mapper_file += '\\' + str_feature_id_fn + r'.p01.hdf" />' + '\n'
-
-    int_index = 0
-
-    # Loop through all profiles and create an XML request to map each depth
-    # grid in the list_step_profiles_xml_fn
-    for i in list_step_profiles_xml_fn:
-        str_ras_mapper_file += '      <Layer Name="depth" Type="RAS'
-        str_ras_mapper_file += 'ResultsMap" Checked="True" Filename=".'
-        
-        if model_unit=='meter':
-            str_ras_mapper_file += '\\' + 'BLE_' + str_feature_id_fn + '\\' + 'Depth (' + str(i) + 'm).vrt">' + '\n'
-        else:
-            str_ras_mapper_file += '\\' + 'BLE_' + str_feature_id_fn + '\\' + 'Depth (' + str(i) + 'ft).vrt">' + '\n'
-        
-        str_ras_mapper_file += '        <LabelFeatures '
-        str_ras_mapper_file += 'Checked="True" Center="False" '
-        str_ras_mapper_file += 'rows="1" cols="1" r0c0="FID" '
-        str_ras_mapper_file += 'Position="5" Color="-16777216" />' + '\n'
-        str_ras_mapper_file += '        <MapParameters MapType="depth" Layer'
-        str_ras_mapper_file += 'Name="Depth" OutputMode="Stored Current '
-        
-        if model_unit=='meter':
-            str_ras_mapper_file += 'Terrain" StoredFilename=".' + '\\BLE_' + str_feature_id_fn + '\\Depth (' + str(i) + 'm).vrt"'
-        else:
-            str_ras_mapper_file += 'Terrain" StoredFilename=".' + '\\BLE_' + str_feature_id_fn + '\\Depth (' + str(i) + 'ft).vrt"'
-        
-        str_ras_mapper_file += ' Terrain="' + str_huc12 + '" ProfileIndex="' + str(int_index) + '" '
-        str_ras_mapper_file += ' ProfileName="' + str(i) + 'm" ArrivalDepth="0" />' + '\n'
-        str_ras_mapper_file += '      </Layer>' + '\n'
-
-        int_index += 1
-
-    # Get the highest (last profile) flow innundation polygon
-    # --------------------
-    str_ras_mapper_file += '      <Layer Name="depth" Type="RAS'
-    str_ras_mapper_file += 'ResultsMap" Checked="True" Filename=".'
-
-    str_ras_mapper_file += '\\' + 'BLE_' + str_feature_id_fn + '\\' + 'Inundation Boundary (' + str(list_step_profiles_xml_fn[-1])
-
-    str_ras_mapper_file += 'm Value_0).shp">' + '\n'
-    str_ras_mapper_file += '        <MapParameters MapType="depth" '
-    str_ras_mapper_file += 'LayerName="Inundation Boundary"'
-    str_ras_mapper_file += ' OutputMode="Stored Polygon'
-    str_ras_mapper_file += ' Specified Depth"  StoredFilename=".'
-    str_ras_mapper_file += '\\' + 'BLE_' + str_feature_id_fn + '\\' + 'Inundation Boundary (' + str(list_step_profiles_xml_fn[-1])
-    str_ras_mapper_file += 'm Value_0).shp"  Terrain="' + str_huc12 + '" ProfileIndex="' + str(len(list_step_profiles_xml_fn)-1)
-    str_ras_mapper_file += '"  ProfileName="' + str(list_step_profiles_xml_fn[-1]) + 'm"  ArrivalDepth="0" />' + '\n'
-    str_ras_mapper_file += '      </Layer>' + '\n'
-    # --------------------
-
-    str_ras_mapper_file += r'    </Layer>' + '\n'
-    str_ras_mapper_file += r'  </Results>' + '\n'
-
-    str_ras_mapper_file += r'  <Terrains Checked="True" Expanded="True">' + '\n'
-
-    str_ras_mapper_file += r'    <Layer Name="' + str_huc12 + r'" Type="TerrainLayer" Checked="True" Filename="'
-
-    str_ras_mapper_file += str_path_to_terrain + '\\' + str_huc12 + r'.hdf">' + '\n'
-
-    str_ras_mapper_file += r'    </Layer>' + '\n'
-    str_ras_mapper_file += r'  </Terrains>' + '\n'
-
-    str_ras_mapper_file += r'</RASMapper>'
-
-    file = open(str_ras_projectpath_fn[:-4] + '.rasmap', "w")
-    file.write(str_ras_mapper_file)
-    file.close()
-# +++++++++++++++++++++++++
-
-#  Jul 30, 2023 - Deprecated
-'''
-# """"""""""""""""""""""""""
-def fn_create_study_area(str_polygon_path_fn, str_feature_id_poly_fn, tpl_settings):
-    
-    # get settings from the tpl_settings
-    flt_buffer = tpl_settings[14] 
-
-    # Function to create the study limits shapefile (polyline)
-
-    # Folder to store the study area
-    # TODO - str_path_to_create from outside function - 2021.08.13
-    str_studylimits_pathtocreate = str_path_to_create + '\\Study_Area'
-    os.makedirs(str_studylimits_pathtocreate, exist_ok=True)
-
-    dst_crs_1 = 'EPSG:4326'  # Projection  for decimal degree limit coordinates
-    dst_crs_2 = 'EPSG:3857'  # Output Projection (WGS 84) to write file
-
-    str_output_path = str_studylimits_pathtocreate + '\\' + str_feature_id_poly_fn + '_study_area.shp'
-
-    gdf_inputshape = gpd.read_file(str_polygon_path_fn)
-
-    # Buffer the shapefile
-    gdf_flood_buffer = gdf_inputshape.buffer(flt_buffer, 8)
-    gdf_flood_depth_envelope = gdf_flood_buffer.envelope
-
-    gdf_flood_depth_envelope = gdf_flood_depth_envelope.to_crs(dst_crs_1)
-    list_extents = gdf_flood_depth_envelope[0].bounds
-
-    gdf_flood_depth_envelope = gdf_flood_depth_envelope.to_crs(dst_crs_2)
-    listPoints = list(gdf_flood_depth_envelope[0].exterior.coords)
-
-    gdf_flood_depth_envelope.to_file(str_output_path)
-    gdf_flood_depth_envelope = gpd.read_file(str_output_path)
-
-    gdf_flood_depth_envelope.loc[0, 'geometry'] = LineString(listPoints)
-    # Add columns to geopandas
-
-    gdf_flood_depth_envelope['SiteNumber'] = str_feature_id_poly_fn
-    gdf_flood_depth_envelope['EXT_MIN_X'] = list_extents[0]
-    gdf_flood_depth_envelope['EXT_MIN_Y'] = list_extents[1]
-    gdf_flood_depth_envelope['EXT_MAX_X'] = list_extents[2]
-    gdf_flood_depth_envelope['EXT_MAX_Y'] = list_extents[3]
-
-    gdf_flood_depth_envelope.to_file(str_output_path)
-# """"""""""""""""""""""""""
-'''
-
-# ...........................
-def fn_run_hecras(str_ras_projectpath, int_peak_flow, model_unit, tpl_settings):
-    
-    # get settings from tpl_settings
-    flt_interval = tpl_settings[7]
-    int_number_of_steps = tpl_settings[11]
-    int_starting_flow = tpl_settings[12]
-    
-    hec = None
-
-    try:
-
-        hec = win32com.client.Dispatch("RAS60.HECRASController")
-        #hec.ShowRas()
-
-        hec.Project_Open(str_ras_projectpath)   # opening HEC-RAS
-
-        # to be populated: number and list of messages, blocking mode
-        NMsg, TabMsg, block = None, None, True
-
-        # computations of the current plan
-        v1, NMsg, TabMsg, v2 = hec.Compute_CurrentPlan(NMsg, TabMsg, block)
-
-        # ID numbers of the river and the reach
-        RivID, RchID = 1, 1
-
-        # to be populated: number of nodes, list of RS and node types
-        NNod, TabRS, TabNTyp = None, None, None
-
-        # reading project nodes: cross-sections, bridges, culverts, etc.
-        v1, v2, NNod, TabRS, TabNTyp = hec.Geometry_GetNodes(RivID,
-                                                            RchID,
-                                                            NNod,
-                                                            TabRS,
-                                                            TabNTyp)
-
-        # HEC-RAS ID of output variables: Max channel depth, channel reach length, and water surface elevation
-        int_max_depth_id, int_node_chan_length, int_water_surface_elev = 4, 42, 2
-
-        # ----------------------------------
-        # Create a list of the simulated flows
-        # TODO: Maybe rename these variables 
-        list_flow_steps = []
-
-        int_delta_flow_step = int(int_peak_flow // (int_number_of_steps - 2))
-
-        for i in range(int_number_of_steps):
-            list_flow_steps.append((i*int_delta_flow_step) + int_starting_flow )
-        
-        # ----------------------------------
-
-        # **********************************
-        # intialize list of the computed average depths
-        list_avg_depth = []
-
-        # initialize list of water surface elevations
-        list_avg_water_surface_elev = []
-        
-        for int_prof in range(int_number_of_steps):
-            
-            # get a count of the cross sections in the HEC-RAS model
-            int_xs_node_count = 0
-            for i in range(0, NNod):
-                if TabNTyp[i] == "":
-                    int_xs_node_count += 1
-        
-            # initalize six numpy arrays
-            arr_max_depth = np.empty([int_xs_node_count], dtype=float)
-            arr_channel_length = np.empty([int_xs_node_count], dtype=float)
-            arr_avg_depth = np.empty([int_xs_node_count], dtype=float)
-            arr_multiply = np.empty([int_xs_node_count], dtype=float)
-            arr_water_surface_elev = np.empty([int_xs_node_count], dtype=float)
-            arr_avg_water_surface_elev = np.empty([int_xs_node_count], dtype=float)
-
-            int_count_nodes = 0
-        
-            for i in range(0, NNod):
-                if TabNTyp[i] == "": # this is a XS (not a bridge, culvert, inline, etc...)
-                    
-                    # reading max depth in cross section
-                    arr_max_depth[int_count_nodes], v1, v2, v3, v4, v5, v6 = hec.Output_NodeOutput(RivID, RchID, i+1, 0, int_prof+1, int_max_depth_id)
-
-                    # reading water surface elevation in cross section
-                    arr_water_surface_elev[int_count_nodes], v1, v2, v3, v4, v5, v6 = hec.Output_NodeOutput(RivID, RchID, i+1, 0, int_prof+1, int_water_surface_elev)
-
-                    # reading the distance between cross sections (center of channel)
-                    arr_channel_length[int_count_nodes], v1, v2, v3, v4, v5, v6 = hec.Output_NodeOutput(RivID, RchID, i+1, 0, int_prof+1, int_node_chan_length)
-        
-                    int_count_nodes += 1
-
-            # Revise the last channel length to zero
-            arr_channel_length[len(arr_channel_length) - 1] = 0
-        
-            # compute an average depth between cross sections
-            k = 0
-            for x in arr_max_depth:
-                if k != (len(arr_max_depth)) - 1:
-                    # get the average depth between two sections
-                    arr_avg_depth[k] = (arr_max_depth[k] + arr_max_depth[k+1]) / 2
-
-                k += 1
-
-            # average depth between two cross sections times channel length
-            arr_multiply = arr_avg_depth * arr_channel_length
-        
-            # compute the average depth on the reach
-            flt_avg_depth = (np.sum(arr_multiply)) / (np.sum(arr_channel_length))
-            list_avg_depth.append(flt_avg_depth)
-
-            # compute an average WSE between cross sections
-            k = 0
-            for x in arr_water_surface_elev: 
-                if k != (len(arr_water_surface_elev)) - 1:
-
-                    # get the average water surface elevation between two sections
-                    arr_avg_water_surface_elev[k] = (arr_water_surface_elev[k] + arr_water_surface_elev[k+1]) / 2
-
-                k += 1
-            
-            # average WSE between two cross sections times channel length
-            arr_multiply_wse = arr_avg_water_surface_elev * arr_channel_length
-        
-            # compute the average WSE on the reach
-            flt_avg_wse = (np.sum(arr_multiply_wse)) / (np.sum(arr_channel_length))
-            list_avg_water_surface_elev.append(flt_avg_wse)
-
-        # **********************************
-
-        # ------------------------------------------
-        # create two numpy arrays for the linear interpolator
-        # arr_avg_depth = np.array(list_avg_depth)
-
-        # f is the linear interpolator
-        f = interp1d(list_avg_depth, list_flow_steps)
-
-        # Get the max value of the Averge Depth List
-        int_max_depth = int(max(list_avg_depth) // flt_interval)
-        # Get the min value of Average Depth List
-        int_min_depth = int((min(list_avg_depth) // flt_interval) + 1)
-
-        list_step_profiles = []
-
-        # Create a list of the profiles at desired increments
-        for i in range(int_max_depth - int_min_depth + 1):
-            int_depth_interval = (i + int_min_depth) * flt_interval
-
-            # round this to nearest 1/10th
-            # ~~~~~~~~~~~~~~~~~~~~~~~~~~~~~~~~~~~~~~~~~~~~~~~~~~
-            int_depth_interval = round(int_depth_interval, 1)
-            # ~~~~~~~~~~~~~~~~~~~~~~~~~~~~~~~~~~~~~~~~~~~~~~~~~~
-            list_step_profiles.append(int_depth_interval)
-
-        # get interpolated flow values of interval depths
-        arr_step_flows = f(list_step_profiles)
-
-        # convert the linear interpolation array to a list
-        list_step_flows = arr_step_flows.tolist()
-
-        # convert list of interpolated float values to integer list
-        list_int_step_flows = [int(i) for i in list_step_flows]
-
-        int_max_wse = int(max(list_avg_water_surface_elev) // flt_interval)
-        int_min_wse = int((min(list_avg_water_surface_elev) // flt_interval) + 1)
-
-        list_step_profiles_wse = []
-
-
-        #print("***********************")
-
-        #print("list_int_step_flows is ")
-        #print(f"...len is {len(list_int_step_flows)}")    
-        #print(list_int_step_flows)
-        #print()
-        #print("list_step_profiles is ")
-        #print(f"...len is {len(list_step_profiles)}")    
-        #print(list_step_profiles)
-        #print()
-        #print(f"list_avg_water_surface_elev is {list_avg_water_surface_elev}")
-        #print(f"average is {np.mean(list_avg_water_surface_elev)}")
-        #print(f"len is {len(list_avg_water_surface_elev)}")  
-        #print(f"Min is {np(list_avg_water_surface_elev)}")      
-
-        #print("***********************")
-
-        #print(f"flt_interval is {flt_interval}")
-        #print(f"int_min_wse is {int_min_wse}")
-        #print(f"int_max_wse is {int_max_wse}")    
-        #print(f"int_max_wse - int_min_wse is {int_max_wse - int_min_wse}")  
-
-<<<<<<< HEAD
-        #print(f"depth min is {int_min_depth}")
-        #print(f"depth max is {int_max_depth}")    
-        #print(f"depth max - depth min is {int_max_depth - int_min_depth}")  
-
-
-        # Create a list of the profiles at desired increments
-        #for i in range(int_max_wse - int_min_wse + 1):
-        #for i in range(int_max_wse - int_min_wse):
-        for i in range(int_max_depth - int_min_depth + 1):
-            #print("----------------------------")
-            #print(i)
-            int_wse_interval = (i + int_min_wse) * flt_interval
-            #print(f"int_wse_interval (a) is {int_wse_interval}")
-
-            # round this to nearest 1/10th
-            # ~~~~~~~~~~~~~~~~~~~~~~~~~~~~~~~~~~~~~~~~~~~~~~~~~~
-            int_wse_interval = round(int_wse_interval, 1)
-            #print(f"int_wse_interval (b) is {int_wse_interval}")        
-            # ~~~~~~~~~~~~~~~~~~~~~~~~~~~~~~~~~~~~~~~~~~~~~~~~~~
-            list_step_profiles_wse.append(int_wse_interval)
-
-        #print("$$$$$$$$$$$$$$$$$$$$$$$$$$$$$$$$$$$$$")
-
-
-        # ............
-        # Get the feature_id and the path to create
-        list_path = str_ras_projectpath.split(os.sep)
-        str_feature_id = str(list_path[-3])
-        
-        # Drive path
-        str_path_to_create = list_path[0] + "\\"
-        # path excluding file name and last folder
-        for i in range(1, len(list_path) - 2):
-            str_path_to_create += list_path[i] + "\\"
-        # ............
-        
-        #print("list_step_profiles_wse is ")
-        #print(f"...len is {len(list_step_profiles_wse)}")    
-        #print(list_step_profiles_wse)
-        #print()
-
-
-        # ------------------------------------------
-        # generate the rating curve data
-        fn_create_rating_curve(list_int_step_flows, 
-                            list_step_profiles, 
-                            str_feature_id, 
-                            str_path_to_create, 
-                            model_unit, 
-                            list_step_profiles_wse)
-        # ------------------------------------------
-=======
-
-    #print("***********************")
-
-    #print("list_int_step_flows is ")
-    #print(f"...len is {len(list_int_step_flows)}")    
-    #print(list_int_step_flows)
-    #print()
-    #print("list_step_profiles is ")
-    #print(f"...len is {len(list_step_profiles)}")    
-    #print(list_step_profiles)
-    #print()
-    #print(f"list_avg_water_surface_elev is {list_avg_water_surface_elev}")
-    #print(f"average is {np.mean(list_avg_water_surface_elev)}")
-    #print(f"len is {len(list_avg_water_surface_elev)}")  
-    #print(f"Min is {np(list_avg_water_surface_elev)}")      
-
-    #print("***********************")
-
-    #print(f"flt_interval is {flt_interval}")
-    #print(f"int_min_wse is {int_min_wse}")
-    #print(f"int_max_wse is {int_max_wse}")    
-    #print(f"int_max_wse - int_min_wse is {int_max_wse - int_min_wse}")  
-
-    #print(f"depth min is {int_min_depth}")
-    #print(f"depth max is {int_max_depth}")    
-    #print(f"depth max - depth min is {int_max_depth - int_min_depth}")  
-
-
-    # Create a list of the profiles at desired increments
-    #for i in range(int_max_wse - int_min_wse + 1):
-    #for i in range(int_max_wse - int_min_wse):
-    for i in range(int_max_depth - int_min_depth + 1):
-        #print("----------------------------")
-        #print(i)
-        int_wse_interval = (i + int_min_wse) * flt_interval
-        #print(f"int_wse_interval (a) is {int_wse_interval}")
-
-        # round this to nearest 1/10th
-        # ~~~~~~~~~~~~~~~~~~~~~~~~~~~~~~~~~~~~~~~~~~~~~~~~~~
-        int_wse_interval = round(int_wse_interval, 1)
-        #print(f"int_wse_interval (b) is {int_wse_interval}")        
-        # ~~~~~~~~~~~~~~~~~~~~~~~~~~~~~~~~~~~~~~~~~~~~~~~~~~
-        list_step_profiles_wse.append(int_wse_interval)
-
-    #print("$$$$$$$$$$$$$$$$$$$$$$$$$$$$$$$$$$$$$")
-
-
-    # ............
-    # Get the feature_id and the path to create
-    list_path = str_ras_projectpath.split(os.sep)
-    str_feature_id = str(list_path[-3])
-    
-    # Drive path
-    str_path_to_create = list_path[0] + "\\"
-    # path excluding file name and last folder
-    for i in range(1, len(list_path) - 2):
-        str_path_to_create += list_path[i] + "\\"
-    # ............
-    
-    #print("list_step_profiles_wse is ")
-    #print(f"...len is {len(list_step_profiles_wse)}")    
-    #print(list_step_profiles_wse)
-    #print()
-
-
-    # ------------------------------------------
-    # generate the rating curve data
-    fn_create_rating_curve(list_int_step_flows, 
-                           list_step_profiles, 
-                           str_feature_id, 
-                           str_path_to_create, 
-                           model_unit, 
-                           list_step_profiles_wse)
-    # ------------------------------------------
->>>>>>> 005e8f94
-
-        hec.QuitRas()  # close HEC-RAS
-        
-
-        # append the flow file with one for the second pass at even depth intervals
-        fn_create_flow_file_second_pass(str_ras_projectpath,
-                                        list_int_step_flows,
-                                        list_step_profiles,
-                                        model_unit)
-
-
-        if len(list_int_step_flows) > 0:
-            # *************************************************
-            fn_create_ras_mapper_xml(str_feature_id,
-                                    str_ras_projectpath,
-                                    list_step_profiles,
-                                    model_unit,
-                                    tpl_settings)
-            # *************************************************
-
-            # Run HEC-RAS with the new flow data
-            #hec.ShowRas()
-            hec.Project_Open(str_ras_projectpath)   # opening HEC-RAS
-
-            # to be populated: number and list of messages, blocking mode
-            NMsg, TabMsg, block = None, None, True
-
-            # computations of the current plan
-            v1, NMsg, TabMsg, v2 = hec.Compute_CurrentPlan(NMsg, TabMsg, block)
-
-            hec.QuitRas()  # close HEC-RAS
-            
-            # *************************************
-
-        '''
-            # *************************************************
-            # creates the model limits boundary polylines
-            fn_create_inundation_limits(str_feature_id,
-                                        str_ras_projectpath)
-            # *************************************************
-
-            #*************************************************
-            #create the FDST metadata (json) file
-            fn_createFDST_metadata(strCOMID,list_StepProfiles)
-            #*************************************************
-
-        '''
-        #del hec             # delete HEC-RAS controller
-
-    except Exception as ex:
-        # re-raise it as error handling is farther up the chain
-        # but I do need the finally to ensure the hec.QuitRas() is run
-        print("++++++++++++++++++++++++")
-        print("An exception occurred with the HEC-RAS engine or its parameters.")
-        print(f"details: {ex}")
-        print()
-        # re-raise it for logging (coming)
-        raise ex
-    
-    finally:
-        # Especially with multi proc, if an error occurs with HEC-RAS (engine 
-        # or values submitted), HEC-RAS will not close itself just becuase of an python
-        # exception. This leaves orphaned process threads (visible in task manager)
-        # and sometimes visually as well.
-
-        if (hec is not None):
-            try:
-                hec.QuitRas()   # close HEC-RAS no matter watch
-            except Exception as ex2:
-                print("--- An error occured trying to close the HEC-RAS window process")
-                print(f"--- Details: {ex2}")
-                print()
-                # do nothng
-
-
-# ...........................
-
-# ||||||||||||||||||||||||
-def fn_create_hecras_files(str_feature_id,
-                           str_read_geom_file_path,
-                           flt_min_range,
-                           flt_max_range,
-                           int_max_flow,
-                           str_output_filepath,
-                           tpl_settings):
-
-    flt_ds_xs = flt_min_range
-    flt_us_xs = flt_max_range
-    
-    # get settings from tpl_settings
-    str_plan_middle_path = tpl_settings[5]
-    str_project_footer_path = tpl_settings[6]
-    int_xs_buffer = tpl_settings[9]
-    is_create_maps = tpl_settings[10]
-    int_number_of_steps = tpl_settings[11]
-    int_starting_flow = tpl_settings[12]
-    str_plan_footer_path = tpl_settings[15]
-
-    # get the project (HEC-RAS) file (same name and folder as geom)
-    str_read_prj_file_path = str_read_geom_file_path[:-3] + 'prj'
-    model_unit = sf.model_unit_from_ras_prj(str_read_prj_file_path)
-
-    with open(str_read_geom_file_path) as f:
-        list_all_items = []
-        #For each line in geometry
-        for line in f:
-            #Get each item info (cross Sections, bridges, inline structures)  
-
-            if line.startswith('Type RM Length L Ch R ='):
-
-                # get data on each item
-                [item_key, item_data] = line.split('=')
-
-                #clean the data
-                item_data = item_data.strip()
-
-                #convert to list
-                list_items = item_data.split(",")
-
-                #add all items to one combined list
-                list_all_items.append(list_items)
-
-    # create and populate a dataframe of the items (cross Sections, bridges, inline structures)
-    df_items = pd.DataFrame(list_all_items, columns=['Type', 'Station', 'LOB', 'Channel', 'ROB'])
-
-    df_start_stop_item = pd.DataFrame(columns=['start', 'end'])
-
-    with open(str_read_geom_file_path) as f:
-        file_contents = f.read()
-
-    for index, row in df_items.iterrows():
-        str_item_header = "Type RM Length L Ch R = " + str(row['Type'])
-        str_item_header += ',' + str(str(row['Station']))
-        # 2021.09.01 - Just up to the XS name (as the
-        # interpolated values have a '*' at the end of the cross section)
-
-        # Find the requested item
-        pattern = re.compile(str_item_header)
-        matches = pattern.finditer(file_contents)
-
-        #get the starting point of the item in file
-        for match in matches:
-            #get the starting position
-            int_start_position = match.start()
-
-        if index < len(df_items.index) - 1:
-
-            #build a regex query string to get between two values
-            str_query = '(' + str_item_header + ')(.*?)(?=Type RM Length L Ch R)'
-            tup_re_match = re.findall(str_query, file_contents, re.DOTALL)
-
-            #returns tuple in two parts - concat them
-            str_item = tup_re_match[0][0] + tup_re_match[0][1]
-
-            int_end_position = int_start_position + len(str_item) - 1
-
-        else:
-            #parse the most downstream item
-            str_remainder = file_contents[int_start_position:]
-
-            #find blank rows
-            pattern = re.compile('\n\s*\n')
-            matches = pattern.finditer(str_remainder)
-
-            list_start_blankline = []
-
-            i = 0
-            for match in matches:
-                i = i + 1
-                list_start_blankline.append(match.start())
-
-            #ignore blank lines that are in the last 30 characters
-            int_max_space = len(str_remainder) - 5
-            #int_max_space = len(str_remainder)
-
-            for i in list_start_blankline:
-                if i > int_max_space:
-                    list_start_blankline.remove(i)
-
-            # the last item in the list_start_blankline is assumed to be the end
-            # of that item
-
-            # TODO - 2021.08.31 Error line below - MAC
-            # TODO - IndexError: list index out of range
-            if len(list_start_blankline) > 0:
-                int_end_position = int_start_position + list_start_blankline[-1]
-            else:
-                int_end_position = int_start_position + int_max_space
-
-        df_start_stop_item = df_start_stop_item.append({'start': int_start_position,
-                                                        'end': int_end_position},
-                                                       ignore_index=True) 
-    df_item_limits = pd.concat([df_items, df_start_stop_item], axis=1, join="inner")
-    
-    # ~~~~~~~~~~~~~~~~~~~~~~~~~~~~~~~~~~~~~
-    # All text up to the first cross section - Header of the Geom File
-    str_header = file_contents[0:df_item_limits.iloc[0]['start']]
-
-    # Rename the geometry data - edit the first line
-    pattern = re.compile(r'Geom Title=.*')
-    geom_matches = pattern.finditer(str_header)
-
-    for match in geom_matches:
-        str_header = str_header[match.end()+1:(len(str_header))]
-        str_header = "Geom Title=BLE_" + str_feature_id + '\n' + str_header
-    # ~~~~~~~~~~~~~~~~~~~~~~~~~~~~~~~~~~~~~
-
-    # -------------------------------------
-    # Create file footer
-    # From end marker of last cross section to end of file
-    str_footer = file_contents[(df_item_limits.iloc[-1]['end']):(len(file_contents))]
-    # -------------------------------------
-
-    # .....................................
-    # Create the HEC-RAS Geomerty file
-    str_geom = str_header
-
-    # Determine the items (XS, bridge, inline) within the valid range
-    int_first_index = -1
-    int_last_index = -1
-
-    b_found_first_index = False
-    
-    #---------------
-    # Clean up the interpolated cross section
-    for index, row in df_item_limits.iterrows():
-        # if there is a star in the cross section name
-        if '*' in row['Station']:
-            str_replace = row['Station']
-            list_found = re.findall(r"[-+]?\d*\.\d+|\d+", str_replace)
-            str_replace = list_found[0]
-            df_item_limits.at[index, 'Station'] = str_replace
-    #---------------      
-    
-    for index, row in df_item_limits.iterrows():
-        if float(row['Station']) >= flt_ds_xs:
-            if float(row['Station']) <= flt_us_xs:
-                if not b_found_first_index:
-                    int_first_index = index
-                    b_found_first_index = True
-                int_last_index = index
-
-    if int_first_index > -1 and int_last_index > -1:
-        # Get the upstream Cross section plus a index buffer
-        if (int_first_index - int_xs_buffer) >= 0:
-            int_first_index -= int_xs_buffer
-
-            # pad upstream until item is a cross section (not bridge, inline, etc.)
-            while int(df_item_limits.iloc[int_first_index]['Type']) != 1 or int_first_index == 0:
-                int_first_index -= 1
-        else:
-            int_first_index = 0
-
-        # Get the downstream cross section plus a index buffer
-        if (int_last_index + int_xs_buffer) < len(df_item_limits):
-            int_last_index += int_xs_buffer
-
-            # pad downstream until item is a cross section (not bridge, inline, etc.)
-            # revised 2021.08.10
-            while int(df_item_limits.iloc[int_last_index]['Type']) != 1 or int_last_index == len(df_item_limits) - 2:
-                int_last_index += 1
-
-        else:
-            # revised 2021.08.10
-            int_last_index = len(df_item_limits)
-
-        # get the name of the upstream cross section
-        str_xs_upstream = df_item_limits.iloc[int_first_index]['Station']
-
-        for index, row in df_item_limits.iterrows():
-            if (index >= int_first_index) and (index <= int_last_index):
-                str_geom += file_contents[(row['start']):(row['end'])]
-                str_geom += "\n\n"
-
-        str_geom += str_footer
-
-        # Write the requested file
-        file = open(str_output_filepath + "\\" + str_feature_id + '.g01', "w")
-        file.write(str_geom)
-        file.close()
-        
-    # .....................................
-    
-    # ~~~~~~~~~~~~~~~~~~~~~~~~~~~~~~~~~~~~~
-    # All text up to the first cross section - Header of the Geom File
-    str_header = file_contents[0:df_item_limits.iloc[0]['start']]
-
-    # Rename the geometry data - edit the first line
-    pattern = re.compile(r'Geom Title=.*')
-    geom_matches = pattern.finditer(str_header)
-
-    for match in geom_matches:
-        str_header = str_header[match.end()+1:(len(str_header))]
-        str_header = "Geom Title=BLE_" + str_feature_id + '\n' + str_header
-    # ~~~~~~~~~~~~~~~~~~~~~~~~~~~~~~~~~~~~~
-
-    # -------------------------------------
-    # Create file footer
-    # From end marker of last cross section to end of file
-    str_footer = file_contents[(df_item_limits.iloc[-1]['end']):(len(file_contents))]
-    # -------------------------------------
-
-    # .....................................
-    # Create the HEC-RAS Geomerty file
-    str_geom = str_header
-
-    # Determine the items (XS, bridge, inline) within the valid range
-    int_first_index = -1
-    int_last_index = -1
-
-    b_found_first_index = False
-    for index, row in df_item_limits.iterrows():
-        if float(row['Station']) >= flt_ds_xs:
-            if float(row['Station']) <= flt_us_xs:
-                if not b_found_first_index:
-                    int_first_index = index
-                    b_found_first_index = True
-                int_last_index = index
-
-    if int_first_index > -1 and int_last_index > -1:
-        # Get the upstream Cross section plus a index buffer
-        if (int_first_index - int_xs_buffer) >= 0:
-            int_first_index -= int_xs_buffer
-
-            # pad upstream until item is a cross section (not bridge, inline, etc.)
-            while int(df_item_limits.iloc[int_first_index]['Type']) != 1 or int_first_index == 0:
-                int_first_index -= 1
-        else:
-            int_first_index = 0
-
-        # Get the downstream cross section plus a index buffer
-        if (int_last_index + int_xs_buffer) < len(df_item_limits):
-            int_last_index += int_xs_buffer
-
-            # pad downstream until item is a cross section (not bridge, inline, etc.)
-            # revised 2021.08.10
-            while int(df_item_limits.iloc[int_last_index]['Type']) != 1 or int_last_index == len(df_item_limits) - 2:
-                int_last_index += 1
-
-        else:
-            # revised 2021.08.10
-            int_last_index = len(df_item_limits)
-
-        # get the name of the upstream cross section
-        str_xs_upstream = df_item_limits.iloc[int_first_index]['Station']
-
-        for index, row in df_item_limits.iterrows():
-            if (index >= int_first_index) and (index <= int_last_index):
-                str_geom += file_contents[(row['start']):(row['end'])]
-                str_geom += "\n\n"
-
-        str_geom += str_footer
-
-        # Write the requested file
-        file = open(str_output_filepath + "\\" + str_feature_id + '.g01', "w")
-        file.write(str_geom)
-        file.close()
-    # .....................................
-
-
-    # ~~~~~~~~~~~~~~~~~~~~~~~~~~~~~~~~~~~~~
-    # Get River, reach and Upstream XS for flow file
-
-    pattern = re.compile(r'River Reach=.*')
-    matches = pattern.finditer(file_contents)
-
-    for match in matches:
-        str_river_reach = file_contents[match.start():match.end()]
-        # remove first 12 characters
-        str_river_reach = str_river_reach[12:]
-        # split the data on the comma
-        list_river_reach = str_river_reach.split(",")
-
-        # Get from array - use strip to remove whitespace
-        str_river = list_river_reach[0].strip()
-        str_reach = list_river_reach[1].strip()
-    # ~~~~~~~~~~~~~~~~~~~~~~~~~~~~~~~~~~~~~
-
-    # -------------------------------------
-    # Write the flow file
-
-    str_flowfile = "Flow Title=BLE_"
-    str_flowfile += str_feature_id + '\n'
-    str_flowfile += "Program Version=5.07" + '\n'
-    str_flowfile += "BEGIN FILE DESCRIPTION:" + '\n'
-
-    str_flowfile += "Flow File - Created from Base Level Engineering"
-    str_flowfile += " data for Flood Inundation Library - "
-    str_flowfile += "Andy Carter,PE" + '\n'
-
-    str_flowfile += "END FILE DESCRIPTION:" + '\n'
-
-    str_flowfile += "Number of Profiles= " + str(int_number_of_steps) + '\n'
-
-    # get a list of the first pass flows
-    list_firstflows = fn_create_firstpass_flowlist(int_starting_flow,
-                                                   int_max_flow,
-                                                   int_number_of_steps)
-
-    str_flowfile += fn_create_profile_names(list_firstflows, 'cms') + '\n'
-    # Note - 2021.03.20 - cms is hard coded in above line
-
-    str_flowfile += "River Rch & RM="
-
-    str_flowfile += str_river + "," + str_reach + "," + str_xs_upstream + '\n'
-
-    str_flowfile += fn_format_flow_values(list_firstflows) + '\n'
-
-    for i in range(int_number_of_steps):
-        str_flowfile += "Boundary for River Rch & Prof#="
-
-        str_flowfile += str_river + "," + str_reach + ", " + str(i+1) + '\n'
-
-        str_flowfile += "Up Type= 0 " + '\n'
-        str_flowfile += "Dn Type= 3 " + '\n'
-        str_flowfile += "Dn Slope=0.005" + '\n'
-
-    str_flowfile += "DSS Import StartDate=" + '\n'
-    str_flowfile += "DSS Import StartTime=" + '\n'
-    str_flowfile += "DSS Import EndDate=" + '\n'
-    str_flowfile += "DSS Import GetInterval= 0 " + '\n'
-    str_flowfile += "DSS Import Interval=" + '\n'
-    str_flowfile += "DSS Import GetPeak= 0 " + '\n'
-    str_flowfile += "DSS Import FillOption= 0 " + '\n'
-
-    file = open(str_output_filepath + "\\" + str_feature_id + '.f01', "w")
-    file.write(str_flowfile)
-    file.close()
-    # -------------------------------------
-
-    # **************************************
-    # Write the plan file
-    str_planfile = "Plan Title=BLE_"
-    str_planfile += str_feature_id + '\n'
-    str_planfile += "Program Version=5.07" + '\n'
-    str_planfile += "Short Identifier=" + 'BLE_' + str_feature_id + '\n'
-
-    # read a file and append to the str_planfile string
-    # str_planFooterPath
-    # To map the requested Depth Grids
-
-    # read the plan middle input file
-    with open(str_plan_middle_path) as f:
-        file_contents = f.read()
-    str_planfile += file_contents
-
-    # To map the requested Depth Grids
-    # Set to 'Run RASMapper=0 ' to not create requested DEMs
-    # Set to 'Run RASMapper=-1 ' to create requested DEMs
-    if is_create_maps:
-        str_planfile += '\n' + r'Run RASMapper=-1 ' + '\n'
-    else:
-        str_planfile += '\n' + r'Run RASMapper=0 ' + '\n'
-
-    # read the plan footer input file
-    with open(str_plan_footer_path) as f:
-        file_contents = f.read()
-    str_planfile += file_contents
-
-    file = open(str_output_filepath + "\\" + str_feature_id + '.p01', "w")
-    file.write(str_planfile)
-    file.close()
-    # **************************************
-
-    # \\\\\\\\\\\\\\\\\\\\\\\\\\\\\\\\\\\\\\\
-    # Write the HEC-RAS project file
-    str_projectfile = "Proj Title=BLE_"
-    str_projectfile += str_feature_id + '\n'
-
-    str_projectfile += "Current Plan=p01" + '\n'
-    str_projectfile += "Default Exp/Contr=0.3,0.1" + '\n'
-
-    # set up project as either SI of English Units
-    if model_unit == 'meter':
-        str_projectfile += 'SI Units' + '\n'
-    else:
-        # English Units
-        str_projectfile += 'English Units' + '\n'
-
-    # read the project footer input file
-    with open(str_project_footer_path) as f:
-        file_contents = f.read()
-    str_projectfile += file_contents
-
-    file = open(str_output_filepath + "\\" + str_feature_id + '.prj', "w")
-    file.write(str_projectfile)
-    file.close()
-    # \\\\\\\\\\\\\\\\\\\\\\\\\\\\\\\\\\\\\\\
-
-    str_ras_projectpath = (str_output_filepath + "\\" + str_feature_id + '.prj')
-
-
-    b_terrain_check_only = tpl_settings[16]
-    if not b_terrain_check_only:
-        # run the hec-ras model 
-        fn_run_hecras(str_ras_projectpath, int_max_flow, model_unit, tpl_settings)
-    #######################
-
-    #return (pd_series_stats)
-# ||||||||||||||||||||||||
-
-def fn_main_hecras(record_requested_stream):
-    
-    str_feature_id = str(record_requested_stream[0])
-    flt_us_xs = float(record_requested_stream[1])
-    flt_ds_xs = float(record_requested_stream[2])
-    flt_max_q = float(record_requested_stream[3])
-    str_geom_path = str(record_requested_stream[4])
-    str_huc12 = str(record_requested_stream[5])
-    
-    
-    # Parse the settings variables from the tuple sent from the main script
-    tpl_settings  = record_requested_stream[6]
-    
-    # Note: settings from tuple that is the last item in the incoming 'record_requested_stream'
-
-    # str_huc8 = tpl_settings[0]
-    # str_input_folder = tpl_settings[1]
-    # str_root_output_directory = tpl_settings[2]
-    # str_path_to_projection = tpl_settings[3]
-    # str_path_to_terrain = tpl_settings[4]
-    # str_plan_middle_path = tpl_settings[5]
-    # str_project_footer_path = tpl_settings[6]
-    # flt_interval = tpl_settings[7]
-    # int_desired_resolution = tpl_settings[8]
-    # int_xs_buffer = tpl_settings[9]
-    # is_create_maps = tpl_settings[10]
-    # int_number_of_steps = tpl_settings[11]
-    # int_starting_flow = tpl_settings[12]
-    # flt_max_multiply = tpl_settings[13]
-    # flt_buffer = tpl_settings[14]
-    # str_plan_footer_path = tpl_settings[15]
-    # b_terrain_check_only = tpl_settings[16]
-    
-    # -------
-    # get settings from tpl_settings
-    str_root_output_directory = tpl_settings[2]
-    flt_max_multiply = tpl_settings[13]
-    
-    
-    flt_max_q = flt_max_q * flt_max_multiply
-    int_max_q = int(flt_max_q)
-    
-    str_root_folder_to_create = str_root_output_directory + '\\HUC_' + str_huc12
-    
-    # create a folder for each feature_id
-    str_path_to_create = str_root_folder_to_create + '\\' + str_feature_id
-    os.makedirs(str_path_to_create, exist_ok=True)
-    
-    # create a HEC-RAS folder
-    str_hecras_path_to_create = str_path_to_create + '\\HEC-RAS'
-    os.makedirs(str_hecras_path_to_create, exist_ok=True)
-    
-    #print(str_feature_id + ': ' + str_geom_path + ': ' + str(int_max_q))
-    
-    #river = fn_create_hecras_files(str_feature_id, str_geom_path, flt_ds_xs, flt_us_xs, int_max_q, str_hecras_path_to_create, tpl_settings)
-    
-    # create the HEC-RAS truncated models
-    try:
-        # sometimes the HEC-RAS model
-        # does not run (example: duplicate points)
-
-        river = fn_create_hecras_files(str_feature_id, str_geom_path, flt_ds_xs, flt_us_xs, int_max_q, str_hecras_path_to_create, tpl_settings)
-    except Exception as ex:
-        #print("HEC-RAS Error: " + str_geom_path)
-        print("*******************")
-        print("Error:")
-        print(f"   str_feature_id = {str_feature_id}")        
-        errMsg = str(ex) + " \n   " + traceback.format_exc()
-        print(errMsg)
-        print("   for more details.. see the 05_hecras_output / errors_found.log")
-        fn_append_error(str_feature_id, str_geom_path, str_huc12, str_root_output_directory, errMsg)
-        print("*******************")        
-    
-    #return(str_feature_id)
+# Create flood inundation data from HEC-RAS - 1D
+#
+# Purpose:
+# Create flood inundation rasters and supporting InFRM data from the
+# preprocessed HEC-RAS geospatial 1D data.  This is a worker script
+# that is used for Multi-processing.  This is where the "heavy lifting"
+# is perfromed
+#
+# Created by: Andy Carter, PE
+# Created: 2021-08-12
+# Last revised - 2021.10.19
+#
+# Uses the 'ras2fim' conda environment
+# ************************************************************
+
+import pandas as pd
+import geopandas as gpd
+
+import os
+import re
+import numpy as np
+import pyproj
+import traceback
+
+from datetime import date
+
+import matplotlib.pyplot as plt
+import matplotlib.ticker as tick
+
+from scipy.interpolate import interp1d
+import shared_functions as sf
+import win32com.client
+# windows component object model for interaction with HEC-RAS API
+# This routine uses RAS60.HECRASController (HEC-RAS v6.0.0 must be
+# installed on this machine prior to execution
+
+import rasterio
+from rasterio.mask import mask
+# from rasterio.warp import calculate_default_transform, reproject
+from rasterio import Affine
+from rasterio.enums import Resampling
+
+from shapely.geometry import LineString
+
+# ~~~~~~~~~~~~~~~~~~~~~~~~~~~~~~~~~~~~~~~~~~~~~~~~~~~~~~~~~~~
+
+# Note: settings from tuple that is the last item in the incoming 'record_requested_stream'
+
+# str_huc8 = tpl_settings[0]
+# str_input_folder = tpl_settings[1]
+# str_root_output_directory = tpl_settings[2]
+# str_path_to_projection = tpl_settings[3]
+# str_path_to_terrain = tpl_settings[4]
+# str_plan_middle_path = tpl_settings[5]
+# str_project_footer_path = tpl_settings[6]
+# flt_interval = tpl_settings[7]
+# int_desired_resolution = tpl_settings[8]
+# int_xs_buffer = tpl_settings[9]
+# is_create_maps = tpl_settings[10]
+# int_number_of_steps = tpl_settings[11]
+# int_starting_flow = tpl_settings[12]
+# flt_max_multiply = tpl_settings[13]
+# flt_buffer = tpl_settings[14]
+# str_plan_footer_path = tpl_settings[15]
+
+
+# ~~~~~~~~~~~~~~~~~~~~~~~~~~
+def fn_get_features(gdf, int_poly_index):
+    """Function to parse features from GeoDataFrame
+    in such a manner that rasterio wants them"""
+    import json
+    return [json.loads(gdf.to_json())['features'][int_poly_index]['geometry']]
+# ~~~~~~~~~~~~~~~~~~~~~~~~~~
+
+# ^^^^^^^^^^^^^^^^^^^^^^^^^
+def fn_create_firstpass_flowlist(int_fn_starting_flow,
+                                 int_fn_max_flow,
+                                 int_fn_number_of_steps):
+
+    # create a list of flows for the first pass HEC-RAS
+    list_first_pass_flows = []
+
+    int_fn_deltaflowstep = int(int_fn_max_flow // (int_fn_number_of_steps-2))
+
+    for i in range(int_fn_number_of_steps):
+        list_first_pass_flows.append(int_fn_starting_flow
+                                     + (i*int_fn_deltaflowstep))
+
+    return(list_first_pass_flows)
+# ^^^^^^^^^^^^^^^^^^^^^^^^^
+
+# --------------------------------
+def fn_create_profile_names(list_profiles, str_suffix):
+
+    str_profile_names = 'Profile Names='
+    for i in range(len(list_profiles)):
+        str_profile_names += str(list_profiles[i]) + str_suffix
+        if i < (len(list_profiles)-1):
+            str_profile_names = str_profile_names + ','
+
+    return (str_profile_names)
+# --------------------------------
+
+# ********************************
+def fn_format_flow_values(list_flow):
+
+    int_number_of_profiles = len(list_flow)
+    str_all_flows = ''
+
+    int_number_of_new_rows = int((int_number_of_profiles // 10) + 1)
+    int_items_in_new_last_row = int_number_of_profiles % 10
+
+    # write out new rows of 10 grouped flows
+    if int_number_of_new_rows > 1:
+        # write out the complete row of 10
+        for j in range(int_number_of_new_rows - 1):
+            str_flow = ''
+            for k in range(10):
+                int_Indexvalue = j*10 + k
+                # format to 8 characters that are right alligned
+                str_current_flow = '{:>8}'.format(
+                    str(list_flow[int_Indexvalue]))
+                str_flow = str_flow + str_current_flow
+            str_all_flows += str_flow + '\n'
+
+    # write out the last row
+    str_flow_last_row = ''
+    for j in range(int_items_in_new_last_row):
+        int_indexvalue = (int_number_of_new_rows-1) * 10 + j
+        str_current_flow = '{:>8}'.format(str(list_flow[int_indexvalue]))
+        str_flow_last_row += str_current_flow
+    str_all_flows += str_flow_last_row
+
+    return (str_all_flows)
+# ********************************
+
+# .................................
+def fn_append_error(str_f_id_fn,
+                    str_geom_path_fn,
+                    str_huc12_fn,
+                    str_directory_fn, 
+                    exception_msg):
+    
+    # creates a csv file of the errors found during processing
+    str_error_path = os.path.join(str_directory_fn, 'error_found.csv')
+    
+    # if file exists then open it
+    if os.path.exists(str_error_path):
+        # open the csv
+        df_error = pd.read_csv(str_error_path, index_col=0)
+        # add the record to the file
+        ds_series = pd.Series([str_f_id_fn, str_geom_path_fn, str_huc12_fn, exception_msg],
+                             index=['feature_id', 'geom_path', 'huc_12', 'err'])
+        df_error = df_error.append(ds_series, ignore_index=True)
+    else:
+        # create the file and append new row
+        df_error = pd.DataFrame([[str_f_id_fn, str_geom_path_fn, str_huc12_fn, exception_msg]],
+                                columns=['feature_id', 'geom_path', 'huc_12', 'err'])
+    
+    # write out the file
+    df_error.to_csv(str_error_path)
+    # close the dataframe
+    del df_error
+# .................................
+
+
+# >>>>>>>>>>>>>>>>>>>>>>>>>>>>>>>>
+def fn_create_rating_curve(list_int_step_flows_fn,
+                           list_step_profiles_fn,
+                           str_feature_id_fn,
+                           str_path_to_create_fn,
+                           model_unit, 
+                           list_step_profiles_wse):
+                        #    list_int_step_flows_wse_fn):
+
+    str_file_name = str_feature_id_fn + '_rating_curve.png'
+
+    # Create a Rating Curve folder
+    #str_rating_path_to_create = str_path_to_create_fn + '\\Rating_Curve'
+    str_rating_path_to_create = str_path_to_create_fn + 'Rating_Curve'
+    os.makedirs(str_rating_path_to_create, exist_ok=True)
+
+    fig = plt.figure()
+    fig.patch.set_facecolor('gainsboro')
+    fig.suptitle('FEATURE ID: '
+                 + str_feature_id_fn, fontsize=18, fontweight='bold')
+
+    ax = plt.gca()
+    today = date.today()
+
+    ax.text(0.98, 0.04, 'Created: ' + str(today),
+            verticalalignment='bottom',
+            horizontalalignment='right',
+            backgroundcolor='w',
+            transform=ax.transAxes,
+            fontsize=6,
+            style='italic')
+
+    ax.text(0.98, 0.09, 'Computed from HEC-RAS models',
+            verticalalignment='bottom',
+            horizontalalignment='right',
+            backgroundcolor='w',
+            transform=ax.transAxes, fontsize=6, style='italic')
+
+    ax.text(0.98, 0.14, 'NOAA - Office of Water Prediction',
+            verticalalignment='bottom',
+            horizontalalignment='right',
+            backgroundcolor='w',
+            transform=ax.transAxes, fontsize=6, style='italic')
+
+    plt.plot(list_int_step_flows_fn, list_step_profiles_fn)  # creates the line
+    plt.plot(list_int_step_flows_fn, list_step_profiles_fn, 'bd')
+    # adding blue diamond points on line
+
+    ax.get_xaxis().set_major_formatter(
+        tick.FuncFormatter(lambda x, p: format(int(x), ',')))
+
+    plt.xticks(rotation=90)
+    
+    if model_unit == 'meter':
+        plt.ylabel('Average Depth (m)')
+        plt.xlabel('Discharge (m^3/s)')
+    else:
+        plt.ylabel('Average Depth (ft)')
+        plt.xlabel('Discharge (ft^3/s)')
+
+    plt.grid(True)
+
+    str_rating_image_path = str_rating_path_to_create + '\\' + str_file_name
+    plt.savefig(str_rating_image_path,
+                dpi=300,
+                bbox_inches="tight")
+    
+    plt.cla()
+    plt.close('all')
+
+    # Create CSV for the rating curve
+    # list_step_profiles_fn is already decimal (1.5)
+    if model_unit == 'feet':
+        d = {'discharge_cfs': list_int_step_flows_fn,
+             'stage_ft': list_step_profiles_fn, 
+             'wse_ft': list_step_profiles_wse} #list_int_step_flows_wse_fn}
+    else:
+        d = {'discharge_cms': list_int_step_flows_fn,
+             'stage_m': list_step_profiles_fn,
+             'wse_m': list_step_profiles_wse} #list_int_step_flows_wse_fn}
+
+
+    df_rating_curve = pd.DataFrame(d)
+
+    if model_unit == 'feet': 
+        # we need to add meter columns and convert feet to metric
+        df_rating_curve["discharge_cms"] = np.round(df_rating_curve["discharge_cfs"].values * 0.3048 ** 3, 3)
+        df_rating_curve["stage_m"] = np.round(df_rating_curve["stage_ft"].values * 0.3048, 3)
+
+        #next two lines duplicated so the columns are beside the stage_m columns
+        df_rating_curve["stage_mm"] = df_rating_curve["stage_m"] * 1000 # change to millimeters
+        df_rating_curve["stage_mm"] = df_rating_curve["stage_mm"].astype('int')
+
+        df_rating_curve["wse_m"] = np.round(df_rating_curve["wse_ft"].values * 0.3048, 3)
+    else: ## meters
+        # need rounding (precison control even for unit of meters)
+        df_rating_curve["discharge_cms"] = np.round(df_rating_curve["discharge_cms"].values, 3)
+        df_rating_curve["stage_m"] = np.round(df_rating_curve["stage_m"].values, 3)
+
+        #next two lines duplicated so the columns are beside the stage_m columns
+        df_rating_curve["stage_mm"] = df_rating_curve["stage_m"] * 1000 # change to millimeters
+        df_rating_curve["stage_mm"] = df_rating_curve["stage_mm"].astype('int')
+
+        df_rating_curve["wse_m"] = np.round(df_rating_curve["wse_m"].values, 3)
+
+    str_csv_path = str_rating_path_to_create + '\\' + str_feature_id_fn + '_rating_curve.csv'
+
+    df_rating_curve.to_csv(str_csv_path, index=False)
+# >>>>>>>>>>>>>>>>>>>>>>>>>>>>>>>>
+
+# ................................
+def fn_create_flow_file_second_pass(str_ras_project_fn,
+                                    list_int_stepflows_fn,
+                                    list_step_profiles_fn,
+                                    model_unit):
+
+    # Function to create a flow file for the 'second pass'
+    str_ras_flow_path = str_ras_project_fn[:-3]+'f01'
+
+    with open(str_ras_flow_path) as f1:
+        file_contents = f1.read()
+
+    # Get the parameters
+    pattern = re.compile(r'River Rch & RM=.*')
+    matches = pattern.finditer(file_contents)
+
+    for match in matches:
+        str_riverreach_fn = file_contents[match.start():match.end()]
+        str_riverreach_fn = str_riverreach_fn[15:]  # remove first 15 char
+        # split the data on the comma
+        arr_riverreach = str_riverreach_fn.split(",")
+
+        # Get from array - use strip to remove whitespace
+        str_fn_river = arr_riverreach[0].strip()
+        str_fn_reach = arr_riverreach[1].strip()
+        str_fn_start_xs = arr_riverreach[2].strip()
+
+    pattern = re.compile(r'Flow Title=.*')
+    matches = pattern.finditer(file_contents)
+    for match in matches:
+        str_flow_title = file_contents[match.start():match.end()]
+        str_flow_title = str_flow_title[11:]  # remove first 11 characters
+
+    int_fn_num_profiles = len(list_step_profiles_fn)
+    # ~~~~~~~~~~~~~~~~~~~~~~~~~~~~~~~~~~~~~
+    f1.close()
+
+    # -------------------------------------
+    str_flow_file = ''
+    # Write the flow file
+
+    str_flow_file = "Flow Title=" + str_flow_title + '\n'
+    str_flow_file += "Program Version=5.07" + '\n'
+    str_flow_file += "BEGIN FILE DESCRIPTION:" + '\n'
+
+    str_flow_file += "Flow File - Created from provided HEC-RAS"
+    str_flow_file += " models for Flood Inundation Library "
+    str_flow_file += "- Andy Carter,PE" + '\n'
+
+    str_flow_file += "END FILE DESCRIPTION:" + '\n'
+    str_flow_file += "Number of Profiles= " + str(int_fn_num_profiles) + '\n'
+
+    # write a list of the step depth profiles
+    if model_unit == 'meter':
+        str_flow_file += fn_create_profile_names(list_step_profiles_fn, 'm') + '\n'
+    else:
+        str_flow_file += fn_create_profile_names(list_step_profiles_fn, 'ft') + '\n'
+
+    str_flow_file += "River Rch & RM="
+
+    str_flow_file += str_fn_river + "," + str_fn_reach + "," + str_fn_start_xs + '\n'
+
+    str_flow_file += fn_format_flow_values(list_int_stepflows_fn) + '\n'
+
+    for i in range(int_fn_num_profiles):
+        str_flow_file += "Boundary for River Rch & Prof#="
+
+        str_flow_file += str_fn_river + "," + str_fn_reach + ", " + str(i+1) + '\n'
+
+        str_flow_file += "Up Type= 0 " + '\n'
+        str_flow_file += "Dn Type= 3 " + '\n'
+        str_flow_file += "Dn Slope=0.005" + '\n'
+
+    str_flow_file += "DSS Import StartDate=" + '\n'
+    str_flow_file += "DSS Import StartTime=" + '\n'
+    str_flow_file += "DSS Import EndDate=" + '\n'
+    str_flow_file += "DSS Import GetInterval= 0 " + '\n'
+    str_flow_file += "DSS Import Interval=" + '\n'
+    str_flow_file += "DSS Import GetPeak= 0 " + '\n'
+    str_flow_file += "DSS Import FillOption= 0 " + '\n'
+
+    file = open(str_ras_flow_path, "w")
+    file.write(str_flow_file)
+    file.close()
+# ................................
+
+# +++++++++++++++++++++++++
+def fn_create_ras_mapper_xml(str_feature_id_fn,
+                             str_ras_projectpath_fn,
+                             list_step_profiles_xml_fn,
+                             model_unit,
+                             tpl_settings):
+    
+    # get settings from tpl_settings
+    str_path_to_projection = tpl_settings[3]
+    str_path_to_terrain = tpl_settings[4]
+
+    # Function to create the RASMapper XML and add the requested DEM's to be created
+    
+    # Get huc12 from the output path
+    list_path = str_ras_projectpath_fn.split(os.sep)
+    # get from output directory - Example: HUC_123456789012
+    str_huc12 = str(list_path[-4])
+    # remove the 'HUC_' header
+    str_huc12 = str_huc12[4:] 
+
+    # Create .rasmap XML file
+    str_ras_mapper_file = ''
+
+    str_ras_mapper_file = r'<RASMapper>' + '\n'
+    str_ras_mapper_file += r'  <Version>2.0.0</Version>' + '\n'
+
+    str_ras_mapper_file += r'  <RASProjectionFilename Filename="' + str_path_to_projection + r'" />' + '\n'
+
+    str_ras_mapper_file += r'  <Geometries Checked="True" Expanded="True">' + '\n'
+
+    str_ras_mapper_file += r'    <Layer Name="BLE_' + str_feature_id_fn + '"'
+    str_ras_mapper_file += r' Type="RASGeometry" Checked="True" '
+    str_ras_mapper_file += r'Expanded="True" Filename="'
+
+    str_ras_mapper_file += r'.' + '\\' + str_feature_id_fn + '.g01.hdf">' + '\n'
+
+    str_ras_mapper_file += r'      <Layer Type="RAS'
+    str_ras_mapper_file += r'River" Checked="True" />' + '\n'
+    str_ras_mapper_file += r'      <Layer Type="RASXS" Checked'
+    str_ras_mapper_file += r'="True" />' + '\n'
+    str_ras_mapper_file += r'    </Layer>' + '\n'
+    str_ras_mapper_file += r'  </Geometries>' + '\n'
+
+    str_ras_mapper_file += r'  <Results Expanded="True">' + '\n'
+    str_ras_mapper_file += r'    <Layer Name="BLE_'
+    str_ras_mapper_file += str_feature_id_fn + '" Type="RAS' + 'Results" Expanded="True" Filename=".'
+    str_ras_mapper_file += '\\' + str_feature_id_fn + r'.p01.hdf">' + '\n'
+    str_ras_mapper_file += '      <Layer Type="RASGeometry" Filename=".'
+    str_ras_mapper_file += '\\' + str_feature_id_fn + r'.p01.hdf" />' + '\n'
+
+    int_index = 0
+
+    # Loop through all profiles and create an XML request to map each depth
+    # grid in the list_step_profiles_xml_fn
+    for i in list_step_profiles_xml_fn:
+        str_ras_mapper_file += '      <Layer Name="depth" Type="RAS'
+        str_ras_mapper_file += 'ResultsMap" Checked="True" Filename=".'
+        
+        if model_unit=='meter':
+            str_ras_mapper_file += '\\' + 'BLE_' + str_feature_id_fn + '\\' + 'Depth (' + str(i) + 'm).vrt">' + '\n'
+        else:
+            str_ras_mapper_file += '\\' + 'BLE_' + str_feature_id_fn + '\\' + 'Depth (' + str(i) + 'ft).vrt">' + '\n'
+        
+        str_ras_mapper_file += '        <LabelFeatures '
+        str_ras_mapper_file += 'Checked="True" Center="False" '
+        str_ras_mapper_file += 'rows="1" cols="1" r0c0="FID" '
+        str_ras_mapper_file += 'Position="5" Color="-16777216" />' + '\n'
+        str_ras_mapper_file += '        <MapParameters MapType="depth" Layer'
+        str_ras_mapper_file += 'Name="Depth" OutputMode="Stored Current '
+        
+        if model_unit=='meter':
+            str_ras_mapper_file += 'Terrain" StoredFilename=".' + '\\BLE_' + str_feature_id_fn + '\\Depth (' + str(i) + 'm).vrt"'
+        else:
+            str_ras_mapper_file += 'Terrain" StoredFilename=".' + '\\BLE_' + str_feature_id_fn + '\\Depth (' + str(i) + 'ft).vrt"'
+        
+        str_ras_mapper_file += ' Terrain="' + str_huc12 + '" ProfileIndex="' + str(int_index) + '" '
+        str_ras_mapper_file += ' ProfileName="' + str(i) + 'm" ArrivalDepth="0" />' + '\n'
+        str_ras_mapper_file += '      </Layer>' + '\n'
+
+        int_index += 1
+
+    # Get the highest (last profile) flow innundation polygon
+    # --------------------
+    str_ras_mapper_file += '      <Layer Name="depth" Type="RAS'
+    str_ras_mapper_file += 'ResultsMap" Checked="True" Filename=".'
+
+    str_ras_mapper_file += '\\' + 'BLE_' + str_feature_id_fn + '\\' + 'Inundation Boundary (' + str(list_step_profiles_xml_fn[-1])
+
+    str_ras_mapper_file += 'm Value_0).shp">' + '\n'
+    str_ras_mapper_file += '        <MapParameters MapType="depth" '
+    str_ras_mapper_file += 'LayerName="Inundation Boundary"'
+    str_ras_mapper_file += ' OutputMode="Stored Polygon'
+    str_ras_mapper_file += ' Specified Depth"  StoredFilename=".'
+    str_ras_mapper_file += '\\' + 'BLE_' + str_feature_id_fn + '\\' + 'Inundation Boundary (' + str(list_step_profiles_xml_fn[-1])
+    str_ras_mapper_file += 'm Value_0).shp"  Terrain="' + str_huc12 + '" ProfileIndex="' + str(len(list_step_profiles_xml_fn)-1)
+    str_ras_mapper_file += '"  ProfileName="' + str(list_step_profiles_xml_fn[-1]) + 'm"  ArrivalDepth="0" />' + '\n'
+    str_ras_mapper_file += '      </Layer>' + '\n'
+    # --------------------
+
+    str_ras_mapper_file += r'    </Layer>' + '\n'
+    str_ras_mapper_file += r'  </Results>' + '\n'
+
+    str_ras_mapper_file += r'  <Terrains Checked="True" Expanded="True">' + '\n'
+
+    str_ras_mapper_file += r'    <Layer Name="' + str_huc12 + r'" Type="TerrainLayer" Checked="True" Filename="'
+
+    str_ras_mapper_file += str_path_to_terrain + '\\' + str_huc12 + r'.hdf">' + '\n'
+
+    str_ras_mapper_file += r'    </Layer>' + '\n'
+    str_ras_mapper_file += r'  </Terrains>' + '\n'
+
+    str_ras_mapper_file += r'</RASMapper>'
+
+    file = open(str_ras_projectpath_fn[:-4] + '.rasmap', "w")
+    file.write(str_ras_mapper_file)
+    file.close()
+# +++++++++++++++++++++++++
+
+#  Jul 30, 2023 - Deprecated
+'''
+# """"""""""""""""""""""""""
+def fn_create_study_area(str_polygon_path_fn, str_feature_id_poly_fn, tpl_settings):
+    
+    # get settings from the tpl_settings
+    flt_buffer = tpl_settings[14] 
+
+    # Function to create the study limits shapefile (polyline)
+
+    # Folder to store the study area
+    # TODO - str_path_to_create from outside function - 2021.08.13
+    str_studylimits_pathtocreate = str_path_to_create + '\\Study_Area'
+    os.makedirs(str_studylimits_pathtocreate, exist_ok=True)
+
+    dst_crs_1 = 'EPSG:4326'  # Projection  for decimal degree limit coordinates
+    dst_crs_2 = 'EPSG:3857'  # Output Projection (WGS 84) to write file
+
+    str_output_path = str_studylimits_pathtocreate + '\\' + str_feature_id_poly_fn + '_study_area.shp'
+
+    gdf_inputshape = gpd.read_file(str_polygon_path_fn)
+
+    # Buffer the shapefile
+    gdf_flood_buffer = gdf_inputshape.buffer(flt_buffer, 8)
+    gdf_flood_depth_envelope = gdf_flood_buffer.envelope
+
+    gdf_flood_depth_envelope = gdf_flood_depth_envelope.to_crs(dst_crs_1)
+    list_extents = gdf_flood_depth_envelope[0].bounds
+
+    gdf_flood_depth_envelope = gdf_flood_depth_envelope.to_crs(dst_crs_2)
+    listPoints = list(gdf_flood_depth_envelope[0].exterior.coords)
+
+    gdf_flood_depth_envelope.to_file(str_output_path)
+    gdf_flood_depth_envelope = gpd.read_file(str_output_path)
+
+    gdf_flood_depth_envelope.loc[0, 'geometry'] = LineString(listPoints)
+    # Add columns to geopandas
+
+    gdf_flood_depth_envelope['SiteNumber'] = str_feature_id_poly_fn
+    gdf_flood_depth_envelope['EXT_MIN_X'] = list_extents[0]
+    gdf_flood_depth_envelope['EXT_MIN_Y'] = list_extents[1]
+    gdf_flood_depth_envelope['EXT_MAX_X'] = list_extents[2]
+    gdf_flood_depth_envelope['EXT_MAX_Y'] = list_extents[3]
+
+    gdf_flood_depth_envelope.to_file(str_output_path)
+# """"""""""""""""""""""""""
+'''
+
+# ...........................
+def fn_run_hecras(str_ras_projectpath, int_peak_flow, model_unit, tpl_settings):
+    
+    # get settings from tpl_settings
+    flt_interval = tpl_settings[7]
+    int_number_of_steps = tpl_settings[11]
+    int_starting_flow = tpl_settings[12]
+    
+    hec = None
+
+    try:
+
+        hec = win32com.client.Dispatch("RAS60.HECRASController")
+        #hec.ShowRas()
+
+        hec.Project_Open(str_ras_projectpath)   # opening HEC-RAS
+
+        # to be populated: number and list of messages, blocking mode
+        NMsg, TabMsg, block = None, None, True
+
+        # computations of the current plan
+        v1, NMsg, TabMsg, v2 = hec.Compute_CurrentPlan(NMsg, TabMsg, block)
+
+        # ID numbers of the river and the reach
+        RivID, RchID = 1, 1
+
+        # to be populated: number of nodes, list of RS and node types
+        NNod, TabRS, TabNTyp = None, None, None
+
+        # reading project nodes: cross-sections, bridges, culverts, etc.
+        v1, v2, NNod, TabRS, TabNTyp = hec.Geometry_GetNodes(RivID,
+                                                            RchID,
+                                                            NNod,
+                                                            TabRS,
+                                                            TabNTyp)
+
+        # HEC-RAS ID of output variables: Max channel depth, channel reach length, and water surface elevation
+        int_max_depth_id, int_node_chan_length, int_water_surface_elev = 4, 42, 2
+
+        # ----------------------------------
+        # Create a list of the simulated flows
+        # TODO: Maybe rename these variables 
+        list_flow_steps = []
+
+        int_delta_flow_step = int(int_peak_flow // (int_number_of_steps - 2))
+
+        for i in range(int_number_of_steps):
+            list_flow_steps.append((i*int_delta_flow_step) + int_starting_flow )
+        
+        # ----------------------------------
+
+        # **********************************
+        # intialize list of the computed average depths
+        list_avg_depth = []
+
+        # initialize list of water surface elevations
+        list_avg_water_surface_elev = []
+        
+        for int_prof in range(int_number_of_steps):
+            
+            # get a count of the cross sections in the HEC-RAS model
+            int_xs_node_count = 0
+            for i in range(0, NNod):
+                if TabNTyp[i] == "":
+                    int_xs_node_count += 1
+        
+            # initalize six numpy arrays
+            arr_max_depth = np.empty([int_xs_node_count], dtype=float)
+            arr_channel_length = np.empty([int_xs_node_count], dtype=float)
+            arr_avg_depth = np.empty([int_xs_node_count], dtype=float)
+            arr_multiply = np.empty([int_xs_node_count], dtype=float)
+            arr_water_surface_elev = np.empty([int_xs_node_count], dtype=float)
+            arr_avg_water_surface_elev = np.empty([int_xs_node_count], dtype=float)
+
+            int_count_nodes = 0
+        
+            for i in range(0, NNod):
+                if TabNTyp[i] == "": # this is a XS (not a bridge, culvert, inline, etc...)
+                    
+                    # reading max depth in cross section
+                    arr_max_depth[int_count_nodes], v1, v2, v3, v4, v5, v6 = hec.Output_NodeOutput(RivID, RchID, i+1, 0, int_prof+1, int_max_depth_id)
+
+                    # reading water surface elevation in cross section
+                    arr_water_surface_elev[int_count_nodes], v1, v2, v3, v4, v5, v6 = hec.Output_NodeOutput(RivID, RchID, i+1, 0, int_prof+1, int_water_surface_elev)
+
+                    # reading the distance between cross sections (center of channel)
+                    arr_channel_length[int_count_nodes], v1, v2, v3, v4, v5, v6 = hec.Output_NodeOutput(RivID, RchID, i+1, 0, int_prof+1, int_node_chan_length)
+        
+                    int_count_nodes += 1
+
+            # Revise the last channel length to zero
+            arr_channel_length[len(arr_channel_length) - 1] = 0
+        
+            # compute an average depth between cross sections
+            k = 0
+            for x in arr_max_depth:
+                if k != (len(arr_max_depth)) - 1:
+                    # get the average depth between two sections
+                    arr_avg_depth[k] = (arr_max_depth[k] + arr_max_depth[k+1]) / 2
+
+                k += 1
+
+            # average depth between two cross sections times channel length
+            arr_multiply = arr_avg_depth * arr_channel_length
+        
+            # compute the average depth on the reach
+            flt_avg_depth = (np.sum(arr_multiply)) / (np.sum(arr_channel_length))
+            list_avg_depth.append(flt_avg_depth)
+
+            # compute an average WSE between cross sections
+            k = 0
+            for x in arr_water_surface_elev: 
+                if k != (len(arr_water_surface_elev)) - 1:
+
+                    # get the average water surface elevation between two sections
+                    arr_avg_water_surface_elev[k] = (arr_water_surface_elev[k] + arr_water_surface_elev[k+1]) / 2
+
+                k += 1
+            
+            # average WSE between two cross sections times channel length
+            arr_multiply_wse = arr_avg_water_surface_elev * arr_channel_length
+        
+            # compute the average WSE on the reach
+            flt_avg_wse = (np.sum(arr_multiply_wse)) / (np.sum(arr_channel_length))
+            list_avg_water_surface_elev.append(flt_avg_wse)
+
+        # **********************************
+
+        # ------------------------------------------
+        # create two numpy arrays for the linear interpolator
+        # arr_avg_depth = np.array(list_avg_depth)
+
+        # f is the linear interpolator
+        f = interp1d(list_avg_depth, list_flow_steps)
+
+        # Get the max value of the Averge Depth List
+        int_max_depth = int(max(list_avg_depth) // flt_interval)
+        # Get the min value of Average Depth List
+        int_min_depth = int((min(list_avg_depth) // flt_interval) + 1)
+
+        list_step_profiles = []
+
+        # Create a list of the profiles at desired increments
+        for i in range(int_max_depth - int_min_depth + 1):
+            int_depth_interval = (i + int_min_depth) * flt_interval
+
+            # round this to nearest 1/10th
+            # ~~~~~~~~~~~~~~~~~~~~~~~~~~~~~~~~~~~~~~~~~~~~~~~~~~
+            int_depth_interval = round(int_depth_interval, 1)
+            # ~~~~~~~~~~~~~~~~~~~~~~~~~~~~~~~~~~~~~~~~~~~~~~~~~~
+            list_step_profiles.append(int_depth_interval)
+
+        # get interpolated flow values of interval depths
+        arr_step_flows = f(list_step_profiles)
+
+        # convert the linear interpolation array to a list
+        list_step_flows = arr_step_flows.tolist()
+
+        # convert list of interpolated float values to integer list
+        list_int_step_flows = [int(i) for i in list_step_flows]
+
+        int_max_wse = int(max(list_avg_water_surface_elev) // flt_interval)
+        int_min_wse = int((min(list_avg_water_surface_elev) // flt_interval) + 1)
+
+        list_step_profiles_wse = []
+
+
+        #print("***********************")
+
+        # Create a list of the profiles at desired increments
+        for i in range(int_max_wse - int_min_wse + 1):
+
+            int_wse_interval = (i + int_min_wse) * flt_interval
+
+        # round this to nearest 1/10th
+        # ~~~~~~~~~~~~~~~~~~~~~~~~~~~~~~~~~~~~~~~~~~~~~~~~~~
+        int_wse_interval = round(int_wse_interval, 1)
+        #print(f"int_wse_interval (b) is {int_wse_interval}")        
+        # ~~~~~~~~~~~~~~~~~~~~~~~~~~~~~~~~~~~~~~~~~~~~~~~~~~
+        list_step_profiles_wse.append(int_wse_interval)
+
+        # # linear interpolation
+        # h = interp1d(list_avg_water_surface_elev, list_flow_steps)
+
+
+        # ............
+        # Get the feature_id and the path to create
+        list_path = str_ras_projectpath.split(os.sep)
+        str_feature_id = str(list_path[-3])
+        
+        # Drive path
+        str_path_to_create = list_path[0] + "\\"
+        # path excluding file name and last folder
+        for i in range(1, len(list_path) - 2):
+            str_path_to_create += list_path[i] + "\\"
+        # ............
+        
+        #print("list_step_profiles_wse is ")
+        #print(f"...len is {len(list_step_profiles_wse)}")    
+        #print(list_step_profiles_wse)
+        #print()
+
+
+        # ------------------------------------------
+        # generate the rating curve data
+        fn_create_rating_curve(list_int_step_flows, 
+                            list_step_profiles, 
+                            str_feature_id, 
+                            str_path_to_create, 
+                            model_unit, 
+                            list_step_profiles_wse)
+        # ------------------------------------------
+
+        hec.QuitRas()  # close HEC-RAS
+        
+
+        # append the flow file with one for the second pass at even depth intervals
+        fn_create_flow_file_second_pass(str_ras_projectpath,
+                                        list_int_step_flows,
+                                        list_step_profiles,
+                                        model_unit)
+
+
+        if len(list_int_step_flows) > 0:
+            # *************************************************
+            fn_create_ras_mapper_xml(str_feature_id,
+                                    str_ras_projectpath,
+                                    list_step_profiles,
+                                    model_unit,
+                                    tpl_settings)
+            # *************************************************
+
+            # Run HEC-RAS with the new flow data
+            #hec.ShowRas()
+            hec.Project_Open(str_ras_projectpath)   # opening HEC-RAS
+
+            # to be populated: number and list of messages, blocking mode
+            NMsg, TabMsg, block = None, None, True
+
+            # computations of the current plan
+            v1, NMsg, TabMsg, v2 = hec.Compute_CurrentPlan(NMsg, TabMsg, block)
+
+            hec.QuitRas()  # close HEC-RAS
+            
+            # *************************************
+
+        '''
+            # *************************************************
+            # creates the model limits boundary polylines
+            fn_create_inundation_limits(str_feature_id,
+                                        str_ras_projectpath)
+            # *************************************************
+
+            #*************************************************
+            #create the FDST metadata (json) file
+            fn_createFDST_metadata(strCOMID,list_StepProfiles)
+            #*************************************************
+
+        '''
+        #del hec             # delete HEC-RAS controller
+
+    except Exception as ex:
+        # re-raise it as error handling is farther up the chain
+        # but I do need the finally to ensure the hec.QuitRas() is run
+        print("++++++++++++++++++++++++")
+        print("An exception occurred with the HEC-RAS engine or its parameters.")
+        print(f"details: {ex}")
+        print()
+        # re-raise it for logging (coming)
+        raise ex
+    
+    finally:
+        # Especially with multi proc, if an error occurs with HEC-RAS (engine 
+        # or values submitted), HEC-RAS will not close itself just becuase of an python
+        # exception. This leaves orphaned process threads (visible in task manager)
+        # and sometimes visually as well.
+
+        if (hec is not None):
+            try:
+                hec.QuitRas()   # close HEC-RAS no matter watch
+            except Exception as ex2:
+                print("--- An error occured trying to close the HEC-RAS window process")
+                print(f"--- Details: {ex2}")
+                print()
+                # do nothng
+
+
+# ...........................
+
+# ||||||||||||||||||||||||
+def fn_create_hecras_files(str_feature_id,
+                           str_read_geom_file_path,
+                           flt_min_range,
+                           flt_max_range,
+                           int_max_flow,
+                           str_output_filepath,
+                           tpl_settings):
+
+    flt_ds_xs = flt_min_range
+    flt_us_xs = flt_max_range
+    
+    # get settings from tpl_settings
+    str_plan_middle_path = tpl_settings[5]
+    str_project_footer_path = tpl_settings[6]
+    int_xs_buffer = tpl_settings[9]
+    is_create_maps = tpl_settings[10]
+    int_number_of_steps = tpl_settings[11]
+    int_starting_flow = tpl_settings[12]
+    str_plan_footer_path = tpl_settings[15]
+
+    # get the project (HEC-RAS) file (same name and folder as geom)
+    str_read_prj_file_path = str_read_geom_file_path[:-3] + 'prj'
+    model_unit = sf.model_unit_from_ras_prj(str_read_prj_file_path)
+
+    with open(str_read_geom_file_path) as f:
+        list_all_items = []
+        #For each line in geometry
+        for line in f:
+            #Get each item info (cross Sections, bridges, inline structures)  
+
+            if line.startswith('Type RM Length L Ch R ='):
+
+                # get data on each item
+                [item_key, item_data] = line.split('=')
+
+                #clean the data
+                item_data = item_data.strip()
+
+                #convert to list
+                list_items = item_data.split(",")
+
+                #add all items to one combined list
+                list_all_items.append(list_items)
+
+    # create and populate a dataframe of the items (cross Sections, bridges, inline structures)
+    df_items = pd.DataFrame(list_all_items, columns=['Type', 'Station', 'LOB', 'Channel', 'ROB'])
+
+    df_start_stop_item = pd.DataFrame(columns=['start', 'end'])
+
+    with open(str_read_geom_file_path) as f:
+        file_contents = f.read()
+
+    for index, row in df_items.iterrows():
+        str_item_header = "Type RM Length L Ch R = " + str(row['Type'])
+        str_item_header += ',' + str(str(row['Station']))
+        # 2021.09.01 - Just up to the XS name (as the
+        # interpolated values have a '*' at the end of the cross section)
+
+        # Find the requested item
+        pattern = re.compile(str_item_header)
+        matches = pattern.finditer(file_contents)
+
+        #get the starting point of the item in file
+        for match in matches:
+            #get the starting position
+            int_start_position = match.start()
+
+        if index < len(df_items.index) - 1:
+
+            #build a regex query string to get between two values
+            str_query = '(' + str_item_header + ')(.*?)(?=Type RM Length L Ch R)'
+            tup_re_match = re.findall(str_query, file_contents, re.DOTALL)
+
+            #returns tuple in two parts - concat them
+            str_item = tup_re_match[0][0] + tup_re_match[0][1]
+
+            int_end_position = int_start_position + len(str_item) - 1
+
+        else:
+            #parse the most downstream item
+            str_remainder = file_contents[int_start_position:]
+
+            #find blank rows
+            pattern = re.compile('\n\s*\n')
+            matches = pattern.finditer(str_remainder)
+
+            list_start_blankline = []
+
+            i = 0
+            for match in matches:
+                i = i + 1
+                list_start_blankline.append(match.start())
+
+            #ignore blank lines that are in the last 30 characters
+            int_max_space = len(str_remainder) - 5
+            #int_max_space = len(str_remainder)
+
+            for i in list_start_blankline:
+                if i > int_max_space:
+                    list_start_blankline.remove(i)
+
+            # the last item in the list_start_blankline is assumed to be the end
+            # of that item
+
+            # TODO - 2021.08.31 Error line below - MAC
+            # TODO - IndexError: list index out of range
+            if len(list_start_blankline) > 0:
+                int_end_position = int_start_position + list_start_blankline[-1]
+            else:
+                int_end_position = int_start_position + int_max_space
+
+        df_start_stop_item = df_start_stop_item.append({'start': int_start_position,
+                                                        'end': int_end_position},
+                                                       ignore_index=True) 
+    df_item_limits = pd.concat([df_items, df_start_stop_item], axis=1, join="inner")
+    
+    # ~~~~~~~~~~~~~~~~~~~~~~~~~~~~~~~~~~~~~
+    # All text up to the first cross section - Header of the Geom File
+    str_header = file_contents[0:df_item_limits.iloc[0]['start']]
+
+    # Rename the geometry data - edit the first line
+    pattern = re.compile(r'Geom Title=.*')
+    geom_matches = pattern.finditer(str_header)
+
+    for match in geom_matches:
+        str_header = str_header[match.end()+1:(len(str_header))]
+        str_header = "Geom Title=BLE_" + str_feature_id + '\n' + str_header
+    # ~~~~~~~~~~~~~~~~~~~~~~~~~~~~~~~~~~~~~
+
+    # -------------------------------------
+    # Create file footer
+    # From end marker of last cross section to end of file
+    str_footer = file_contents[(df_item_limits.iloc[-1]['end']):(len(file_contents))]
+    # -------------------------------------
+
+    # .....................................
+    # Create the HEC-RAS Geomerty file
+    str_geom = str_header
+
+    # Determine the items (XS, bridge, inline) within the valid range
+    int_first_index = -1
+    int_last_index = -1
+
+    b_found_first_index = False
+    
+    #---------------
+    # Clean up the interpolated cross section
+    for index, row in df_item_limits.iterrows():
+        # if there is a star in the cross section name
+        if '*' in row['Station']:
+            str_replace = row['Station']
+            list_found = re.findall(r"[-+]?\d*\.\d+|\d+", str_replace)
+            str_replace = list_found[0]
+            df_item_limits.at[index, 'Station'] = str_replace
+    #---------------      
+    
+    for index, row in df_item_limits.iterrows():
+        if float(row['Station']) >= flt_ds_xs:
+            if float(row['Station']) <= flt_us_xs:
+                if not b_found_first_index:
+                    int_first_index = index
+                    b_found_first_index = True
+                int_last_index = index
+
+    if int_first_index > -1 and int_last_index > -1:
+        # Get the upstream Cross section plus a index buffer
+        if (int_first_index - int_xs_buffer) >= 0:
+            int_first_index -= int_xs_buffer
+
+            # pad upstream until item is a cross section (not bridge, inline, etc.)
+            while int(df_item_limits.iloc[int_first_index]['Type']) != 1 or int_first_index == 0:
+                int_first_index -= 1
+        else:
+            int_first_index = 0
+
+        # Get the downstream cross section plus a index buffer
+        if (int_last_index + int_xs_buffer) < len(df_item_limits):
+            int_last_index += int_xs_buffer
+
+            # pad downstream until item is a cross section (not bridge, inline, etc.)
+            # revised 2021.08.10
+            while int(df_item_limits.iloc[int_last_index]['Type']) != 1 or int_last_index == len(df_item_limits) - 2:
+                int_last_index += 1
+
+        else:
+            # revised 2021.08.10
+            int_last_index = len(df_item_limits)
+
+        # get the name of the upstream cross section
+        str_xs_upstream = df_item_limits.iloc[int_first_index]['Station']
+
+        for index, row in df_item_limits.iterrows():
+            if (index >= int_first_index) and (index <= int_last_index):
+                str_geom += file_contents[(row['start']):(row['end'])]
+                str_geom += "\n\n"
+
+        str_geom += str_footer
+
+        # Write the requested file
+        file = open(str_output_filepath + "\\" + str_feature_id + '.g01', "w")
+        file.write(str_geom)
+        file.close()
+        
+    # .....................................
+    
+    # ~~~~~~~~~~~~~~~~~~~~~~~~~~~~~~~~~~~~~
+    # All text up to the first cross section - Header of the Geom File
+    str_header = file_contents[0:df_item_limits.iloc[0]['start']]
+
+    # Rename the geometry data - edit the first line
+    pattern = re.compile(r'Geom Title=.*')
+    geom_matches = pattern.finditer(str_header)
+
+    for match in geom_matches:
+        str_header = str_header[match.end()+1:(len(str_header))]
+        str_header = "Geom Title=BLE_" + str_feature_id + '\n' + str_header
+    # ~~~~~~~~~~~~~~~~~~~~~~~~~~~~~~~~~~~~~
+
+    # -------------------------------------
+    # Create file footer
+    # From end marker of last cross section to end of file
+    str_footer = file_contents[(df_item_limits.iloc[-1]['end']):(len(file_contents))]
+    # -------------------------------------
+
+    # .....................................
+    # Create the HEC-RAS Geomerty file
+    str_geom = str_header
+
+    # Determine the items (XS, bridge, inline) within the valid range
+    int_first_index = -1
+    int_last_index = -1
+
+    b_found_first_index = False
+    for index, row in df_item_limits.iterrows():
+        if float(row['Station']) >= flt_ds_xs:
+            if float(row['Station']) <= flt_us_xs:
+                if not b_found_first_index:
+                    int_first_index = index
+                    b_found_first_index = True
+                int_last_index = index
+
+    if int_first_index > -1 and int_last_index > -1:
+        # Get the upstream Cross section plus a index buffer
+        if (int_first_index - int_xs_buffer) >= 0:
+            int_first_index -= int_xs_buffer
+
+            # pad upstream until item is a cross section (not bridge, inline, etc.)
+            while int(df_item_limits.iloc[int_first_index]['Type']) != 1 or int_first_index == 0:
+                int_first_index -= 1
+        else:
+            int_first_index = 0
+
+        # Get the downstream cross section plus a index buffer
+        if (int_last_index + int_xs_buffer) < len(df_item_limits):
+            int_last_index += int_xs_buffer
+
+            # pad downstream until item is a cross section (not bridge, inline, etc.)
+            # revised 2021.08.10
+            while int(df_item_limits.iloc[int_last_index]['Type']) != 1 or int_last_index == len(df_item_limits) - 2:
+                int_last_index += 1
+
+        else:
+            # revised 2021.08.10
+            int_last_index = len(df_item_limits)
+
+        # get the name of the upstream cross section
+        str_xs_upstream = df_item_limits.iloc[int_first_index]['Station']
+
+        for index, row in df_item_limits.iterrows():
+            if (index >= int_first_index) and (index <= int_last_index):
+                str_geom += file_contents[(row['start']):(row['end'])]
+                str_geom += "\n\n"
+
+        str_geom += str_footer
+
+        # Write the requested file
+        file = open(str_output_filepath + "\\" + str_feature_id + '.g01', "w")
+        file.write(str_geom)
+        file.close()
+    # .....................................
+
+
+    # ~~~~~~~~~~~~~~~~~~~~~~~~~~~~~~~~~~~~~
+    # Get River, reach and Upstream XS for flow file
+
+    pattern = re.compile(r'River Reach=.*')
+    matches = pattern.finditer(file_contents)
+
+    for match in matches:
+        str_river_reach = file_contents[match.start():match.end()]
+        # remove first 12 characters
+        str_river_reach = str_river_reach[12:]
+        # split the data on the comma
+        list_river_reach = str_river_reach.split(",")
+
+        # Get from array - use strip to remove whitespace
+        str_river = list_river_reach[0].strip()
+        str_reach = list_river_reach[1].strip()
+    # ~~~~~~~~~~~~~~~~~~~~~~~~~~~~~~~~~~~~~
+
+    # -------------------------------------
+    # Write the flow file
+
+    str_flowfile = "Flow Title=BLE_"
+    str_flowfile += str_feature_id + '\n'
+    str_flowfile += "Program Version=5.07" + '\n'
+    str_flowfile += "BEGIN FILE DESCRIPTION:" + '\n'
+
+    str_flowfile += "Flow File - Created from Base Level Engineering"
+    str_flowfile += " data for Flood Inundation Library - "
+    str_flowfile += "Andy Carter,PE" + '\n'
+
+    str_flowfile += "END FILE DESCRIPTION:" + '\n'
+
+    str_flowfile += "Number of Profiles= " + str(int_number_of_steps) + '\n'
+
+    # get a list of the first pass flows
+    list_firstflows = fn_create_firstpass_flowlist(int_starting_flow,
+                                                   int_max_flow,
+                                                   int_number_of_steps)
+
+    str_flowfile += fn_create_profile_names(list_firstflows, 'cms') + '\n'
+    # Note - 2021.03.20 - cms is hard coded in above line
+
+    str_flowfile += "River Rch & RM="
+
+    str_flowfile += str_river + "," + str_reach + "," + str_xs_upstream + '\n'
+
+    str_flowfile += fn_format_flow_values(list_firstflows) + '\n'
+
+    for i in range(int_number_of_steps):
+        str_flowfile += "Boundary for River Rch & Prof#="
+
+        str_flowfile += str_river + "," + str_reach + ", " + str(i+1) + '\n'
+
+        str_flowfile += "Up Type= 0 " + '\n'
+        str_flowfile += "Dn Type= 3 " + '\n'
+        str_flowfile += "Dn Slope=0.005" + '\n'
+
+    str_flowfile += "DSS Import StartDate=" + '\n'
+    str_flowfile += "DSS Import StartTime=" + '\n'
+    str_flowfile += "DSS Import EndDate=" + '\n'
+    str_flowfile += "DSS Import GetInterval= 0 " + '\n'
+    str_flowfile += "DSS Import Interval=" + '\n'
+    str_flowfile += "DSS Import GetPeak= 0 " + '\n'
+    str_flowfile += "DSS Import FillOption= 0 " + '\n'
+
+    file = open(str_output_filepath + "\\" + str_feature_id + '.f01', "w")
+    file.write(str_flowfile)
+    file.close()
+    # -------------------------------------
+
+    # **************************************
+    # Write the plan file
+    str_planfile = "Plan Title=BLE_"
+    str_planfile += str_feature_id + '\n'
+    str_planfile += "Program Version=5.07" + '\n'
+    str_planfile += "Short Identifier=" + 'BLE_' + str_feature_id + '\n'
+
+    # read a file and append to the str_planfile string
+    # str_planFooterPath
+    # To map the requested Depth Grids
+
+    # read the plan middle input file
+    with open(str_plan_middle_path) as f:
+        file_contents = f.read()
+    str_planfile += file_contents
+
+    # To map the requested Depth Grids
+    # Set to 'Run RASMapper=0 ' to not create requested DEMs
+    # Set to 'Run RASMapper=-1 ' to create requested DEMs
+    if is_create_maps:
+        str_planfile += '\n' + r'Run RASMapper=-1 ' + '\n'
+    else:
+        str_planfile += '\n' + r'Run RASMapper=0 ' + '\n'
+
+    # read the plan footer input file
+    with open(str_plan_footer_path) as f:
+        file_contents = f.read()
+    str_planfile += file_contents
+
+    file = open(str_output_filepath + "\\" + str_feature_id + '.p01', "w")
+    file.write(str_planfile)
+    file.close()
+    # **************************************
+
+    # \\\\\\\\\\\\\\\\\\\\\\\\\\\\\\\\\\\\\\\
+    # Write the HEC-RAS project file
+    str_projectfile = "Proj Title=BLE_"
+    str_projectfile += str_feature_id + '\n'
+
+    str_projectfile += "Current Plan=p01" + '\n'
+    str_projectfile += "Default Exp/Contr=0.3,0.1" + '\n'
+
+    # set up project as either SI of English Units
+    if model_unit == 'meter':
+        str_projectfile += 'SI Units' + '\n'
+    else:
+        # English Units
+        str_projectfile += 'English Units' + '\n'
+
+    # read the project footer input file
+    with open(str_project_footer_path) as f:
+        file_contents = f.read()
+    str_projectfile += file_contents
+
+    file = open(str_output_filepath + "\\" + str_feature_id + '.prj', "w")
+    file.write(str_projectfile)
+    file.close()
+    # \\\\\\\\\\\\\\\\\\\\\\\\\\\\\\\\\\\\\\\
+
+    str_ras_projectpath = (str_output_filepath + "\\" + str_feature_id + '.prj')
+
+
+    b_terrain_check_only = tpl_settings[16]
+    if not b_terrain_check_only:
+        # run the hec-ras model 
+        fn_run_hecras(str_ras_projectpath, int_max_flow, model_unit, tpl_settings)
+    #######################
+
+    #return (pd_series_stats)
+# ||||||||||||||||||||||||
+
+def fn_main_hecras(record_requested_stream):
+    
+    str_feature_id = str(record_requested_stream[0])
+    flt_us_xs = float(record_requested_stream[1])
+    flt_ds_xs = float(record_requested_stream[2])
+    flt_max_q = float(record_requested_stream[3])
+    str_geom_path = str(record_requested_stream[4])
+    str_huc12 = str(record_requested_stream[5])
+    
+    
+    # Parse the settings variables from the tuple sent from the main script
+    tpl_settings  = record_requested_stream[6]
+    
+    # Note: settings from tuple that is the last item in the incoming 'record_requested_stream'
+
+    # str_huc8 = tpl_settings[0]
+    # str_input_folder = tpl_settings[1]
+    # str_root_output_directory = tpl_settings[2]
+    # str_path_to_projection = tpl_settings[3]
+    # str_path_to_terrain = tpl_settings[4]
+    # str_plan_middle_path = tpl_settings[5]
+    # str_project_footer_path = tpl_settings[6]
+    # flt_interval = tpl_settings[7]
+    # int_desired_resolution = tpl_settings[8]
+    # int_xs_buffer = tpl_settings[9]
+    # is_create_maps = tpl_settings[10]
+    # int_number_of_steps = tpl_settings[11]
+    # int_starting_flow = tpl_settings[12]
+    # flt_max_multiply = tpl_settings[13]
+    # flt_buffer = tpl_settings[14]
+    # str_plan_footer_path = tpl_settings[15]
+    # b_terrain_check_only = tpl_settings[16]
+    
+    # -------
+    # get settings from tpl_settings
+    str_root_output_directory = tpl_settings[2]
+    flt_max_multiply = tpl_settings[13]
+    
+    
+    flt_max_q = flt_max_q * flt_max_multiply
+    int_max_q = int(flt_max_q)
+    
+    str_root_folder_to_create = str_root_output_directory + '\\HUC_' + str_huc12
+    
+    # create a folder for each feature_id
+    str_path_to_create = str_root_folder_to_create + '\\' + str_feature_id
+    os.makedirs(str_path_to_create, exist_ok=True)
+    
+    # create a HEC-RAS folder
+    str_hecras_path_to_create = str_path_to_create + '\\HEC-RAS'
+    os.makedirs(str_hecras_path_to_create, exist_ok=True)
+    
+    #print(str_feature_id + ': ' + str_geom_path + ': ' + str(int_max_q))
+    
+    #river = fn_create_hecras_files(str_feature_id, str_geom_path, flt_ds_xs, flt_us_xs, int_max_q, str_hecras_path_to_create, tpl_settings)
+    
+    # create the HEC-RAS truncated models
+    try:
+        # sometimes the HEC-RAS model
+        # does not run (example: duplicate points)
+
+        river = fn_create_hecras_files(str_feature_id, str_geom_path, flt_ds_xs, flt_us_xs, int_max_q, str_hecras_path_to_create, tpl_settings)
+    except Exception as ex:
+        #print("HEC-RAS Error: " + str_geom_path)
+        print("*******************")
+        print("Error:")
+        print(f"   str_feature_id = {str_feature_id}")        
+        errMsg = str(ex) + " \n   " + traceback.format_exc()
+        print(errMsg)
+        print("   for more details.. see the 05_hecras_output / errors_found.log")
+        fn_append_error(str_feature_id, str_geom_path, str_huc12, str_root_output_directory, errMsg)
+        print("*******************")        
+    
+    #return(str_feature_id)