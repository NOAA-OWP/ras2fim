# Creates flow files, plan files and first run depth grids
#
# # Uses the 'ras2fim' conda environment
# ************************************************************
import errno
import os
import re
import shutil

# import matplotlib.pyplot as plt
# import matplotlib.ticker as tick
import numpy as np
import pandas as pd

import ras2fim_logger


# import win32com.client
# from scipy.interpolate import interp1d

# from datetime import date


# Global Variables
RLOG = ras2fim_logger.R2F_LOG  # the non mp version
MP_LOG = ras2fim_logger.RAS2FIM_logger()  # mp version

<<<<<<< HEAD
# This routine uses RAS630.HECRASController (HEC-RAS v6.0.0 must be
# installed on this machine prior to execution)


# -------------------------------------------------
def fn_create_profile_names(list_profiles, str_suffix):
    str_profile_names = 'Profile Names='

    for i in range(len(list_profiles)):
        str_profile_names += 'flow' + str(list_profiles[i]) + str_suffix  # flow was added to this line
        if i < (len(list_profiles) - 1):
            str_profile_names = str_profile_names + ','

    return str_profile_names
=======
import ras2fim_logger
import shared_functions as sf


# Global Variables
RLOG = ras2fim_logger.R2F_LOG  # the non mp version
MP_LOG = ras2fim_logger.RAS2FIM_logger()  # mp version

# from rasterio.warp import calculate_default_transform, reproject
>>>>>>> fa5292c8


# -------------------------------------------------
def fn_get_flow_dataframe(str_path_hecras_flow_fn):
    # Get pandas dataframe of the flows in the active plan's flow file

    # initalize the dataframe
    df = pd.DataFrame()
    df['river'] = []
    df['reach'] = []
    df['start_xs'] = []
    df['max_flow'] = []

    file1 = open(str_path_hecras_flow_fn, 'r')
    lines = file1.readlines()
    i = 0  # number of the current row

    for line in lines:
        if line[:19] == 'Number of Profiles=':
            # determine the number of profiles
            int_flow_profiles = int(line[19:])

            # determine the number of rows of flow - each row has maximum of 10
            int_flow_rows = int(int_flow_profiles // 10 + 1)

        if line[:15] == 'River Rch & RM=':
            str_river_reach = line[15:]  # remove first 15 characters

            # split the data on the comma
            list_river_reach = str_river_reach.split(",")

            # Get from array - use strip to remove whitespace
            str_river = list_river_reach[0].strip()
            str_reach = list_river_reach[1].strip()
            str_start_xs = list_river_reach[2].strip()
            flt_start_xs = float(str_start_xs)

            # Read the flow values line(s)
            list_flow_values = []

            # for each line with flow data
            for j in range(i + 1, i + int_flow_rows + 1):
                # get the current line
                line_flows = lines[j]

                # determine the number of values on this
                # line from character count
                int_val_in_row = int((len(lines[j]) - 1) / 8)

                # for each value in the row
                for k in range(0, int_val_in_row):
                    # get the flow value (Max of 8 characters)
                    str_flow = line_flows[k * 8 : k * 8 + 8].strip()
                    # convert the string to a float
                    flt_flow = float(str_flow)
                    # append data to list of flow values
                    list_flow_values.append(flt_flow)

            # Get the max value in list
            flt_max_flow = max(list_flow_values)

            # write to dataFrame
            df_new_row = pd.DataFrame.from_records(
                [{"river": str_river, "reach": str_reach, "start_xs": flt_start_xs, "max_flow": flt_max_flow}]
            )
            df = pd.concat([df, df_new_row], ignore_index=True)

        i += 1

    file1.close()

    return df


# -------------------------------------------------
def fn_create_firstpass_flowlist(int_fn_starting_flow, int_fn_max_flow, int_fn_number_of_steps):
    # create a list of flows for the first pass HEC-RAS

    list_first_pass_flows = []

    int_fn_deltaflowstep = int(int_fn_max_flow // (int_fn_number_of_steps - 2))

    for i in range(int_fn_number_of_steps):
        list_first_pass_flows.append(int_fn_starting_flow + (i * int_fn_deltaflowstep))

    return list_first_pass_flows


# -------------------------------------------------
<<<<<<< HEAD
=======
def fn_create_profile_names(list_profiles, str_suffix):
    str_profile_names = "Profile Names="

    for i in range(len(list_profiles)):
        str_profile_names += str(list_profiles[i]) + str_suffix
        if i < (len(list_profiles) - 1):
            str_profile_names = str_profile_names + ","

    return str_profile_names


# -------------------------------------------------
>>>>>>> fa5292c8
def fn_format_flow_values(list_flow):
    int_number_of_profiles = len(list_flow)
    str_all_flows = ""

    int_number_of_new_rows = int((int_number_of_profiles // 10) + 1)
    int_items_in_new_last_row = int_number_of_profiles % 10

    # write out new rows of 10 grouped flows
    if int_number_of_new_rows > 1:
        # write out the complete row of 10
        for j in range(int_number_of_new_rows - 1):
            str_flow = ""
            for k in range(10):
                int_Indexvalue = j * 10 + k
                # format to 8 characters that are right alligned
                str_current_flow = "{:>8}".format(str(list_flow[int_Indexvalue]))
                str_flow = str_flow + str_current_flow
            str_all_flows += str_flow + "\n"

    # write out the last row
    str_flow_last_row = ""
    for j in range(int_items_in_new_last_row):
        int_indexvalue = (int_number_of_new_rows - 1) * 10 + j
        str_current_flow = "{:>8}".format(str(list_flow[int_indexvalue]))
        str_flow_last_row += str_current_flow
    str_all_flows += str_flow_last_row

    return str_all_flows


# -------------------------------------------------
<<<<<<< HEAD
# Reading old parent models flow and geometry files
# with WSE and normal depth (ND, slope) BCs
# and create a seperate list of flow and
# geometry files WSE and ND BCs
def create_list_of_paths_flow_geometry_files_4each_BCs(path_to_conflated_streams_csv):
    # Reads the name of all folders in the
    # parent ras models directory which are conflated

    # "02_csv_from_conflation":
    # Hard-coded as the name of output folder for step 2
    # "path_to_ras_models_4step5.csv":
    # Hard-coded as the name of output csv file for step 2
    str_path_to_csv = (
        path_to_conflated_streams_csv
        + "//"
        + "02_csv_from_conflation"
        + "//"
        + "path_to_ras_models_4step5.csv"
=======
def fn_append_error(str_f_id_fn, str_geom_path_fn, str_huc12_fn, str_directory_fn, exception_msg):
    # creates a csv file of the errors found during processing
    str_error_path = os.path.join(str_directory_fn, "errors.csv")

    # if file exists then open it
    if os.path.exists(str_error_path):
        # open the csv
        df_error = pd.read_csv(str_error_path, index_col=0)
        # add the record to the file
        ds_series = pd.Series(
            [str_f_id_fn, str_geom_path_fn, str_huc12_fn, exception_msg],
            index=["feature_id", "geom_path", "huc_12", "err"],
        )
        df_error = pd.concat([df_error, ds_series], ignore_index=True)
    else:
        # create the file and append new row
        df_error = pd.DataFrame(
            [[str_f_id_fn, str_geom_path_fn, str_huc12_fn, exception_msg]],
            columns=["feature_id", "geom_path", "huc_12", "err"],
        )

    # write out the file
    df_error.to_csv(str_error_path)
    # close the dataframe
    del df_error


# -------------------------------------------------
def fn_create_rating_curve(
    list_int_step_flows_fn,
    list_step_profiles_fn,
    str_feature_id_fn,
    str_path_to_create_fn,
    model_unit,
    list_step_profiles_wse,
    all_x_sections_info,
):
    str_file_name = str_feature_id_fn + "_rating_curve.png"

    # Create a Rating Curve folder
    str_rating_path_to_create = str_path_to_create_fn + "Rating_Curve"
    os.makedirs(str_rating_path_to_create, exist_ok=True)

    # save cross sections info
    # first add both units of feet and meter
    if model_unit == "feet":
        all_x_sections_info["wse_ft"] = all_x_sections_info["wse"]
        all_x_sections_info["wse_m"] = np.round(all_x_sections_info["wse_ft"] * 0.3048, 4)

        all_x_sections_info["discharge_cfs"] = all_x_sections_info["discharge"]
        all_x_sections_info["discharge_cms"] = np.round(
            all_x_sections_info["discharge_cfs"] * (0.3048**3), 3
        )

    else:
        all_x_sections_info["wse_m"] = all_x_sections_info["wse"]
        all_x_sections_info["wse_ft"] = np.round(all_x_sections_info["wse_m"] / 0.3048, 4)

        all_x_sections_info["discharge_cms"] = all_x_sections_info["discharge"]
        all_x_sections_info["discharge_cfs"] = np.round(
            all_x_sections_info["discharge_cms"] / (0.3048**3), 3
        )

    # reorder the columns and remove extra ones
    all_x_sections_info = all_x_sections_info[
        ["fid_xs", "featureid", "Xsection_name", "wse_ft", "discharge_cfs", "wse_m", "discharge_cms"]
    ]

    str_xsection_path = str_rating_path_to_create + "\\" + str_feature_id_fn + "_cross_sections.csv"

    all_x_sections_info.to_csv(str_xsection_path, index=False)

    fig = plt.figure()
    fig.patch.set_facecolor("gainsboro")
    fig.suptitle("FEATURE ID: " + str_feature_id_fn, fontsize=18, fontweight="bold")

    ax = plt.gca()
    today = date.today()

    ax.text(
        0.98,
        0.04,
        "Created: " + str(today),
        verticalalignment="bottom",
        horizontalalignment="right",
        backgroundcolor="w",
        transform=ax.transAxes,
        fontsize=6,
        style="italic",
    )

    ax.text(
        0.98,
        0.09,
        "Computed from HEC-RAS models",
        verticalalignment="bottom",
        horizontalalignment="right",
        backgroundcolor="w",
        transform=ax.transAxes,
        fontsize=6,
        style="italic",
>>>>>>> fa5292c8
    )

    path_conflated_streams = pd.read_csv(str_path_to_csv)
    path_conflated_models = list(path_conflated_streams['ras_path'])

    ls_path_flowfiles = [paths[:-3] + "f01" for paths in path_conflated_models]

    # List of flow file paths
    # Water surface elevation BC
    str_path_to_flow_file_wse = []
    for fpath in ls_path_flowfiles:
        file_flow = open(fpath, 'r')
        lines_flow = file_flow.readlines()

        for flines in lines_flow:
            if flines[:11] == "Dn Known WS":
                str_path_to_flow_file_wse.append(fpath)
                break

        file_flow.close()

    # Normal depth BC
    str_path_to_flow_file_nd = []
    for fpath2 in ls_path_flowfiles:
        file_flow2 = open(fpath2, 'r')
        lines_flow2 = file_flow2.readlines()

        for flines2 in lines_flow2:
            if flines2[:8] == "Dn Slope":
                str_path_to_flow_file_nd.append(fpath2)
                break

        file_flow2.close()

    # List of geometry file paths
    str_path_to_geo_file_wse = []
    for fpath_wse in str_path_to_flow_file_wse:
        gpath = fpath_wse[:-3] + "g01"
        str_path_to_geo_file_wse.append(gpath)

    str_path_to_geo_file_nd = []
    for fpath_nd in str_path_to_flow_file_nd:
        gpath2 = fpath_nd[:-3] + "g01"
        str_path_to_geo_file_nd.append(gpath2)

    return (
        str_path_to_flow_file_wse,
        str_path_to_flow_file_nd,
        str_path_to_geo_file_wse,
        str_path_to_geo_file_nd,
    )


# path_to_conflated_streams_csv = "C:/ras2fim_data/OWP_ras_models/ras2fimv2.0/v2_outputs"

# [
#     str_path_to_flow_file_wse,
#     str_path_to_flow_file_nd,
#     str_path_to_geo_file_wse,
#     str_path_to_geo_file_nd,
# ] = create_list_of_paths_flow_geometry_files_4each_BCs(path_to_conflated_streams_csv)


# -------------------------------------------------
# Compute BC (75 flows/WSE) for the parent RAS models with WSE BC
def compute_boundray_condition_wse(str_path_to_flow_file_wse, str_path_to_geo_file_wse):
    list_bc_target_xs_huc8 = []
    for path_in in range(len(str_path_to_flow_file_wse)):
        # Get max flow for each xs in which flow changes in a dataframe format
        max_flow_df_wse = fn_get_flow_dataframe(str_path_to_flow_file_wse[path_in])

        # -------------------------------------------------
        # Create firstpass flow dataframe for each xs in which flow changes
        int_fn_starting_flow = 1  # cfs
        int_number_of_steps = 76

        # Water surface elevation BC
        first_pass_flows_xs_wse = []
        for num_xs in range(len(max_flow_df_wse)):
            int_fn_max_flow = int(max_flow_df_wse['max_flow'][num_xs])
            list_first_pass_flows = fn_create_firstpass_flowlist(
                int_fn_starting_flow, int_fn_max_flow, int_number_of_steps
            )
            first_pass_flows_xs_wse.append(list_first_pass_flows)

        first_pass_flows_xs_wse_df = pd.DataFrame(first_pass_flows_xs_wse).T
        first_pass_flows_xs_wse_df.columns = [int(j) for j in max_flow_df_wse['start_xs']]

        # -------------------------------------------------
        # Get all flow data from the current plan's (parent models) flow file
        # and save it in a pandas dataframe for
        # Water surface elevation BC
        str_path_hecras_flow_fn = str_path_to_flow_file_wse[path_in]

        file1 = open(str_path_hecras_flow_fn, 'r')
        lines = file1.readlines()
        i = 0  # number of the current row
        list_all_flow_values = []

        for line in lines:
            if line[:19] == 'Number of Profiles=':
                # determine the number of profiles
                int_flow_profiles = int(line[19:])

                # determine the number of rows of flow - each row has maximum of 10
                int_flow_rows = int(int_flow_profiles // 10 + 1)

            if line[:15] == 'River Rch & RM=':
                # Read the flow values line(s)
                list_flow_values = []

                # for each line with flow data
                for j in range(i + 1, i + int_flow_rows + 1):
                    # get the current line
                    line_flows = lines[j]

                    # determine the number of values on this
                    # line from character count
                    int_val_in_row = int((len(lines[j]) - 1) / 8)

                    # for each value in the row
                    for k in range(0, int_val_in_row):
                        # get the flow value (Max of 8 characters)
                        str_flow = line_flows[k * 8 : k * 8 + 8].strip()
                        # convert the string to a float
                        flt_flow = float(str_flow)
                        # append data to list of flow values
                        list_flow_values.append(flt_flow)

                # print(list_flow_values)
                list_all_flow_values.append(list_flow_values)

            i += 1

        df_all_flow_values = pd.DataFrame(list_all_flow_values)
        column_names = ['flow' + str(j + 1) for j in range(int_flow_profiles)]
        df_all_flow_values.columns = column_names

        all_flow_info_df = pd.concat([max_flow_df_wse, df_all_flow_values], axis=1)
        target_xs = int(list(all_flow_info_df['start_xs'])[-1])  # last xs that flow changes in
        # str_target_xs = str(target_xs)

        # -------------------------------------------------
        # All flow data dataframe for the boundary condition of known WSE
        target_xs_flows = df_all_flow_values.iloc[-1]
        target_xs_flows_df = pd.DataFrame(target_xs_flows)
        target_xs_flows_df.index = [k for k in range(int_flow_profiles)]
        target_xs_flows_df.columns = ['discharge']

        # Get the WSE for the boundray condition (known WSE)
        target_xs_wse = []
        for line in lines:
            if line[:12] == 'Dn Known WS=':
                # determine the number of profiles
                WSE = float(line[12:])
                target_xs_wse.append(WSE)

        target_xs_wse_df = pd.DataFrame(target_xs_wse, columns=['wse'])

        # Dataframe of known WSE BC (flow and wse)
        bc_df = pd.concat([target_xs_flows_df, target_xs_wse_df], axis=1)
        bc_sort_df = bc_df.sort_values(by=['discharge'])

        file1.close()

        # -------------------------------------------------
        # Finding the last cross section (target XS for min elevation)
        # Water surface elevation BC
        str_path_hecras_geo_fn = str_path_to_geo_file_wse[path_in]  #

        file_geo = open(str_path_hecras_geo_fn, 'r')
        lines_geo = file_geo.readlines()
        for gline in lines_geo:
            if gline[:14] == 'Type RM Length':
                target_line = gline.split(",")
                counter_xs = int(target_line[1])

        # Last XS for min elevation
        str_target_xs_min_elev = counter_xs

        # -------------------------------------------------
        # Finding the geometry lines for the last XS
        # Water surface elevation BC
        j = 0
        for geoline in lines_geo:
            if geoline[:14] == 'Type RM Length':
                target_line = geoline.split(",")
                counter_xs = int(target_line[1])

                if counter_xs == int(str_target_xs_min_elev):  # str_target_xs
                    # read "XS GIS Cut Line" for the target xs

                    tls = j + 4  # "XS GIS Cut Line" line number
                    num_xs_cut_line = int(lines_geo[tls][16:])  # number of xs cut lines

                    if num_xs_cut_line % 2 != 0:  # if num_xs_cut_line is odd
                        num_xs_cut_line2 = num_xs_cut_line + 1
                        num_sta_elev_line = tls + 2 + (num_xs_cut_line2 / 2)
                        sta_elev_line = lines_geo[int(num_sta_elev_line)]
                    else:
                        num_sta_elev_line = tls + 2 + (num_xs_cut_line / 2)
                        sta_elev_line = lines_geo[int(num_sta_elev_line)]

                    num_stat_elev = int(sta_elev_line[10:])

                    if num_stat_elev % 5 == 0:  # 10 numbers in each row
                        len_stat_elev_ls = [
                            int(num_sta_elev_line + 1),
                            int(num_sta_elev_line + 1 + (num_stat_elev / 5)),
                        ]  # 5 station/elev sets per each row
                    else:
                        len_stat_elev_ls = [
                            int(num_sta_elev_line + 1),
                            int(num_sta_elev_line + 1 + 1 + int(num_stat_elev / 5)),
                        ]

            j += 1

        # Finding the min elevation from the target XS's station/elevation list
        stat_elev_ls = lines_geo[len_stat_elev_ls[0] : len_stat_elev_ls[1]]

        flt_stat_elev_ls = []
        for sel in range(len(stat_elev_ls)):
            sel_line = [float(sell) for sell in re.findall('.{1,8}', stat_elev_ls[sel])]
            flt_stat_elev_ls.append(sel_line)

        flt_stat_elev_nan_df = pd.DataFrame(flt_stat_elev_ls)
        num_stat_elev_nan = int(len(flt_stat_elev_nan_df) * 5)
        flt_stat_elev_ls_rsh = np.reshape(flt_stat_elev_nan_df, [num_stat_elev_nan, 2])
        flt_stat_elev_df = pd.DataFrame(flt_stat_elev_ls_rsh, columns=['sta', 'elev']).dropna()

        min_elev_target_xs = min(flt_stat_elev_df['elev'])

        file_geo.close()

        # -------------------------------------------------
        # WSE boundary condition (bc) dataframe plus min elevation point
        min_elev_flow_df = pd.DataFrame([0.01, min_elev_target_xs]).T
        min_elev_flow_df.columns = ['discharge', 'wse']

        bc_observ_flow_wse_df = pd.concat([min_elev_flow_df, bc_sort_df], ignore_index=True)

        # -------------------------------------------------
        # Computing WSE BC rating curve
        stage = bc_observ_flow_wse_df['wse']
        discharge = bc_observ_flow_wse_df['discharge']

        # curve_fit
        z = np.polyfit(discharge[:4], stage[:4], 2)
        poly_func = np.poly1d(z)
        # prediction and r-squared
        # pred1 = poly_func(discharge[:4])
        # r2_1 = round(r2_score(stage[:4], pred1), 3)

        knot_ind = 1
        # curve_fit
        z2 = np.polyfit(discharge[knot_ind:], stage[knot_ind:], 2)
        poly_func2 = np.poly1d(z2)
        # prediction and r-squared
        # pred2 = poly_func2(discharge[knot_ind:])
        # r2_2 = round(r2_score(stage[knot_ind:], pred2), 3)

        # -------------------------------------------------
        # Generating BC for the first pass flow
        flows1st_target_xs = first_pass_flows_xs_wse_df[target_xs]

        # Finding the knot point for the target xs and predicting WSE
        knot_point = discharge[knot_ind]
        pred_wse_flows1st_target_xs = []
        for flows_1st in flows1st_target_xs:
            if flows_1st <= knot_point:
                pred_wse_flow1st = poly_func(flows_1st)
            else:
                pred_wse_flow1st = poly_func2(flows_1st)
            pred_wse_flows1st_target_xs.append(pred_wse_flow1st)

        # -------------------------------------------------
        # Generating a monotonic wse for the first pass flow
        nm_in1 = []
        for wsei in range(len(pred_wse_flows1st_target_xs) - 1):
            if pred_wse_flows1st_target_xs[wsei + 1] < pred_wse_flows1st_target_xs[wsei]:
                nm_in1.append(wsei)
                break

        if len(nm_in1) > 0:
            pred_wse_nm = pred_wse_flows1st_target_xs[nm_in1[0]]
            nm_in = [nm_in1[0]]
            nm = 0
            for wsei2 in range(len(pred_wse_flows1st_target_xs) - nm_in1[0]):
                if pred_wse_flows1st_target_xs[nm + nm_in1[0]] < pred_wse_nm:
                    nm_in.append(nm + nm_in1[0])
                nm += 1

            nm_wse_1st = pred_wse_flows1st_target_xs[nm_in1[0]]
            wse_last = pred_wse_flows1st_target_xs[-1]

            delta_wse = (wse_last - nm_wse_1st) / (int_number_of_steps - nm_in1[0])
            delta_indx = int_number_of_steps - nm_in1[0]

            gen_mont_wse = [nm_wse_1st + (di) * delta_wse for di in range(delta_indx)]
            mont_wse = pred_wse_flows1st_target_xs[: nm_in1[0]]

            pred_wse_mont = pd.concat([pd.DataFrame(mont_wse), pd.DataFrame(gen_mont_wse)], ignore_index=True)

            bc_target_xs_col = pd.concat([flows1st_target_xs, pred_wse_mont], axis=1)
        else:
            bc_target_xs_col = pd.concat(
                [flows1st_target_xs, pd.DataFrame(pred_wse_flows1st_target_xs)], axis=1
            )

        bc_target_xs = bc_target_xs_col.set_axis(['discharge', 'wse'], axis=1)

        list_bc_target_xs_huc8.append(bc_target_xs)

    # -------------------------------------------------
    # Create profile names
    profile_names = fn_create_profile_names(first_pass_flows_xs_wse_df.index, '_ft')

    # TODO make all src monotonic
    # TODO optimize k-not point

    return list_bc_target_xs_huc8, profile_names


# -------------------------------------------------
# Compute BCs for the RAS parent models with normal depth (slope) BC
def compute_boundray_condition_nd(str_path_to_flow_file_nd):
    int_fn_starting_flow = 1  # cfs
    int_number_of_steps = 76

    list_str_slope_bc_nd = []
    list_first_pass_flows_xs_nd = []
    list_num_of_flow_change_xs_nd = []

    for path_in in range(len(str_path_to_flow_file_nd)):
        # Get max flow for each xs in which flow changes in a dataframe format
        # path_in = 1
        max_flow_df_nd = fn_get_flow_dataframe(str_path_to_flow_file_nd[path_in])

        # Number of XSs where flow changes for each ras model with normal depth BC
        list_num_of_flow_change_xs_nd.append(len(max_flow_df_nd['start_xs']))

        # -------------------------------------------------
        # Create firstpass flow dataframe for each xs in which flow changes
        # Normal depth BC
        first_pass_flows_xs_nd = []
        for num_xs2 in range(len(max_flow_df_nd)):
            int_fn_max_flow2 = int(max_flow_df_nd['max_flow'][num_xs2])
            list_first_pass_flows2 = fn_create_firstpass_flowlist(
                int_fn_starting_flow, int_fn_max_flow2, int_number_of_steps
            )
            first_pass_flows_xs_nd.append(list_first_pass_flows2)

        first_pass_flows_xs_nd_df = pd.DataFrame(first_pass_flows_xs_nd).T
        first_pass_flows_xs_nd_df.columns = [int(j2) for j2 in max_flow_df_nd['start_xs']]

        list_first_pass_flows_xs_nd.append(first_pass_flows_xs_nd)

        # read the slope from parent ras model
        file_flow2 = open(str_path_to_flow_file_nd[path_in], 'r')
        lines_flow2 = file_flow2.readlines()

        for flines2 in lines_flow2:
            if flines2[:8] == "Dn Slope":
                list_str_slope_bc_nd.append(flines2[9:])
                break

        file_flow2.close()

    return list_first_pass_flows_xs_nd, list_str_slope_bc_nd


# list_bc_target_xs_huc8, profile_names = compute_boundray_condition_wse(
#     str_path_to_flow_file_wse, str_path_to_geo_file_wse
# )
# list_first_pass_flows_xs_nd, list_str_slope_bc_nd = compute_boundray_condition_nd(str_path_to_flow_file_nd)


# -------------------------------------------------
<<<<<<< HEAD
# Create the HEC-RAS Flow file
# Normal Depth BC
# -------------------------------------------------
def create_ras_flow_file_nd(
    huc8_num,
    path_to_conflated_streams_csv,
    str_path_to_flow_file_nd,
    profile_names,
    list_str_slope_bc_nd,
    list_first_pass_flows_xs_nd,
    str_output_filepath,
):
    # Reads the name of all folders in the
    # parent ras models directory which are conflated
    # "02_csv_from_conflation":
    # Hard-coded as the name of output folder for step 2
    # "path_to_ras_models_4step5.csv":
    # Hard-coded as the name of output csv file for step 2
    str_path_to_csv = (
        path_to_conflated_streams_csv
        + "//"
        + "02_csv_from_conflation"
        + "//"
        + "path_to_ras_models_4step5.csv"
    )
=======
def fn_run_hecras(str_ras_projectpath, int_peak_flow, model_unit, tpl_settings):
    # needed scoped here to ensure it is closed in an event of an exception
    hec = None

    try:
        # get settings from tpl_settings
        flt_interval = tpl_settings[7]
        int_number_of_steps = tpl_settings[11]
        int_starting_flow = tpl_settings[12]

        # Get the feature_id
        list_path = str_ras_projectpath.split(os.sep)
        str_feature_id = str(list_path[-3])

        hec = win32com.client.Dispatch("RAS630.HECRASController")
        # hec.ShowRas()

        hec.Project_Open(str_ras_projectpath)  # opening HEC-RAS

        # to be populated: number and list of messages, blocking mode
        NMsg, TabMsg, block = None, None, True

        # computations of the current plan
        v1, NMsg, TabMsg, v2 = hec.Compute_CurrentPlan(NMsg, TabMsg, block)

        # ID numbers of the river and the reach
        RivID, RchID = 1, 1

        # to be populated: number of nodes, list of RS and node types
        NNod, TabRS, TabNTyp = None, None, None

        # reading project nodes: cross-sections, bridges, culverts, etc.
        v1, v2, NNod, TabRS, TabNTyp = hec.Geometry_GetNodes(RivID, RchID, NNod, TabRS, TabNTyp)

        # HEC-RAS ID of output variables: Max channel depth, channel reach length,
        # and water surface elevation
        int_max_depth_id, int_node_chan_length, int_water_surface_elev, int_q_total = (4, 42, 2, 9)

        # ----------------------------------
        # Create a list of the simulated flows
        # TODO: Maybe rename these variables
        list_flow_steps = []

        int_delta_flow_step = int(int_peak_flow // (int_number_of_steps - 2))

        for i in range(int_number_of_steps):
            list_flow_steps.append((i * int_delta_flow_step) + int_starting_flow)

        # ----------------------------------

        # **********************************
        # intialize list of the computed average depths
        list_avg_depth = []

        # initialize list of water surface elevations
        list_avg_water_surface_elev = []

        all_x_sections_info = pd.DataFrame()

        # make a list of unique ids using feature id and cross section name
        xsections_fids_xs = [str_feature_id + "_" + value.strip() for value in TabRS]
        xsections_fids = [str_feature_id for value in TabRS]
        xsections_xs = [value.strip() for value in TabRS]

        for int_prof in range(int_number_of_steps):
            this_profile_x_section_info = pd.DataFrame()
            this_profile_x_section_info["fid_xs"] = np.array(xsections_fids_xs)
            this_profile_x_section_info["featureid"] = np.array(xsections_fids)
            this_profile_x_section_info["Xsection_name"] = np.array(xsections_xs)

            # get a count of the cross sections in the HEC-RAS model
            int_xs_node_count = 0
            for i in range(0, NNod):
                if TabNTyp[i] == "":
                    int_xs_node_count += 1

            # initalize six numpy arrays
            arr_max_depth = np.empty([int_xs_node_count], dtype=float)
            arr_channel_length = np.empty([int_xs_node_count], dtype=float)
            arr_avg_depth = np.empty([int_xs_node_count], dtype=float)
            arr_multiply = np.empty([int_xs_node_count], dtype=float)
            arr_water_surface_elev = np.empty([int_xs_node_count], dtype=float)
            arr_avg_water_surface_elev = np.empty([int_xs_node_count], dtype=float)
            arr_q_total = np.empty([int_xs_node_count], dtype=float)

            int_count_nodes = 0

            for i in range(0, NNod):
                if TabNTyp[i] == "":  # this is a XS (not a bridge, culvert, inline, etc...)
                    # reading max depth in cross section
                    (arr_max_depth[int_count_nodes], v1, v2, v3, v4, v5, v6) = hec.Output_NodeOutput(
                        RivID, RchID, i + 1, 0, int_prof + 1, int_max_depth_id
                    )

                    # reading water surface elevation in cross section
                    (arr_water_surface_elev[int_count_nodes], v1, v2, v3, v4, v5, v6) = hec.Output_NodeOutput(
                        RivID, RchID, i + 1, 0, int_prof + 1, int_water_surface_elev
                    )

                    # reading the distance between cross sections (center of channel)
                    (arr_channel_length[int_count_nodes], v1, v2, v3, v4, v5, v6) = hec.Output_NodeOutput(
                        RivID, RchID, i + 1, 0, int_prof + 1, int_node_chan_length
                    )

                    # reading the Q total of the cross section
                    (arr_q_total[int_count_nodes], v1, v2, v3, v4, v5, v6) = hec.Output_NodeOutput(
                        RivID, RchID, i + 1, 0, int_prof + 1, int_q_total
                    )

                    int_count_nodes += 1
>>>>>>> fa5292c8

    path_conflated_streams = pd.read_csv(str_path_to_csv)
    path_conflated_models = list(path_conflated_streams['ras_path'])

    folder_names_conflated = []
    for pcm_in in range(len(path_conflated_models)):
        path_to_conflated_models_splt = path_conflated_models[pcm_in].split("\\")

        folder_names_conflated.append(path_to_conflated_models_splt[-2])

<<<<<<< HEAD
    path_to_parent_ras = path_to_conflated_models_splt[0]

    # -------------------------------------------------
    int_number_of_steps = 76

    for path_in in range(len(str_path_to_flow_file_nd)):
        path_to_flow_file_nd_splt = str_path_to_flow_file_nd[path_in].split("\\")
        path_newras_nd = (
            str_output_filepath
            + "/"
            + "05_ras2fim_worker"
            + "/"
            + "ras2fim_v2_models_"
            + huc8_num
            + "/"
            + path_to_flow_file_nd_splt[1]
        )

        # Copy and paste parent ras models in the new ras model directory
        for folders in folder_names_conflated:
            if folders == path_to_flow_file_nd_splt[1]:
                source = path_to_parent_ras + "/" + folders
                destination = path_newras_nd

                try:
                    shutil.copytree(source, destination)
                except OSError as exc:  # python >2.5
                    if exc.errno in (errno.ENOTDIR, errno.EINVAL):
                        shutil.copy(source, destination)
                    else:
                        raise

                # removing old flow file in the new directory
                old_flow_file_path_v2 = path_newras_nd + "/" + path_to_flow_file_nd_splt[2]
                os.remove(old_flow_file_path_v2)

                break

        # Get max flow for each xs in which flow changes in a dataframe format
        max_flow_df_nd = fn_get_flow_dataframe(str_path_to_flow_file_nd[path_in])

        # Number of XSs where flow changes for each ras model with normal depth BC
        int_num_of_flow_change_xs_nd = len(max_flow_df_nd['start_xs'])

        # All text up to the first cross section - Header of the Flow File
        with open(str_path_to_flow_file_nd[path_in]) as flow_file2:  # str_read_geom_file_path
            flowfile_contents2 = flow_file2.read()

        # Get River, reach and Upstream XS for flow file
        pattern_river = re.compile(r"River Rch & RM=.*")
        matches_river = pattern_river.finditer(flowfile_contents2)

        for match in matches_river:
            str_river_reach = flowfile_contents2[match.start() : match.end()]
            # split the data on the comma
            list_river_reach_s = str_river_reach.split(",")
            # Get from array - use strip to remove whitespace
            str_river = list_river_reach_s[0].strip()
            str_reach = list_river_reach_s[1].strip()

        # -------------------------------------------------
        # Write the flow file for normal depth BC
        str_flowfile2 = "Flow Title=BLE_"
        str_flowfile2 += str_river[15:] + "\n"  # str_feature_id
        str_flowfile2 += "Program Version=6.3" + "\n"
        str_flowfile2 += "BEGIN FILE DESCRIPTION:" + "\n"
        str_flowfile2 += "Flow File - Created from Base Level Engineering"
        str_flowfile2 += " data for Flood Inundation Library" + "\n"
        str_flowfile2 += "END FILE DESCRIPTION:" + "\n"
        str_flowfile2 += "Number of Profiles= " + str(int_number_of_steps) + "\n"
        str_flowfile2 += profile_names + "\n"

        for fc2 in range(int_num_of_flow_change_xs_nd):
            # list of the first pass flows
            list_firstflows2 = list_first_pass_flows_xs_nd[path_in][fc2]

            str_xs_upstream_nd = str(int(max_flow_df_nd['start_xs'][fc2]))
            str_flowfile2 += str_river + "," + str_reach + "," + str_xs_upstream_nd + "\n"

            str_flowfile2 += fn_format_flow_values(list_firstflows2) + "\n"

        for m2 in range(int_number_of_steps):
            str_flowfile2 += "Boundary for River Rch & Prof#="

            str_flowfile2 += str_river[15:] + "," + str_reach + ", " + str(m2 + 1) + "\n"

            str_flowfile2 += "Up Type= 0 " + "\n"
            str_flowfile2 += "Dn Type= 3 " + "\n"

            str_flowfile2 += "Dn Slope=" + list_str_slope_bc_nd[path_in]

        str_flowfile2 += "DSS Import StartDate=" + "\n"
        str_flowfile2 += "DSS Import StartTime=" + "\n"
        str_flowfile2 += "DSS Import EndDate=" + "\n"
        str_flowfile2 += "DSS Import EndTime=" + "\n"
        str_flowfile2 += "DSS Import GetInterval= 0 " + "\n"
        str_flowfile2 += "DSS Import Interval=" + "\n"
        str_flowfile2 += "DSS Import GetPeak= 0 " + "\n"
        str_flowfile2 += "DSS Import FillOption= 0 " + "\n"

        new_flow_file_path_v2 = old_flow_file_path_v2
        file2 = open(new_flow_file_path_v2, "w")  # str_feature_id
        file2.write(str_flowfile2)
        file2.close()


# str_output_filepath = "C:/ras2fim_data/OWP_ras_models/ras2fimv2.0/v2_outputs"
# huc8_num = "12090301"

# create_ras_flow_file_nd(
#     huc8_num,
#     path_to_conflated_streams_csv,
#     str_path_to_flow_file_nd,
#     profile_names,
#     list_str_slope_bc_nd,
#     list_first_pass_flows_xs_nd,
#     str_output_filepath,
# )
=======
            # compute an average depth between cross sections
            k = 0
            for x in arr_max_depth:
                if k != (len(arr_max_depth)) - 1:
                    # get the average depth between two sections
                    arr_avg_depth[k] = (arr_max_depth[k] + arr_max_depth[k + 1]) / 2

                k += 1

            # average depth between two cross sections times channel length
            arr_multiply = arr_avg_depth * arr_channel_length

            # compute the average depth on the reach
            flt_avg_depth = (np.sum(arr_multiply)) / (np.sum(arr_channel_length))
            list_avg_depth.append(flt_avg_depth)

            # compute an average WSE between cross sections
            k = 0
            for x in arr_water_surface_elev:
                if k != (len(arr_water_surface_elev)) - 1:
                    # get the average water surface elevation between two sections
                    arr_avg_water_surface_elev[k] = (
                        arr_water_surface_elev[k] + arr_water_surface_elev[k + 1]
                    ) / 2

                k += 1

            # average WSE between two cross sections times channel length
            arr_multiply_wse = arr_avg_water_surface_elev * arr_channel_length

            # compute the average WSE on the reach
            flt_avg_wse = (np.sum(arr_multiply_wse)) / (np.sum(arr_channel_length))
            list_avg_water_surface_elev.append(flt_avg_wse)

        # **********************************

        # ------------------------------------------
        # create two numpy arrays for the linear interpolator
        # arr_avg_depth = np.array(list_avg_depth)

        # f is the linear interpolator
        f = interp1d(list_avg_depth, list_flow_steps)

        # Get the max value of the Averge Depth List
        int_max_depth = int(max(list_avg_depth) // flt_interval)
        # Get the min value of Average Depth List
        int_min_depth = int((min(list_avg_depth) // flt_interval) + 1)

        list_step_profiles = []

        # Create a list of the profiles at desired increments
        for i in range(int_max_depth - int_min_depth + 1):
            int_depth_interval = (i + int_min_depth) * flt_interval

            # round this to nearest 1/10th
            # ~~~~~~~~~~~~~~~~~~~~~~~~~~~~~~~~~~~~~~~~~~~~~~~~~~
            int_depth_interval = round(int_depth_interval, 1)
            # ~~~~~~~~~~~~~~~~~~~~~~~~~~~~~~~~~~~~~~~~~~~~~~~~~~
            list_step_profiles.append(int_depth_interval)

        # get interpolated flow values of interval depths
        arr_step_flows = f(list_step_profiles)

        # convert the linear interpolation array to a list
        list_step_flows = arr_step_flows.tolist()

        # convert list of interpolated float values to integer list
        list_int_step_flows = [int(i) for i in list_step_flows]

        # int_max_wse = int(max(list_avg_water_surface_elev) // flt_interval)
        int_min_wse = int((min(list_avg_water_surface_elev) // flt_interval) + 1)

        list_step_profiles_wse = []
        for i in range(int_max_depth - int_min_depth + 1):
            # print("----------------------------")
            # print(i)
            int_wse_interval = (i + int_min_wse) * flt_interval
            # print(f"int_wse_interval (a) is {int_wse_interval}")

            # round this to nearest 1/10th
            # ~~~~~~~~~~~~~~~~~~~~~~~~~~~~~~~~~~~~~~~~~~~~~~~~~~
            int_wse_interval = round(int_wse_interval, 1)
            # print(f"int_wse_interval (b) is {int_wse_interval}")
            # ~~~~~~~~~~~~~~~~~~~~~~~~~~~~~~~~~~~~~~~~~~~~~~~~~~
            list_step_profiles_wse.append(int_wse_interval)

        # print("$$$$$$$$$$$$$$$$$$$$$$$$$$$$$$$$$$$$$")

        # ............
        # Get the feature_id and the path to create
        list_path = str_ras_projectpath.split(os.sep)
        str_feature_id = str(list_path[-3])

        # Drive path
        str_path_to_create = list_path[0] + "\\"
        # path excluding file name and last folder
        for i in range(1, len(list_path) - 2):
            str_path_to_create += list_path[i] + "\\"
        # ............

        # print("list_step_profiles_wse is ")
        # print(f"...len is {len(list_step_profiles_wse)}")
        # print(list_step_profiles_wse)
        # print()

        # ------------------------------------------
        # generate the rating curve data
        MP_LOG.debug(f"Creating rating curve for feature id: {str_feature_id}")
        fn_create_rating_curve(
            list_int_step_flows,
            list_step_profiles,
            str_feature_id,
            str_path_to_create,
            model_unit,
            list_step_profiles_wse,
            all_x_sections_info,
        )

        # Close HEC-RAS as soon as we don't need it.
        # We will reopen it later. Keepign win32 coms open any longer
        # then we need especially in multi-proc can create problems.
        hec.QuitRas()  # close HEC-RAS

        # ------------------------------------------
        # append the flow file with one for the second pass at even depth intervals
        fn_create_flow_file_second_pass(
            str_ras_projectpath, list_int_step_flows, list_step_profiles, model_unit
        )

        if len(list_int_step_flows) > 0:
            # *************************************************
            fn_create_ras_mapper_xml(
                str_feature_id, str_ras_projectpath, list_step_profiles, model_unit, tpl_settings
            )
            # *************************************************

            # Run HEC-RAS with the new flow data
            # hec.ShowRas()
            hec.Project_Open(str_ras_projectpath)  # opening HEC-RAS

            # to be populated: number and list of messages, blocking mode
            NMsg, TabMsg, block = None, None, True

            # computations of the current plan
            v1, NMsg, TabMsg, v2 = hec.Compute_CurrentPlan(NMsg, TabMsg, block)

            # *************************************

        # Close HEC-RAS as soon as we don't need it.
        # We will reopen it later. Keepign win32 coms open any longer
        # then we need especially in multi-proc can create problems.
        hec.QuitRas()  # close HEC-RAS

        """
            # *************************************************
            # creates the model limits boundary polylines
            fn_create_inundation_limits(str_feature_id,
                                        str_ras_projectpath)
            # *************************************************

            #*************************************************
            #create the FDST metadata (json) file
            fn_createFDST_metadata(strCOMID,list_StepProfiles)
            #*************************************************

        """

    except Exception:
        # re-raise it as error handling is farther up the chain
        # but I do need the finally to ensure the hec.QuitRas() is run
        MP_LOG.error("++++++++++++++++++++++++")
        MP_LOG.error("An exception occurred with the HEC-RAS engine or its parameters.")
        MP_LOG.error(f"str_ras_projectpath is {str_ras_projectpath}")
        MP_LOG.error(traceback.format_exc())

        # we need to re-raise to kill the parent multi-proc on it.

    finally:
        # Especially with multi proc, if an error occurs with HEC-RAS (engine
        # or values submitted), HEC-RAS will not close itself just becuase of an python
        # exception. This leaves orphaned process threads (visible in task manager)
        # and sometimes visually as well.

        if hec is not None:
            try:
                hec.QuitRas()  # close HEC-RAS no matter watch
            except Exception as ex2:
                MP_LOG.warning("--- An error occured trying to close the HEC-RAS window process")
                MP_LOG.warning(f"str_ras_projectpath is {str_ras_projectpath}")
                MP_LOG.warning(f"--- Details: {ex2}")
                MP_LOG.warning("")
                # do nothing as we want the procs to continue
>>>>>>> fa5292c8


# -------------------------------------------------
# Create the HEC-RAS Flow file
# Water surface elevation BC
# -------------------------------------------------
def create_ras_flow_file_wse(
    huc8_num,
    path_to_conflated_streams_csv,
    str_path_to_flow_file_wse,
    profile_names,
    list_bc_target_xs_huc8,
    str_output_filepath,
):
<<<<<<< HEAD
    # Reads the name of all folders in the
    # parent ras models directory which are conflated
    # "02_csv_from_conflation":
    # Hard-coded as the name of output folder from step 2
    # "path_to_ras_models_4step5.csv":
    # Hard-coded as the name of output csv file from step 2
    str_path_to_csv = (
        path_to_conflated_streams_csv
        + "//"
        + "02_csv_from_conflation"
        + "//"
        + "path_to_ras_models_4step5.csv"
    )
=======
    flt_ds_xs = flt_min_range
    flt_us_xs = flt_max_range

    # get settings from tpl_settings
    str_plan_middle_path = tpl_settings[5]
    str_project_footer_path = tpl_settings[6]
    int_xs_buffer = tpl_settings[9]
    is_create_maps = tpl_settings[10]
    int_number_of_steps = tpl_settings[11]
    int_starting_flow = tpl_settings[12]
    str_plan_footer_path = tpl_settings[15]

    # get the project (HEC-RAS) file (same name and folder as geom)
    str_read_prj_file_path = str_read_geom_file_path[:-3] + "prj"
    model_unit = sf.model_unit_from_ras_prj(str_read_prj_file_path)

    with open(str_read_geom_file_path) as f:
        list_all_items = []
        # For each line in geometry
        for line in f:
            # Get each item info (cross Sections, bridges, inline structures)

            if line.startswith("Type RM Length L Ch R ="):
                # get data on each item
                [item_key, item_data] = line.split("=")

                # clean the data
                item_data = item_data.strip()

                # convert to list
                list_items = item_data.split(",")

                # add all items to one combined list
                list_all_items.append(list_items)

    # create and populate a dataframe of the items (cross Sections, bridges, inline structures)
    df_items = pd.DataFrame(list_all_items, columns=["Type", "Station", "LOB", "Channel", "ROB"])

    df_start_stop_item = pd.DataFrame(columns=["start", "end"])

    with open(str_read_geom_file_path) as f:
        file_contents = f.read()

    for index, row in df_items.iterrows():
        str_item_header = "Type RM Length L Ch R = " + str(row["Type"])
        str_item_header += "," + str(str(row["Station"]))
        # 2021.09.01 - Just up to the XS name (as the
        # interpolated values have a '*' at the end of the cross section)

        # Find the requested item
        pattern = re.compile(str_item_header)
        matches = pattern.finditer(file_contents)

        # get the starting point of the item in file
        for match in matches:
            # get the starting position
            int_start_position = match.start()

        if index < len(df_items.index) - 1:
            # build a regex query string to get between two values
            str_query = "(" + str_item_header + ")(.*?)(?=Type RM Length L Ch R)"
            tup_re_match = re.findall(str_query, file_contents, re.DOTALL)

            # returns tuple in two parts - concat them
            str_item = tup_re_match[0][0] + tup_re_match[0][1]

            int_end_position = int_start_position + len(str_item) - 1

        else:
            # parse the most downstream item
            str_remainder = file_contents[int_start_position:]

            # find blank rows
            pattern = re.compile("\n\s*\n")
            matches = pattern.finditer(str_remainder)

            list_start_blankline = []

            i = 0
            for match in matches:
                i = i + 1
                list_start_blankline.append(match.start())

            # ignore blank lines that are in the last 30 characters
            int_max_space = len(str_remainder) - 5
            # int_max_space = len(str_remainder)

            for i in list_start_blankline:
                if i > int_max_space:
                    list_start_blankline.remove(i)

            # the last item in the list_start_blankline is assumed to be the end
            # of that item

            # TODO - 2021.08.31 Error line below - MAC
            # TODO - IndexError: list index out of range
            if len(list_start_blankline) > 0:
                int_end_position = int_start_position + list_start_blankline[-1]
            else:
                int_end_position = int_start_position + int_max_space

        new_rec = {"start": int_start_position, "end": int_end_position}
        df_new_row = pd.DataFrame.from_records([new_rec])
        df_start_stop_item = pd.concat([df_start_stop_item, df_new_row], ignore_index=True)

    df_item_limits = pd.concat([df_items, df_start_stop_item], axis=1, join="inner")

    # ~~~~~~~~~~~~~~~~~~~~~~~~~~~~~~~~~~~~~
    # All text up to the first cross section - Header of the Geom File
    str_header = file_contents[0 : df_item_limits.iloc[0]["start"]]

    # Rename the geometry data - edit the first line
    pattern = re.compile(r"Geom Title=.*")
    geom_matches = pattern.finditer(str_header)

    for match in geom_matches:
        str_header = str_header[match.end() + 1 : (len(str_header))]
        str_header = "Geom Title=BLE_" + str_feature_id + "\n" + str_header
    # ~~~~~~~~~~~~~~~~~~~~~~~~~~~~~~~~~~~~~

    # -------------------------------------
    # Create file footer
    # From end marker of last cross section to end of file
    str_footer = file_contents[(df_item_limits.iloc[-1]["end"]) : (len(file_contents))]
    # -------------------------------------

    # .....................................
    # Create the HEC-RAS Geomerty file
    str_geom = str_header

    # Determine the items (XS, bridge, inline) within the valid range
    int_first_index = -1
    int_last_index = -1

    b_found_first_index = False

    # ---------------
    # Clean up the interpolated cross section
    for index, row in df_item_limits.iterrows():
        # if there is a star in the cross section name
        if "*" in row["Station"]:
            str_replace = row["Station"]
            list_found = re.findall(r"[-+]?\d*\.\d+|\d+", str_replace)
            str_replace = list_found[0]
            df_item_limits.at[index, "Station"] = str_replace
    # ---------------

    for index, row in df_item_limits.iterrows():
        if float(row["Station"]) >= flt_ds_xs:
            if float(row["Station"]) <= flt_us_xs:
                if not b_found_first_index:
                    int_first_index = index
                    b_found_first_index = True
                int_last_index = index

    if int_first_index > -1 and int_last_index > -1:
        # Get the upstream Cross section plus a index buffer
        if (int_first_index - int_xs_buffer) >= 0:
            int_first_index -= int_xs_buffer

            # pad upstream until item is a cross section (not bridge, inline, etc.)
            while int(df_item_limits.iloc[int_first_index]["Type"]) != 1 or int_first_index == 0:
                int_first_index -= 1
        else:
            int_first_index = 0

        # Get the downstream cross section plus a index buffer
        if (int_last_index + int_xs_buffer) < len(df_item_limits):
            int_last_index += int_xs_buffer

            # pad downstream until item is a cross section (not bridge, inline, etc.)
            # revised 2021.08.10
            while (
                int(df_item_limits.iloc[int_last_index]["Type"]) != 1
                or int_last_index == len(df_item_limits) - 2
            ):
                int_last_index += 1

        else:
            # revised 2021.08.10
            int_last_index = len(df_item_limits)

        # get the name of the upstream cross section
        str_xs_upstream = df_item_limits.iloc[int_first_index]["Station"]

        for index, row in df_item_limits.iterrows():
            if (index >= int_first_index) and (index <= int_last_index):
                str_geom += file_contents[(row["start"]) : (row["end"])]
                str_geom += "\n\n"

        str_geom += str_footer

        # Write the requested file
        go1_file_path = str_output_filepath + "\\" + str_feature_id + ".g01"
        with open(go1_file_path, 'w') as go1_file:
            go1_file.write(str_geom)

    # .....................................

    # ~~~~~~~~~~~~~~~~~~~~~~~~~~~~~~~~~~~~~
    # All text up to the first cross section - Header of the Geom File
    str_header = file_contents[0 : df_item_limits.iloc[0]["start"]]

    # Rename the geometry data - edit the first line
    pattern = re.compile(r"Geom Title=.*")
    geom_matches = pattern.finditer(str_header)

    for match in geom_matches:
        str_header = str_header[match.end() + 1 : (len(str_header))]
        str_header = "Geom Title=BLE_" + str_feature_id + "\n" + str_header
    # ~~~~~~~~~~~~~~~~~~~~~~~~~~~~~~~~~~~~~

    # -------------------------------------
    # Create file footer
    # From end marker of last cross section to end of file
    str_footer = file_contents[(df_item_limits.iloc[-1]["end"]) : (len(file_contents))]
    # -------------------------------------

    # .....................................
    # Create the HEC-RAS Geomerty file
    str_geom = str_header

    # Determine the items (XS, bridge, inline) within the valid range
    int_first_index = -1
    int_last_index = -1

    b_found_first_index = False
    for index, row in df_item_limits.iterrows():
        if float(row["Station"]) >= flt_ds_xs:
            if float(row["Station"]) <= flt_us_xs:
                if not b_found_first_index:
                    int_first_index = index
                    b_found_first_index = True
                int_last_index = index

    if int_first_index > -1 and int_last_index > -1:
        # Get the upstream Cross section plus a index buffer
        if (int_first_index - int_xs_buffer) >= 0:
            int_first_index -= int_xs_buffer

            # pad upstream until item is a cross section (not bridge, inline, etc.)
            while int(df_item_limits.iloc[int_first_index]["Type"]) != 1 or int_first_index == 0:
                int_first_index -= 1
        else:
            int_first_index = 0

        # Get the downstream cross section plus a index buffer
        if (int_last_index + int_xs_buffer) < len(df_item_limits):
            int_last_index += int_xs_buffer

            # pad downstream until item is a cross section (not bridge, inline, etc.)
            # revised 2021.08.10
            while (
                int(df_item_limits.iloc[int_last_index]["Type"]) != 1
                or int_last_index == len(df_item_limits) - 2
            ):
                int_last_index += 1

        else:
            # revised 2021.08.10
            int_last_index = len(df_item_limits)

        # get the name of the upstream cross section
        str_xs_upstream = df_item_limits.iloc[int_first_index]["Station"]

        for index, row in df_item_limits.iterrows():
            if (index >= int_first_index) and (index <= int_last_index):
                str_geom += file_contents[(row["start"]) : (row["end"])]
                str_geom += "\n\n"

        str_geom += str_footer

        # Write the requested file
        file = open(str_output_filepath + "\\" + str_feature_id + ".g01", "w")
        file.write(str_geom)
        file.close()
    # .....................................

    # ~~~~~~~~~~~~~~~~~~~~~~~~~~~~~~~~~~~~~
    # Get River, reach and Upstream XS for flow file

    pattern = re.compile(r"River Reach=.*")
    matches = pattern.finditer(file_contents)

    for reach_match in matches:
        str_river_reach = file_contents[reach_match.start() : reach_match.end()]
        # remove first 12 characters
        str_river_reach = str_river_reach[12:]
        # split the data on the comma
        list_river_reach = str_river_reach.split(",")

        # Get from array - use strip to remove whitespace
        str_river = list_river_reach[0].strip()
        str_reach = list_river_reach[1].strip()
    # ~~~~~~~~~~~~~~~~~~~~~~~~~~~~~~~~~~~~~

    # -------------------------------------
    # Write the flow file

    str_flowfile = "Flow Title=BLE_"
    str_flowfile += str_feature_id + "\n"
    str_flowfile += "Program Version=5.07" + "\n"
    str_flowfile += "BEGIN FILE DESCRIPTION:" + "\n"

    str_flowfile += "Flow File - Created from Base Level Engineering"
    str_flowfile += " data for Flood Inundation Library - "
    str_flowfile += "Andy Carter,PE" + "\n"

    str_flowfile += "END FILE DESCRIPTION:" + "\n"

    str_flowfile += "Number of Profiles= " + str(int_number_of_steps) + "\n"

    # get a list of the first pass flows
    list_firstflows = fn_create_firstpass_flowlist(int_starting_flow, int_max_flow, int_number_of_steps)

    str_flowfile += fn_create_profile_names(list_firstflows, "cms") + "\n"
    # Note - 2021.03.20 - cms is hard coded in above line

    str_flowfile += "River Rch & RM="

    str_flowfile += str_river + "," + str_reach + "," + str_xs_upstream + "\n"

    str_flowfile += fn_format_flow_values(list_firstflows) + "\n"

    for i in range(int_number_of_steps):
        str_flowfile += "Boundary for River Rch & Prof#="

        str_flowfile += str_river + "," + str_reach + ", " + str(i + 1) + "\n"

        str_flowfile += "Up Type= 0 " + "\n"
        str_flowfile += "Dn Type= 3 " + "\n"
        str_flowfile += "Dn Slope=0.005" + "\n"

    str_flowfile += "DSS Import StartDate=" + "\n"
    str_flowfile += "DSS Import StartTime=" + "\n"
    str_flowfile += "DSS Import EndDate=" + "\n"
    str_flowfile += "DSS Import GetInterval= 0 " + "\n"
    str_flowfile += "DSS Import Interval=" + "\n"
    str_flowfile += "DSS Import GetPeak= 0 " + "\n"
    str_flowfile += "DSS Import FillOption= 0 " + "\n"

    file = open(str_output_filepath + "\\" + str_feature_id + ".f01", "w")
    file.write(str_flowfile)
    file.close()
    # -------------------------------------

    # **************************************
    # Write the plan file
    str_planfile = "Plan Title=BLE_"
    str_planfile += str_feature_id + "\n"
    str_planfile += "Program Version=5.07" + "\n"
    str_planfile += "Short Identifier=" + "BLE_" + str_feature_id + "\n"

    # read a file and append to the str_planfile string
    # str_planFooterPath
    # To map the requested Depth Grids

    # read the plan middle input file
    with open(str_plan_middle_path) as f:
        file_contents = f.read()
    str_planfile += file_contents

    # To map the requested Depth Grids
    # Set to 'Run RASMapper=0 ' to not create requested DEMs
    # Set to 'Run RASMapper=-1 ' to create requested DEMs
    if is_create_maps:
        str_planfile += "\n" + r"Run RASMapper=-1 " + "\n"
    else:
        str_planfile += "\n" + r"Run RASMapper=0 " + "\n"

    # read the plan footer input file
    with open(str_plan_footer_path) as f:
        file_contents = f.read()
    str_planfile += file_contents

    file = open(str_output_filepath + "\\" + str_feature_id + ".p01", "w")
    file.write(str_planfile)
    file.close()
    # **************************************

    # \\\\\\\\\\\\\\\\\\\\\\\\\\\\\\\\\\\\\\\
    # Write the HEC-RAS project file
    str_projectfile = "Proj Title=BLE_"
    str_projectfile += str_feature_id + "\n"

    str_projectfile += "Current Plan=p01" + "\n"
    str_projectfile += "Default Exp/Contr=0.3,0.1" + "\n"

    # set up project as either SI of English Units
    if model_unit == "meter":
        str_projectfile += "SI Units" + "\n"
    else:
        # English Units
        str_projectfile += "English Units" + "\n"
>>>>>>> fa5292c8

    path_conflated_streams = pd.read_csv(str_path_to_csv)
    path_conflated_models = list(path_conflated_streams['ras_path'])

    folder_names_conflated = []
    for pcm_in in range(len(path_conflated_models)):
        path_to_conflated_models_splt = path_conflated_models[pcm_in].split("\\")

        folder_names_conflated.append(path_to_conflated_models_splt[-2])

    path_to_parent_ras = path_to_conflated_models_splt[0]

    # -------------------------------------------------
    int_fn_starting_flow = 1  # cfs
    int_number_of_steps = 76

<<<<<<< HEAD
    for path_in in range(len(str_path_to_flow_file_wse)):
        path_to_flow_file_wse_splt = str_path_to_flow_file_wse[path_in].split("\\")
        path_newras_wse = (
            str_output_filepath
            + "/"
            + "05_ras2fim_worker"
            + "/"
            + "ras2fim_v2_models_"
            + huc8_num
            + "/"
            + path_to_flow_file_wse_splt[1]
        )

        # Copy and paste parent ras models in the new ras model directory
        for folders in folder_names_conflated:
            if folders == path_to_flow_file_wse_splt[1]:
                source = path_to_parent_ras + "/" + folders
                destination = path_newras_wse

                # if os.path.isfile(source):
                try:
                    shutil.copytree(source, destination)
                except OSError as exc:  # python >2.5
                    if exc.errno in (errno.ENOTDIR, errno.EINVAL):
                        shutil.copy(source, destination)
                    else:
                        raise

                # removing old flow file in the new directory
                old_flow_file_path_wse = path_newras_wse + "/" + path_to_flow_file_wse_splt[2]
                os.remove(old_flow_file_path_wse)

                break

        # -------------------------------------------------
        # Create firstpass flow dataframe for each xs in which flow changes
        # Water surface elevation BC

        # Get max flow for each xs in which flow changes in a dataframe format
        max_flow_df_wse = fn_get_flow_dataframe(str_path_to_flow_file_wse[path_in])

        first_pass_flows_xs_wse = []
        for num_xs in range(len(max_flow_df_wse)):
            int_fn_max_flow = int(max_flow_df_wse['max_flow'][num_xs])
            list_first_pass_flows = fn_create_firstpass_flowlist(
                int_fn_starting_flow, int_fn_max_flow, int_number_of_steps
            )
            first_pass_flows_xs_wse.append(list_first_pass_flows)

        # -------------------------------------------------
        # Writing the HEC-RAS Flow file for WSE BC

        # All text up to the first cross section - Header of the Flow File
        with open(str_path_to_flow_file_wse[path_in]) as flow_file:  # str_read_geom_file_path
            flowfile_contents = flow_file.read()

        # Get River, reach and Upstream XS for flow file
        pattern_river = re.compile(r"River Rch & RM=.*")
        matches_river = pattern_river.finditer(flowfile_contents)

        for match in matches_river:
            str_river_reach = flowfile_contents[match.start() : match.end()]
            # split the data on the comma
            list_river_reach_s = str_river_reach.split(",")
            # Get from array - use strip to remove whitespace
            str_river = list_river_reach_s[0].strip()
            str_reach = list_river_reach_s[1].strip()

        # -------------------------------------------------
        # Write the flow file
        str_flowfile = "Flow Title=BLE_"
        str_flowfile += str_river[15:] + "\n"  # str_feature_id
        str_flowfile += "Program Version=6.3" + "\n"
        str_flowfile += "BEGIN FILE DESCRIPTION:" + "\n"
        str_flowfile += "Flow File - Created from Base Level Engineering"
        str_flowfile += " data for Flood Inundation Library" + "\n"
        str_flowfile += "END FILE DESCRIPTION:" + "\n"
        str_flowfile += "Number of Profiles= " + str(int_number_of_steps) + "\n"
        str_flowfile += profile_names + "\n"

        # Number of XSs where flow changes for each ras model with normal depth BC
        int_num_of_flow_change_xs = len(max_flow_df_wse['start_xs'])

        for fc in range(int_num_of_flow_change_xs):
            # list of the first pass flows
            list_firstflows = first_pass_flows_xs_wse[fc]

            str_xs_upstream = str(int(max_flow_df_wse['start_xs'][fc]))
            str_flowfile += str_river + "," + str_reach + "," + str_xs_upstream + "\n"

            str_flowfile += fn_format_flow_values(list_firstflows) + "\n"

        bc_target_xs = list_bc_target_xs_huc8[path_in]

        for m in range(int_number_of_steps):
            str_flowfile += "Boundary for River Rch & Prof#="

            str_flowfile += str_river[15:] + "," + str_reach + ", " + str(m + 1) + "\n"

            str_flowfile += "Up Type= 0 " + "\n"
            str_flowfile += "Dn Type= 1 " + "\n"

            str_known_ws = str(round(bc_target_xs['wse'][m], 3))
            str_flowfile += "Dn Known WS=" + str_known_ws + "\n"  # Dn Slope=0.005

        str_flowfile += "DSS Import StartDate=" + "\n"
        str_flowfile += "DSS Import StartTime=" + "\n"
        str_flowfile += "DSS Import EndDate=" + "\n"
        str_flowfile += "DSS Import EndTime=" + "\n"
        str_flowfile += "DSS Import GetInterval= 0 " + "\n"
        str_flowfile += "DSS Import Interval=" + "\n"
        str_flowfile += "DSS Import GetPeak= 0 " + "\n"
        str_flowfile += "DSS Import FillOption= 0 " + "\n"

        new_flow_file_path_wse = old_flow_file_path_wse
        file = open(new_flow_file_path_wse, "w")
        file.write(str_flowfile)
        file.close()

=======
# -------------------------------------------------
def fn_main_hecras(mlog_file_path, mlog_file_prefix, record_requested_stream):
    str_feature_id = str(record_requested_stream[0])
    flt_us_xs = float(record_requested_stream[1])
    flt_ds_xs = float(record_requested_stream[2])
    flt_max_q = float(record_requested_stream[3])
    str_geom_path = str(record_requested_stream[4])
    str_huc12 = str(record_requested_stream[5])

    # Parse the settings variables from the tuple sent from the main script
    tpl_settings = record_requested_stream[6]

    # Note: settings from tuple that is the last item in the incoming 'record_requested_stream'

    # str_huc8 = tpl_settings[0]
    # str_input_folder = tpl_settings[1]
    # str_root_output_directory = tpl_settings[2]
    # str_path_to_projection = tpl_settings[3]
    # str_path_to_terrain = tpl_settings[4]
    # str_plan_middle_path = tpl_settings[5]
    # str_project_footer_path = tpl_settings[6]
    # flt_interval = tpl_settings[7]
    # int_desired_resolution = tpl_settings[8]
    # int_xs_buffer = tpl_settings[9]
    # is_create_maps = tpl_settings[10]
    # int_number_of_steps = tpl_settings[11]
    # int_starting_flow = tpl_settings[12]
    # flt_max_multiply = tpl_settings[13]
    # flt_buffer = tpl_settings[14]
    # str_plan_footer_path = tpl_settings[15]
    # b_terrain_check_only = tpl_settings[16]

    global MP_LOG
    # MP_LOG = ras2fim_logger.RAS2FIM_logger()
    file_id = sf.get_date_with_milli()
    log_file_name = f"{mlog_file_prefix}-{file_id}.log"
    MP_LOG.setup(os.path.join(mlog_file_path, log_file_name))

    try:
        # -------
        # get settings from tpl_settings
        str_root_output_directory = tpl_settings[2]
        flt_max_multiply = tpl_settings[13]

        flt_max_q = flt_max_q * flt_max_multiply
        int_max_q = int(flt_max_q)

        str_root_folder_to_create = str_root_output_directory + "\\HUC_" + str_huc12

        # create a folder for each feature_id
        str_path_to_create = str_root_folder_to_create + "\\" + str_feature_id
        os.makedirs(str_path_to_create, exist_ok=True)

        # create a HEC-RAS folder
        str_hecras_path_to_create = str_path_to_create + "\\HEC-RAS"
        os.makedirs(str_hecras_path_to_create, exist_ok=True)

        MP_LOG.trace(f"Starting processing for feature id: {str_feature_id}")
        MP_LOG.trace(f"str_path_to_create is {str_path_to_create}")

        # sometimes the HEC-RAS model
        # does not run (example: duplicate points)

        fn_create_hecras_files(
            str_feature_id,
            str_geom_path,
            flt_ds_xs,
            flt_us_xs,
            int_max_q,
            str_hecras_path_to_create,
            tpl_settings,
        )

    except Exception as ex:
        # print("HEC-RAS Error: " + str_geom_path)
        # using MP_LOG.error as it is being re-raised which may/may not shut down the app
        # MP_LOG.critical is normally for full app termation.
        MP_LOG.error("*******************")
        MP_LOG.error(f"   str_feature_id = {str_feature_id}")
        MP_LOG.error(f"   str_path_to_create is {str_path_to_create}")
        MP_LOG.error(
            "   for even details.. see the" " 05_hecras_output / errors.csv or the standard log files."
        )
        MP_LOG.error(traceback.format_exc())

        # Yes. this is being logged a second time an csv. Might change that later
        # but the csv has more details and is more traceable.
        errMsg = str(ex) + " \n   " + traceback.format_exc()
        fn_append_error(str_feature_id, str_geom_path, str_huc12, str_root_output_directory, errMsg)

    MP_LOG.debug(f"Finished processing for {str_feature_id}")

    # return(str_feature_id)

>>>>>>> fa5292c8
<|MERGE_RESOLUTION|>--- conflicted
+++ resolved
@@ -1,1806 +1,874 @@
-# Creates flow files, plan files and first run depth grids
-#
-# # Uses the 'ras2fim' conda environment
-# ************************************************************
-import errno
-import os
-import re
-import shutil
-
-# import matplotlib.pyplot as plt
-# import matplotlib.ticker as tick
-import numpy as np
-import pandas as pd
-
-import ras2fim_logger
-
-
-# import win32com.client
-# from scipy.interpolate import interp1d
-
-# from datetime import date
-
-
-# Global Variables
-RLOG = ras2fim_logger.R2F_LOG  # the non mp version
-MP_LOG = ras2fim_logger.RAS2FIM_logger()  # mp version
-
-<<<<<<< HEAD
-# This routine uses RAS630.HECRASController (HEC-RAS v6.0.0 must be
-# installed on this machine prior to execution)
-
-
-# -------------------------------------------------
-def fn_create_profile_names(list_profiles, str_suffix):
-    str_profile_names = 'Profile Names='
-
-    for i in range(len(list_profiles)):
-        str_profile_names += 'flow' + str(list_profiles[i]) + str_suffix  # flow was added to this line
-        if i < (len(list_profiles) - 1):
-            str_profile_names = str_profile_names + ','
-
-    return str_profile_names
-=======
-import ras2fim_logger
-import shared_functions as sf
-
-
-# Global Variables
-RLOG = ras2fim_logger.R2F_LOG  # the non mp version
-MP_LOG = ras2fim_logger.RAS2FIM_logger()  # mp version
-
-# from rasterio.warp import calculate_default_transform, reproject
->>>>>>> fa5292c8
-
-
-# -------------------------------------------------
-def fn_get_flow_dataframe(str_path_hecras_flow_fn):
-    # Get pandas dataframe of the flows in the active plan's flow file
-
-    # initalize the dataframe
-    df = pd.DataFrame()
-    df['river'] = []
-    df['reach'] = []
-    df['start_xs'] = []
-    df['max_flow'] = []
-
-    file1 = open(str_path_hecras_flow_fn, 'r')
-    lines = file1.readlines()
-    i = 0  # number of the current row
-
-    for line in lines:
-        if line[:19] == 'Number of Profiles=':
-            # determine the number of profiles
-            int_flow_profiles = int(line[19:])
-
-            # determine the number of rows of flow - each row has maximum of 10
-            int_flow_rows = int(int_flow_profiles // 10 + 1)
-
-        if line[:15] == 'River Rch & RM=':
-            str_river_reach = line[15:]  # remove first 15 characters
-
-            # split the data on the comma
-            list_river_reach = str_river_reach.split(",")
-
-            # Get from array - use strip to remove whitespace
-            str_river = list_river_reach[0].strip()
-            str_reach = list_river_reach[1].strip()
-            str_start_xs = list_river_reach[2].strip()
-            flt_start_xs = float(str_start_xs)
-
-            # Read the flow values line(s)
-            list_flow_values = []
-
-            # for each line with flow data
-            for j in range(i + 1, i + int_flow_rows + 1):
-                # get the current line
-                line_flows = lines[j]
-
-                # determine the number of values on this
-                # line from character count
-                int_val_in_row = int((len(lines[j]) - 1) / 8)
-
-                # for each value in the row
-                for k in range(0, int_val_in_row):
-                    # get the flow value (Max of 8 characters)
-                    str_flow = line_flows[k * 8 : k * 8 + 8].strip()
-                    # convert the string to a float
-                    flt_flow = float(str_flow)
-                    # append data to list of flow values
-                    list_flow_values.append(flt_flow)
-
-            # Get the max value in list
-            flt_max_flow = max(list_flow_values)
-
-            # write to dataFrame
-            df_new_row = pd.DataFrame.from_records(
-                [{"river": str_river, "reach": str_reach, "start_xs": flt_start_xs, "max_flow": flt_max_flow}]
-            )
-            df = pd.concat([df, df_new_row], ignore_index=True)
-
-        i += 1
-
-    file1.close()
-
-    return df
-
-
-# -------------------------------------------------
-def fn_create_firstpass_flowlist(int_fn_starting_flow, int_fn_max_flow, int_fn_number_of_steps):
-    # create a list of flows for the first pass HEC-RAS
-
-    list_first_pass_flows = []
-
-    int_fn_deltaflowstep = int(int_fn_max_flow // (int_fn_number_of_steps - 2))
-
-    for i in range(int_fn_number_of_steps):
-        list_first_pass_flows.append(int_fn_starting_flow + (i * int_fn_deltaflowstep))
-
-    return list_first_pass_flows
-
-
-# -------------------------------------------------
-<<<<<<< HEAD
-=======
-def fn_create_profile_names(list_profiles, str_suffix):
-    str_profile_names = "Profile Names="
-
-    for i in range(len(list_profiles)):
-        str_profile_names += str(list_profiles[i]) + str_suffix
-        if i < (len(list_profiles) - 1):
-            str_profile_names = str_profile_names + ","
-
-    return str_profile_names
-
-
-# -------------------------------------------------
->>>>>>> fa5292c8
-def fn_format_flow_values(list_flow):
-    int_number_of_profiles = len(list_flow)
-    str_all_flows = ""
-
-    int_number_of_new_rows = int((int_number_of_profiles // 10) + 1)
-    int_items_in_new_last_row = int_number_of_profiles % 10
-
-    # write out new rows of 10 grouped flows
-    if int_number_of_new_rows > 1:
-        # write out the complete row of 10
-        for j in range(int_number_of_new_rows - 1):
-            str_flow = ""
-            for k in range(10):
-                int_Indexvalue = j * 10 + k
-                # format to 8 characters that are right alligned
-                str_current_flow = "{:>8}".format(str(list_flow[int_Indexvalue]))
-                str_flow = str_flow + str_current_flow
-            str_all_flows += str_flow + "\n"
-
-    # write out the last row
-    str_flow_last_row = ""
-    for j in range(int_items_in_new_last_row):
-        int_indexvalue = (int_number_of_new_rows - 1) * 10 + j
-        str_current_flow = "{:>8}".format(str(list_flow[int_indexvalue]))
-        str_flow_last_row += str_current_flow
-    str_all_flows += str_flow_last_row
-
-    return str_all_flows
-
-
-# -------------------------------------------------
-<<<<<<< HEAD
-# Reading old parent models flow and geometry files
-# with WSE and normal depth (ND, slope) BCs
-# and create a seperate list of flow and
-# geometry files WSE and ND BCs
-def create_list_of_paths_flow_geometry_files_4each_BCs(path_to_conflated_streams_csv):
-    # Reads the name of all folders in the
-    # parent ras models directory which are conflated
-
-    # "02_csv_from_conflation":
-    # Hard-coded as the name of output folder for step 2
-    # "path_to_ras_models_4step5.csv":
-    # Hard-coded as the name of output csv file for step 2
-    str_path_to_csv = (
-        path_to_conflated_streams_csv
-        + "//"
-        + "02_csv_from_conflation"
-        + "//"
-        + "path_to_ras_models_4step5.csv"
-=======
-def fn_append_error(str_f_id_fn, str_geom_path_fn, str_huc12_fn, str_directory_fn, exception_msg):
-    # creates a csv file of the errors found during processing
-    str_error_path = os.path.join(str_directory_fn, "errors.csv")
-
-    # if file exists then open it
-    if os.path.exists(str_error_path):
-        # open the csv
-        df_error = pd.read_csv(str_error_path, index_col=0)
-        # add the record to the file
-        ds_series = pd.Series(
-            [str_f_id_fn, str_geom_path_fn, str_huc12_fn, exception_msg],
-            index=["feature_id", "geom_path", "huc_12", "err"],
-        )
-        df_error = pd.concat([df_error, ds_series], ignore_index=True)
-    else:
-        # create the file and append new row
-        df_error = pd.DataFrame(
-            [[str_f_id_fn, str_geom_path_fn, str_huc12_fn, exception_msg]],
-            columns=["feature_id", "geom_path", "huc_12", "err"],
-        )
-
-    # write out the file
-    df_error.to_csv(str_error_path)
-    # close the dataframe
-    del df_error
-
-
-# -------------------------------------------------
-def fn_create_rating_curve(
-    list_int_step_flows_fn,
-    list_step_profiles_fn,
-    str_feature_id_fn,
-    str_path_to_create_fn,
-    model_unit,
-    list_step_profiles_wse,
-    all_x_sections_info,
-):
-    str_file_name = str_feature_id_fn + "_rating_curve.png"
-
-    # Create a Rating Curve folder
-    str_rating_path_to_create = str_path_to_create_fn + "Rating_Curve"
-    os.makedirs(str_rating_path_to_create, exist_ok=True)
-
-    # save cross sections info
-    # first add both units of feet and meter
-    if model_unit == "feet":
-        all_x_sections_info["wse_ft"] = all_x_sections_info["wse"]
-        all_x_sections_info["wse_m"] = np.round(all_x_sections_info["wse_ft"] * 0.3048, 4)
-
-        all_x_sections_info["discharge_cfs"] = all_x_sections_info["discharge"]
-        all_x_sections_info["discharge_cms"] = np.round(
-            all_x_sections_info["discharge_cfs"] * (0.3048**3), 3
-        )
-
-    else:
-        all_x_sections_info["wse_m"] = all_x_sections_info["wse"]
-        all_x_sections_info["wse_ft"] = np.round(all_x_sections_info["wse_m"] / 0.3048, 4)
-
-        all_x_sections_info["discharge_cms"] = all_x_sections_info["discharge"]
-        all_x_sections_info["discharge_cfs"] = np.round(
-            all_x_sections_info["discharge_cms"] / (0.3048**3), 3
-        )
-
-    # reorder the columns and remove extra ones
-    all_x_sections_info = all_x_sections_info[
-        ["fid_xs", "featureid", "Xsection_name", "wse_ft", "discharge_cfs", "wse_m", "discharge_cms"]
-    ]
-
-    str_xsection_path = str_rating_path_to_create + "\\" + str_feature_id_fn + "_cross_sections.csv"
-
-    all_x_sections_info.to_csv(str_xsection_path, index=False)
-
-    fig = plt.figure()
-    fig.patch.set_facecolor("gainsboro")
-    fig.suptitle("FEATURE ID: " + str_feature_id_fn, fontsize=18, fontweight="bold")
-
-    ax = plt.gca()
-    today = date.today()
-
-    ax.text(
-        0.98,
-        0.04,
-        "Created: " + str(today),
-        verticalalignment="bottom",
-        horizontalalignment="right",
-        backgroundcolor="w",
-        transform=ax.transAxes,
-        fontsize=6,
-        style="italic",
-    )
-
-    ax.text(
-        0.98,
-        0.09,
-        "Computed from HEC-RAS models",
-        verticalalignment="bottom",
-        horizontalalignment="right",
-        backgroundcolor="w",
-        transform=ax.transAxes,
-        fontsize=6,
-        style="italic",
->>>>>>> fa5292c8
-    )
-
-    path_conflated_streams = pd.read_csv(str_path_to_csv)
-    path_conflated_models = list(path_conflated_streams['ras_path'])
-
-    ls_path_flowfiles = [paths[:-3] + "f01" for paths in path_conflated_models]
-
-    # List of flow file paths
-    # Water surface elevation BC
-    str_path_to_flow_file_wse = []
-    for fpath in ls_path_flowfiles:
-        file_flow = open(fpath, 'r')
-        lines_flow = file_flow.readlines()
-
-        for flines in lines_flow:
-            if flines[:11] == "Dn Known WS":
-                str_path_to_flow_file_wse.append(fpath)
-                break
-
-        file_flow.close()
-
-    # Normal depth BC
-    str_path_to_flow_file_nd = []
-    for fpath2 in ls_path_flowfiles:
-        file_flow2 = open(fpath2, 'r')
-        lines_flow2 = file_flow2.readlines()
-
-        for flines2 in lines_flow2:
-            if flines2[:8] == "Dn Slope":
-                str_path_to_flow_file_nd.append(fpath2)
-                break
-
-        file_flow2.close()
-
-    # List of geometry file paths
-    str_path_to_geo_file_wse = []
-    for fpath_wse in str_path_to_flow_file_wse:
-        gpath = fpath_wse[:-3] + "g01"
-        str_path_to_geo_file_wse.append(gpath)
-
-    str_path_to_geo_file_nd = []
-    for fpath_nd in str_path_to_flow_file_nd:
-        gpath2 = fpath_nd[:-3] + "g01"
-        str_path_to_geo_file_nd.append(gpath2)
-
-    return (
-        str_path_to_flow_file_wse,
-        str_path_to_flow_file_nd,
-        str_path_to_geo_file_wse,
-        str_path_to_geo_file_nd,
-    )
-
-
-# path_to_conflated_streams_csv = "C:/ras2fim_data/OWP_ras_models/ras2fimv2.0/v2_outputs"
-
-# [
-#     str_path_to_flow_file_wse,
-#     str_path_to_flow_file_nd,
-#     str_path_to_geo_file_wse,
-#     str_path_to_geo_file_nd,
-# ] = create_list_of_paths_flow_geometry_files_4each_BCs(path_to_conflated_streams_csv)
-
-
-# -------------------------------------------------
-# Compute BC (75 flows/WSE) for the parent RAS models with WSE BC
-def compute_boundray_condition_wse(str_path_to_flow_file_wse, str_path_to_geo_file_wse):
-    list_bc_target_xs_huc8 = []
-    for path_in in range(len(str_path_to_flow_file_wse)):
-        # Get max flow for each xs in which flow changes in a dataframe format
-        max_flow_df_wse = fn_get_flow_dataframe(str_path_to_flow_file_wse[path_in])
-
-        # -------------------------------------------------
-        # Create firstpass flow dataframe for each xs in which flow changes
-        int_fn_starting_flow = 1  # cfs
-        int_number_of_steps = 76
-
-        # Water surface elevation BC
-        first_pass_flows_xs_wse = []
-        for num_xs in range(len(max_flow_df_wse)):
-            int_fn_max_flow = int(max_flow_df_wse['max_flow'][num_xs])
-            list_first_pass_flows = fn_create_firstpass_flowlist(
-                int_fn_starting_flow, int_fn_max_flow, int_number_of_steps
-            )
-            first_pass_flows_xs_wse.append(list_first_pass_flows)
-
-        first_pass_flows_xs_wse_df = pd.DataFrame(first_pass_flows_xs_wse).T
-        first_pass_flows_xs_wse_df.columns = [int(j) for j in max_flow_df_wse['start_xs']]
-
-        # -------------------------------------------------
-        # Get all flow data from the current plan's (parent models) flow file
-        # and save it in a pandas dataframe for
-        # Water surface elevation BC
-        str_path_hecras_flow_fn = str_path_to_flow_file_wse[path_in]
-
-        file1 = open(str_path_hecras_flow_fn, 'r')
-        lines = file1.readlines()
-        i = 0  # number of the current row
-        list_all_flow_values = []
-
-        for line in lines:
-            if line[:19] == 'Number of Profiles=':
-                # determine the number of profiles
-                int_flow_profiles = int(line[19:])
-
-                # determine the number of rows of flow - each row has maximum of 10
-                int_flow_rows = int(int_flow_profiles // 10 + 1)
-
-            if line[:15] == 'River Rch & RM=':
-                # Read the flow values line(s)
-                list_flow_values = []
-
-                # for each line with flow data
-                for j in range(i + 1, i + int_flow_rows + 1):
-                    # get the current line
-                    line_flows = lines[j]
-
-                    # determine the number of values on this
-                    # line from character count
-                    int_val_in_row = int((len(lines[j]) - 1) / 8)
-
-                    # for each value in the row
-                    for k in range(0, int_val_in_row):
-                        # get the flow value (Max of 8 characters)
-                        str_flow = line_flows[k * 8 : k * 8 + 8].strip()
-                        # convert the string to a float
-                        flt_flow = float(str_flow)
-                        # append data to list of flow values
-                        list_flow_values.append(flt_flow)
-
-                # print(list_flow_values)
-                list_all_flow_values.append(list_flow_values)
-
-            i += 1
-
-        df_all_flow_values = pd.DataFrame(list_all_flow_values)
-        column_names = ['flow' + str(j + 1) for j in range(int_flow_profiles)]
-        df_all_flow_values.columns = column_names
-
-        all_flow_info_df = pd.concat([max_flow_df_wse, df_all_flow_values], axis=1)
-        target_xs = int(list(all_flow_info_df['start_xs'])[-1])  # last xs that flow changes in
-        # str_target_xs = str(target_xs)
-
-        # -------------------------------------------------
-        # All flow data dataframe for the boundary condition of known WSE
-        target_xs_flows = df_all_flow_values.iloc[-1]
-        target_xs_flows_df = pd.DataFrame(target_xs_flows)
-        target_xs_flows_df.index = [k for k in range(int_flow_profiles)]
-        target_xs_flows_df.columns = ['discharge']
-
-        # Get the WSE for the boundray condition (known WSE)
-        target_xs_wse = []
-        for line in lines:
-            if line[:12] == 'Dn Known WS=':
-                # determine the number of profiles
-                WSE = float(line[12:])
-                target_xs_wse.append(WSE)
-
-        target_xs_wse_df = pd.DataFrame(target_xs_wse, columns=['wse'])
-
-        # Dataframe of known WSE BC (flow and wse)
-        bc_df = pd.concat([target_xs_flows_df, target_xs_wse_df], axis=1)
-        bc_sort_df = bc_df.sort_values(by=['discharge'])
-
-        file1.close()
-
-        # -------------------------------------------------
-        # Finding the last cross section (target XS for min elevation)
-        # Water surface elevation BC
-        str_path_hecras_geo_fn = str_path_to_geo_file_wse[path_in]  #
-
-        file_geo = open(str_path_hecras_geo_fn, 'r')
-        lines_geo = file_geo.readlines()
-        for gline in lines_geo:
-            if gline[:14] == 'Type RM Length':
-                target_line = gline.split(",")
-                counter_xs = int(target_line[1])
-
-        # Last XS for min elevation
-        str_target_xs_min_elev = counter_xs
-
-        # -------------------------------------------------
-        # Finding the geometry lines for the last XS
-        # Water surface elevation BC
-        j = 0
-        for geoline in lines_geo:
-            if geoline[:14] == 'Type RM Length':
-                target_line = geoline.split(",")
-                counter_xs = int(target_line[1])
-
-                if counter_xs == int(str_target_xs_min_elev):  # str_target_xs
-                    # read "XS GIS Cut Line" for the target xs
-
-                    tls = j + 4  # "XS GIS Cut Line" line number
-                    num_xs_cut_line = int(lines_geo[tls][16:])  # number of xs cut lines
-
-                    if num_xs_cut_line % 2 != 0:  # if num_xs_cut_line is odd
-                        num_xs_cut_line2 = num_xs_cut_line + 1
-                        num_sta_elev_line = tls + 2 + (num_xs_cut_line2 / 2)
-                        sta_elev_line = lines_geo[int(num_sta_elev_line)]
-                    else:
-                        num_sta_elev_line = tls + 2 + (num_xs_cut_line / 2)
-                        sta_elev_line = lines_geo[int(num_sta_elev_line)]
-
-                    num_stat_elev = int(sta_elev_line[10:])
-
-                    if num_stat_elev % 5 == 0:  # 10 numbers in each row
-                        len_stat_elev_ls = [
-                            int(num_sta_elev_line + 1),
-                            int(num_sta_elev_line + 1 + (num_stat_elev / 5)),
-                        ]  # 5 station/elev sets per each row
-                    else:
-                        len_stat_elev_ls = [
-                            int(num_sta_elev_line + 1),
-                            int(num_sta_elev_line + 1 + 1 + int(num_stat_elev / 5)),
-                        ]
-
-            j += 1
-
-        # Finding the min elevation from the target XS's station/elevation list
-        stat_elev_ls = lines_geo[len_stat_elev_ls[0] : len_stat_elev_ls[1]]
-
-        flt_stat_elev_ls = []
-        for sel in range(len(stat_elev_ls)):
-            sel_line = [float(sell) for sell in re.findall('.{1,8}', stat_elev_ls[sel])]
-            flt_stat_elev_ls.append(sel_line)
-
-        flt_stat_elev_nan_df = pd.DataFrame(flt_stat_elev_ls)
-        num_stat_elev_nan = int(len(flt_stat_elev_nan_df) * 5)
-        flt_stat_elev_ls_rsh = np.reshape(flt_stat_elev_nan_df, [num_stat_elev_nan, 2])
-        flt_stat_elev_df = pd.DataFrame(flt_stat_elev_ls_rsh, columns=['sta', 'elev']).dropna()
-
-        min_elev_target_xs = min(flt_stat_elev_df['elev'])
-
-        file_geo.close()
-
-        # -------------------------------------------------
-        # WSE boundary condition (bc) dataframe plus min elevation point
-        min_elev_flow_df = pd.DataFrame([0.01, min_elev_target_xs]).T
-        min_elev_flow_df.columns = ['discharge', 'wse']
-
-        bc_observ_flow_wse_df = pd.concat([min_elev_flow_df, bc_sort_df], ignore_index=True)
-
-        # -------------------------------------------------
-        # Computing WSE BC rating curve
-        stage = bc_observ_flow_wse_df['wse']
-        discharge = bc_observ_flow_wse_df['discharge']
-
-        # curve_fit
-        z = np.polyfit(discharge[:4], stage[:4], 2)
-        poly_func = np.poly1d(z)
-        # prediction and r-squared
-        # pred1 = poly_func(discharge[:4])
-        # r2_1 = round(r2_score(stage[:4], pred1), 3)
-
-        knot_ind = 1
-        # curve_fit
-        z2 = np.polyfit(discharge[knot_ind:], stage[knot_ind:], 2)
-        poly_func2 = np.poly1d(z2)
-        # prediction and r-squared
-        # pred2 = poly_func2(discharge[knot_ind:])
-        # r2_2 = round(r2_score(stage[knot_ind:], pred2), 3)
-
-        # -------------------------------------------------
-        # Generating BC for the first pass flow
-        flows1st_target_xs = first_pass_flows_xs_wse_df[target_xs]
-
-        # Finding the knot point for the target xs and predicting WSE
-        knot_point = discharge[knot_ind]
-        pred_wse_flows1st_target_xs = []
-        for flows_1st in flows1st_target_xs:
-            if flows_1st <= knot_point:
-                pred_wse_flow1st = poly_func(flows_1st)
-            else:
-                pred_wse_flow1st = poly_func2(flows_1st)
-            pred_wse_flows1st_target_xs.append(pred_wse_flow1st)
-
-        # -------------------------------------------------
-        # Generating a monotonic wse for the first pass flow
-        nm_in1 = []
-        for wsei in range(len(pred_wse_flows1st_target_xs) - 1):
-            if pred_wse_flows1st_target_xs[wsei + 1] < pred_wse_flows1st_target_xs[wsei]:
-                nm_in1.append(wsei)
-                break
-
-        if len(nm_in1) > 0:
-            pred_wse_nm = pred_wse_flows1st_target_xs[nm_in1[0]]
-            nm_in = [nm_in1[0]]
-            nm = 0
-            for wsei2 in range(len(pred_wse_flows1st_target_xs) - nm_in1[0]):
-                if pred_wse_flows1st_target_xs[nm + nm_in1[0]] < pred_wse_nm:
-                    nm_in.append(nm + nm_in1[0])
-                nm += 1
-
-            nm_wse_1st = pred_wse_flows1st_target_xs[nm_in1[0]]
-            wse_last = pred_wse_flows1st_target_xs[-1]
-
-            delta_wse = (wse_last - nm_wse_1st) / (int_number_of_steps - nm_in1[0])
-            delta_indx = int_number_of_steps - nm_in1[0]
-
-            gen_mont_wse = [nm_wse_1st + (di) * delta_wse for di in range(delta_indx)]
-            mont_wse = pred_wse_flows1st_target_xs[: nm_in1[0]]
-
-            pred_wse_mont = pd.concat([pd.DataFrame(mont_wse), pd.DataFrame(gen_mont_wse)], ignore_index=True)
-
-            bc_target_xs_col = pd.concat([flows1st_target_xs, pred_wse_mont], axis=1)
-        else:
-            bc_target_xs_col = pd.concat(
-                [flows1st_target_xs, pd.DataFrame(pred_wse_flows1st_target_xs)], axis=1
-            )
-
-        bc_target_xs = bc_target_xs_col.set_axis(['discharge', 'wse'], axis=1)
-
-        list_bc_target_xs_huc8.append(bc_target_xs)
-
-    # -------------------------------------------------
-    # Create profile names
-    profile_names = fn_create_profile_names(first_pass_flows_xs_wse_df.index, '_ft')
-
-    # TODO make all src monotonic
-    # TODO optimize k-not point
-
-    return list_bc_target_xs_huc8, profile_names
-
-
-# -------------------------------------------------
-# Compute BCs for the RAS parent models with normal depth (slope) BC
-def compute_boundray_condition_nd(str_path_to_flow_file_nd):
-    int_fn_starting_flow = 1  # cfs
-    int_number_of_steps = 76
-
-    list_str_slope_bc_nd = []
-    list_first_pass_flows_xs_nd = []
-    list_num_of_flow_change_xs_nd = []
-
-    for path_in in range(len(str_path_to_flow_file_nd)):
-        # Get max flow for each xs in which flow changes in a dataframe format
-        # path_in = 1
-        max_flow_df_nd = fn_get_flow_dataframe(str_path_to_flow_file_nd[path_in])
-
-        # Number of XSs where flow changes for each ras model with normal depth BC
-        list_num_of_flow_change_xs_nd.append(len(max_flow_df_nd['start_xs']))
-
-        # -------------------------------------------------
-        # Create firstpass flow dataframe for each xs in which flow changes
-        # Normal depth BC
-        first_pass_flows_xs_nd = []
-        for num_xs2 in range(len(max_flow_df_nd)):
-            int_fn_max_flow2 = int(max_flow_df_nd['max_flow'][num_xs2])
-            list_first_pass_flows2 = fn_create_firstpass_flowlist(
-                int_fn_starting_flow, int_fn_max_flow2, int_number_of_steps
-            )
-            first_pass_flows_xs_nd.append(list_first_pass_flows2)
-
-        first_pass_flows_xs_nd_df = pd.DataFrame(first_pass_flows_xs_nd).T
-        first_pass_flows_xs_nd_df.columns = [int(j2) for j2 in max_flow_df_nd['start_xs']]
-
-        list_first_pass_flows_xs_nd.append(first_pass_flows_xs_nd)
-
-        # read the slope from parent ras model
-        file_flow2 = open(str_path_to_flow_file_nd[path_in], 'r')
-        lines_flow2 = file_flow2.readlines()
-
-        for flines2 in lines_flow2:
-            if flines2[:8] == "Dn Slope":
-                list_str_slope_bc_nd.append(flines2[9:])
-                break
-
-        file_flow2.close()
-
-    return list_first_pass_flows_xs_nd, list_str_slope_bc_nd
-
-
-# list_bc_target_xs_huc8, profile_names = compute_boundray_condition_wse(
-#     str_path_to_flow_file_wse, str_path_to_geo_file_wse
-# )
-# list_first_pass_flows_xs_nd, list_str_slope_bc_nd = compute_boundray_condition_nd(str_path_to_flow_file_nd)
-
-
-# -------------------------------------------------
-<<<<<<< HEAD
-# Create the HEC-RAS Flow file
-# Normal Depth BC
-# -------------------------------------------------
-def create_ras_flow_file_nd(
-    huc8_num,
-    path_to_conflated_streams_csv,
-    str_path_to_flow_file_nd,
-    profile_names,
-    list_str_slope_bc_nd,
-    list_first_pass_flows_xs_nd,
-    str_output_filepath,
-):
-    # Reads the name of all folders in the
-    # parent ras models directory which are conflated
-    # "02_csv_from_conflation":
-    # Hard-coded as the name of output folder for step 2
-    # "path_to_ras_models_4step5.csv":
-    # Hard-coded as the name of output csv file for step 2
-    str_path_to_csv = (
-        path_to_conflated_streams_csv
-        + "//"
-        + "02_csv_from_conflation"
-        + "//"
-        + "path_to_ras_models_4step5.csv"
-    )
-=======
-def fn_run_hecras(str_ras_projectpath, int_peak_flow, model_unit, tpl_settings):
-    # needed scoped here to ensure it is closed in an event of an exception
-    hec = None
-
-    try:
-        # get settings from tpl_settings
-        flt_interval = tpl_settings[7]
-        int_number_of_steps = tpl_settings[11]
-        int_starting_flow = tpl_settings[12]
-
-        # Get the feature_id
-        list_path = str_ras_projectpath.split(os.sep)
-        str_feature_id = str(list_path[-3])
-
-        hec = win32com.client.Dispatch("RAS630.HECRASController")
-        # hec.ShowRas()
-
-        hec.Project_Open(str_ras_projectpath)  # opening HEC-RAS
-
-        # to be populated: number and list of messages, blocking mode
-        NMsg, TabMsg, block = None, None, True
-
-        # computations of the current plan
-        v1, NMsg, TabMsg, v2 = hec.Compute_CurrentPlan(NMsg, TabMsg, block)
-
-        # ID numbers of the river and the reach
-        RivID, RchID = 1, 1
-
-        # to be populated: number of nodes, list of RS and node types
-        NNod, TabRS, TabNTyp = None, None, None
-
-        # reading project nodes: cross-sections, bridges, culverts, etc.
-        v1, v2, NNod, TabRS, TabNTyp = hec.Geometry_GetNodes(RivID, RchID, NNod, TabRS, TabNTyp)
-
-        # HEC-RAS ID of output variables: Max channel depth, channel reach length,
-        # and water surface elevation
-        int_max_depth_id, int_node_chan_length, int_water_surface_elev, int_q_total = (4, 42, 2, 9)
-
-        # ----------------------------------
-        # Create a list of the simulated flows
-        # TODO: Maybe rename these variables
-        list_flow_steps = []
-
-        int_delta_flow_step = int(int_peak_flow // (int_number_of_steps - 2))
-
-        for i in range(int_number_of_steps):
-            list_flow_steps.append((i * int_delta_flow_step) + int_starting_flow)
-
-        # ----------------------------------
-
-        # **********************************
-        # intialize list of the computed average depths
-        list_avg_depth = []
-
-        # initialize list of water surface elevations
-        list_avg_water_surface_elev = []
-
-        all_x_sections_info = pd.DataFrame()
-
-        # make a list of unique ids using feature id and cross section name
-        xsections_fids_xs = [str_feature_id + "_" + value.strip() for value in TabRS]
-        xsections_fids = [str_feature_id for value in TabRS]
-        xsections_xs = [value.strip() for value in TabRS]
-
-        for int_prof in range(int_number_of_steps):
-            this_profile_x_section_info = pd.DataFrame()
-            this_profile_x_section_info["fid_xs"] = np.array(xsections_fids_xs)
-            this_profile_x_section_info["featureid"] = np.array(xsections_fids)
-            this_profile_x_section_info["Xsection_name"] = np.array(xsections_xs)
-
-            # get a count of the cross sections in the HEC-RAS model
-            int_xs_node_count = 0
-            for i in range(0, NNod):
-                if TabNTyp[i] == "":
-                    int_xs_node_count += 1
-
-            # initalize six numpy arrays
-            arr_max_depth = np.empty([int_xs_node_count], dtype=float)
-            arr_channel_length = np.empty([int_xs_node_count], dtype=float)
-            arr_avg_depth = np.empty([int_xs_node_count], dtype=float)
-            arr_multiply = np.empty([int_xs_node_count], dtype=float)
-            arr_water_surface_elev = np.empty([int_xs_node_count], dtype=float)
-            arr_avg_water_surface_elev = np.empty([int_xs_node_count], dtype=float)
-            arr_q_total = np.empty([int_xs_node_count], dtype=float)
-
-            int_count_nodes = 0
-
-            for i in range(0, NNod):
-                if TabNTyp[i] == "":  # this is a XS (not a bridge, culvert, inline, etc...)
-                    # reading max depth in cross section
-                    (arr_max_depth[int_count_nodes], v1, v2, v3, v4, v5, v6) = hec.Output_NodeOutput(
-                        RivID, RchID, i + 1, 0, int_prof + 1, int_max_depth_id
-                    )
-
-                    # reading water surface elevation in cross section
-                    (arr_water_surface_elev[int_count_nodes], v1, v2, v3, v4, v5, v6) = hec.Output_NodeOutput(
-                        RivID, RchID, i + 1, 0, int_prof + 1, int_water_surface_elev
-                    )
-
-                    # reading the distance between cross sections (center of channel)
-                    (arr_channel_length[int_count_nodes], v1, v2, v3, v4, v5, v6) = hec.Output_NodeOutput(
-                        RivID, RchID, i + 1, 0, int_prof + 1, int_node_chan_length
-                    )
-
-                    # reading the Q total of the cross section
-                    (arr_q_total[int_count_nodes], v1, v2, v3, v4, v5, v6) = hec.Output_NodeOutput(
-                        RivID, RchID, i + 1, 0, int_prof + 1, int_q_total
-                    )
-
-                    int_count_nodes += 1
->>>>>>> fa5292c8
-
-    path_conflated_streams = pd.read_csv(str_path_to_csv)
-    path_conflated_models = list(path_conflated_streams['ras_path'])
-
-    folder_names_conflated = []
-    for pcm_in in range(len(path_conflated_models)):
-        path_to_conflated_models_splt = path_conflated_models[pcm_in].split("\\")
-
-        folder_names_conflated.append(path_to_conflated_models_splt[-2])
-
-<<<<<<< HEAD
-    path_to_parent_ras = path_to_conflated_models_splt[0]
-
-    # -------------------------------------------------
-    int_number_of_steps = 76
-
-    for path_in in range(len(str_path_to_flow_file_nd)):
-        path_to_flow_file_nd_splt = str_path_to_flow_file_nd[path_in].split("\\")
-        path_newras_nd = (
-            str_output_filepath
-            + "/"
-            + "05_ras2fim_worker"
-            + "/"
-            + "ras2fim_v2_models_"
-            + huc8_num
-            + "/"
-            + path_to_flow_file_nd_splt[1]
-        )
-
-        # Copy and paste parent ras models in the new ras model directory
-        for folders in folder_names_conflated:
-            if folders == path_to_flow_file_nd_splt[1]:
-                source = path_to_parent_ras + "/" + folders
-                destination = path_newras_nd
-
-                try:
-                    shutil.copytree(source, destination)
-                except OSError as exc:  # python >2.5
-                    if exc.errno in (errno.ENOTDIR, errno.EINVAL):
-                        shutil.copy(source, destination)
-                    else:
-                        raise
-
-                # removing old flow file in the new directory
-                old_flow_file_path_v2 = path_newras_nd + "/" + path_to_flow_file_nd_splt[2]
-                os.remove(old_flow_file_path_v2)
-
-                break
-
-        # Get max flow for each xs in which flow changes in a dataframe format
-        max_flow_df_nd = fn_get_flow_dataframe(str_path_to_flow_file_nd[path_in])
-
-        # Number of XSs where flow changes for each ras model with normal depth BC
-        int_num_of_flow_change_xs_nd = len(max_flow_df_nd['start_xs'])
-
-        # All text up to the first cross section - Header of the Flow File
-        with open(str_path_to_flow_file_nd[path_in]) as flow_file2:  # str_read_geom_file_path
-            flowfile_contents2 = flow_file2.read()
-
-        # Get River, reach and Upstream XS for flow file
-        pattern_river = re.compile(r"River Rch & RM=.*")
-        matches_river = pattern_river.finditer(flowfile_contents2)
-
-        for match in matches_river:
-            str_river_reach = flowfile_contents2[match.start() : match.end()]
-            # split the data on the comma
-            list_river_reach_s = str_river_reach.split(",")
-            # Get from array - use strip to remove whitespace
-            str_river = list_river_reach_s[0].strip()
-            str_reach = list_river_reach_s[1].strip()
-
-        # -------------------------------------------------
-        # Write the flow file for normal depth BC
-        str_flowfile2 = "Flow Title=BLE_"
-        str_flowfile2 += str_river[15:] + "\n"  # str_feature_id
-        str_flowfile2 += "Program Version=6.3" + "\n"
-        str_flowfile2 += "BEGIN FILE DESCRIPTION:" + "\n"
-        str_flowfile2 += "Flow File - Created from Base Level Engineering"
-        str_flowfile2 += " data for Flood Inundation Library" + "\n"
-        str_flowfile2 += "END FILE DESCRIPTION:" + "\n"
-        str_flowfile2 += "Number of Profiles= " + str(int_number_of_steps) + "\n"
-        str_flowfile2 += profile_names + "\n"
-
-        for fc2 in range(int_num_of_flow_change_xs_nd):
-            # list of the first pass flows
-            list_firstflows2 = list_first_pass_flows_xs_nd[path_in][fc2]
-
-            str_xs_upstream_nd = str(int(max_flow_df_nd['start_xs'][fc2]))
-            str_flowfile2 += str_river + "," + str_reach + "," + str_xs_upstream_nd + "\n"
-
-            str_flowfile2 += fn_format_flow_values(list_firstflows2) + "\n"
-
-        for m2 in range(int_number_of_steps):
-            str_flowfile2 += "Boundary for River Rch & Prof#="
-
-            str_flowfile2 += str_river[15:] + "," + str_reach + ", " + str(m2 + 1) + "\n"
-
-            str_flowfile2 += "Up Type= 0 " + "\n"
-            str_flowfile2 += "Dn Type= 3 " + "\n"
-
-            str_flowfile2 += "Dn Slope=" + list_str_slope_bc_nd[path_in]
-
-        str_flowfile2 += "DSS Import StartDate=" + "\n"
-        str_flowfile2 += "DSS Import StartTime=" + "\n"
-        str_flowfile2 += "DSS Import EndDate=" + "\n"
-        str_flowfile2 += "DSS Import EndTime=" + "\n"
-        str_flowfile2 += "DSS Import GetInterval= 0 " + "\n"
-        str_flowfile2 += "DSS Import Interval=" + "\n"
-        str_flowfile2 += "DSS Import GetPeak= 0 " + "\n"
-        str_flowfile2 += "DSS Import FillOption= 0 " + "\n"
-
-        new_flow_file_path_v2 = old_flow_file_path_v2
-        file2 = open(new_flow_file_path_v2, "w")  # str_feature_id
-        file2.write(str_flowfile2)
-        file2.close()
-
-
-# str_output_filepath = "C:/ras2fim_data/OWP_ras_models/ras2fimv2.0/v2_outputs"
-# huc8_num = "12090301"
-
-# create_ras_flow_file_nd(
-#     huc8_num,
-#     path_to_conflated_streams_csv,
-#     str_path_to_flow_file_nd,
-#     profile_names,
-#     list_str_slope_bc_nd,
-#     list_first_pass_flows_xs_nd,
-#     str_output_filepath,
-# )
-=======
-            # compute an average depth between cross sections
-            k = 0
-            for x in arr_max_depth:
-                if k != (len(arr_max_depth)) - 1:
-                    # get the average depth between two sections
-                    arr_avg_depth[k] = (arr_max_depth[k] + arr_max_depth[k + 1]) / 2
-
-                k += 1
-
-            # average depth between two cross sections times channel length
-            arr_multiply = arr_avg_depth * arr_channel_length
-
-            # compute the average depth on the reach
-            flt_avg_depth = (np.sum(arr_multiply)) / (np.sum(arr_channel_length))
-            list_avg_depth.append(flt_avg_depth)
-
-            # compute an average WSE between cross sections
-            k = 0
-            for x in arr_water_surface_elev:
-                if k != (len(arr_water_surface_elev)) - 1:
-                    # get the average water surface elevation between two sections
-                    arr_avg_water_surface_elev[k] = (
-                        arr_water_surface_elev[k] + arr_water_surface_elev[k + 1]
-                    ) / 2
-
-                k += 1
-
-            # average WSE between two cross sections times channel length
-            arr_multiply_wse = arr_avg_water_surface_elev * arr_channel_length
-
-            # compute the average WSE on the reach
-            flt_avg_wse = (np.sum(arr_multiply_wse)) / (np.sum(arr_channel_length))
-            list_avg_water_surface_elev.append(flt_avg_wse)
-
-        # **********************************
-
-        # ------------------------------------------
-        # create two numpy arrays for the linear interpolator
-        # arr_avg_depth = np.array(list_avg_depth)
-
-        # f is the linear interpolator
-        f = interp1d(list_avg_depth, list_flow_steps)
-
-        # Get the max value of the Averge Depth List
-        int_max_depth = int(max(list_avg_depth) // flt_interval)
-        # Get the min value of Average Depth List
-        int_min_depth = int((min(list_avg_depth) // flt_interval) + 1)
-
-        list_step_profiles = []
-
-        # Create a list of the profiles at desired increments
-        for i in range(int_max_depth - int_min_depth + 1):
-            int_depth_interval = (i + int_min_depth) * flt_interval
-
-            # round this to nearest 1/10th
-            # ~~~~~~~~~~~~~~~~~~~~~~~~~~~~~~~~~~~~~~~~~~~~~~~~~~
-            int_depth_interval = round(int_depth_interval, 1)
-            # ~~~~~~~~~~~~~~~~~~~~~~~~~~~~~~~~~~~~~~~~~~~~~~~~~~
-            list_step_profiles.append(int_depth_interval)
-
-        # get interpolated flow values of interval depths
-        arr_step_flows = f(list_step_profiles)
-
-        # convert the linear interpolation array to a list
-        list_step_flows = arr_step_flows.tolist()
-
-        # convert list of interpolated float values to integer list
-        list_int_step_flows = [int(i) for i in list_step_flows]
-
-        # int_max_wse = int(max(list_avg_water_surface_elev) // flt_interval)
-        int_min_wse = int((min(list_avg_water_surface_elev) // flt_interval) + 1)
-
-        list_step_profiles_wse = []
-        for i in range(int_max_depth - int_min_depth + 1):
-            # print("----------------------------")
-            # print(i)
-            int_wse_interval = (i + int_min_wse) * flt_interval
-            # print(f"int_wse_interval (a) is {int_wse_interval}")
-
-            # round this to nearest 1/10th
-            # ~~~~~~~~~~~~~~~~~~~~~~~~~~~~~~~~~~~~~~~~~~~~~~~~~~
-            int_wse_interval = round(int_wse_interval, 1)
-            # print(f"int_wse_interval (b) is {int_wse_interval}")
-            # ~~~~~~~~~~~~~~~~~~~~~~~~~~~~~~~~~~~~~~~~~~~~~~~~~~
-            list_step_profiles_wse.append(int_wse_interval)
-
-        # print("$$$$$$$$$$$$$$$$$$$$$$$$$$$$$$$$$$$$$")
-
-        # ............
-        # Get the feature_id and the path to create
-        list_path = str_ras_projectpath.split(os.sep)
-        str_feature_id = str(list_path[-3])
-
-        # Drive path
-        str_path_to_create = list_path[0] + "\\"
-        # path excluding file name and last folder
-        for i in range(1, len(list_path) - 2):
-            str_path_to_create += list_path[i] + "\\"
-        # ............
-
-        # print("list_step_profiles_wse is ")
-        # print(f"...len is {len(list_step_profiles_wse)}")
-        # print(list_step_profiles_wse)
-        # print()
-
-        # ------------------------------------------
-        # generate the rating curve data
-        MP_LOG.debug(f"Creating rating curve for feature id: {str_feature_id}")
-        fn_create_rating_curve(
-            list_int_step_flows,
-            list_step_profiles,
-            str_feature_id,
-            str_path_to_create,
-            model_unit,
-            list_step_profiles_wse,
-            all_x_sections_info,
-        )
-
-        # Close HEC-RAS as soon as we don't need it.
-        # We will reopen it later. Keepign win32 coms open any longer
-        # then we need especially in multi-proc can create problems.
-        hec.QuitRas()  # close HEC-RAS
-
-        # ------------------------------------------
-        # append the flow file with one for the second pass at even depth intervals
-        fn_create_flow_file_second_pass(
-            str_ras_projectpath, list_int_step_flows, list_step_profiles, model_unit
-        )
-
-        if len(list_int_step_flows) > 0:
-            # *************************************************
-            fn_create_ras_mapper_xml(
-                str_feature_id, str_ras_projectpath, list_step_profiles, model_unit, tpl_settings
-            )
-            # *************************************************
-
-            # Run HEC-RAS with the new flow data
-            # hec.ShowRas()
-            hec.Project_Open(str_ras_projectpath)  # opening HEC-RAS
-
-            # to be populated: number and list of messages, blocking mode
-            NMsg, TabMsg, block = None, None, True
-
-            # computations of the current plan
-            v1, NMsg, TabMsg, v2 = hec.Compute_CurrentPlan(NMsg, TabMsg, block)
-
-            # *************************************
-
-        # Close HEC-RAS as soon as we don't need it.
-        # We will reopen it later. Keepign win32 coms open any longer
-        # then we need especially in multi-proc can create problems.
-        hec.QuitRas()  # close HEC-RAS
-
-        """
-            # *************************************************
-            # creates the model limits boundary polylines
-            fn_create_inundation_limits(str_feature_id,
-                                        str_ras_projectpath)
-            # *************************************************
-
-            #*************************************************
-            #create the FDST metadata (json) file
-            fn_createFDST_metadata(strCOMID,list_StepProfiles)
-            #*************************************************
-
-        """
-
-    except Exception:
-        # re-raise it as error handling is farther up the chain
-        # but I do need the finally to ensure the hec.QuitRas() is run
-        MP_LOG.error("++++++++++++++++++++++++")
-        MP_LOG.error("An exception occurred with the HEC-RAS engine or its parameters.")
-        MP_LOG.error(f"str_ras_projectpath is {str_ras_projectpath}")
-        MP_LOG.error(traceback.format_exc())
-
-        # we need to re-raise to kill the parent multi-proc on it.
-
-    finally:
-        # Especially with multi proc, if an error occurs with HEC-RAS (engine
-        # or values submitted), HEC-RAS will not close itself just becuase of an python
-        # exception. This leaves orphaned process threads (visible in task manager)
-        # and sometimes visually as well.
-
-        if hec is not None:
-            try:
-                hec.QuitRas()  # close HEC-RAS no matter watch
-            except Exception as ex2:
-                MP_LOG.warning("--- An error occured trying to close the HEC-RAS window process")
-                MP_LOG.warning(f"str_ras_projectpath is {str_ras_projectpath}")
-                MP_LOG.warning(f"--- Details: {ex2}")
-                MP_LOG.warning("")
-                # do nothing as we want the procs to continue
->>>>>>> fa5292c8
-
-
-# -------------------------------------------------
-# Create the HEC-RAS Flow file
-# Water surface elevation BC
-# -------------------------------------------------
-def create_ras_flow_file_wse(
-    huc8_num,
-    path_to_conflated_streams_csv,
-    str_path_to_flow_file_wse,
-    profile_names,
-    list_bc_target_xs_huc8,
-    str_output_filepath,
-):
-<<<<<<< HEAD
-    # Reads the name of all folders in the
-    # parent ras models directory which are conflated
-    # "02_csv_from_conflation":
-    # Hard-coded as the name of output folder from step 2
-    # "path_to_ras_models_4step5.csv":
-    # Hard-coded as the name of output csv file from step 2
-    str_path_to_csv = (
-        path_to_conflated_streams_csv
-        + "//"
-        + "02_csv_from_conflation"
-        + "//"
-        + "path_to_ras_models_4step5.csv"
-    )
-=======
-    flt_ds_xs = flt_min_range
-    flt_us_xs = flt_max_range
-
-    # get settings from tpl_settings
-    str_plan_middle_path = tpl_settings[5]
-    str_project_footer_path = tpl_settings[6]
-    int_xs_buffer = tpl_settings[9]
-    is_create_maps = tpl_settings[10]
-    int_number_of_steps = tpl_settings[11]
-    int_starting_flow = tpl_settings[12]
-    str_plan_footer_path = tpl_settings[15]
-
-    # get the project (HEC-RAS) file (same name and folder as geom)
-    str_read_prj_file_path = str_read_geom_file_path[:-3] + "prj"
-    model_unit = sf.model_unit_from_ras_prj(str_read_prj_file_path)
-
-    with open(str_read_geom_file_path) as f:
-        list_all_items = []
-        # For each line in geometry
-        for line in f:
-            # Get each item info (cross Sections, bridges, inline structures)
-
-            if line.startswith("Type RM Length L Ch R ="):
-                # get data on each item
-                [item_key, item_data] = line.split("=")
-
-                # clean the data
-                item_data = item_data.strip()
-
-                # convert to list
-                list_items = item_data.split(",")
-
-                # add all items to one combined list
-                list_all_items.append(list_items)
-
-    # create and populate a dataframe of the items (cross Sections, bridges, inline structures)
-    df_items = pd.DataFrame(list_all_items, columns=["Type", "Station", "LOB", "Channel", "ROB"])
-
-    df_start_stop_item = pd.DataFrame(columns=["start", "end"])
-
-    with open(str_read_geom_file_path) as f:
-        file_contents = f.read()
-
-    for index, row in df_items.iterrows():
-        str_item_header = "Type RM Length L Ch R = " + str(row["Type"])
-        str_item_header += "," + str(str(row["Station"]))
-        # 2021.09.01 - Just up to the XS name (as the
-        # interpolated values have a '*' at the end of the cross section)
-
-        # Find the requested item
-        pattern = re.compile(str_item_header)
-        matches = pattern.finditer(file_contents)
-
-        # get the starting point of the item in file
-        for match in matches:
-            # get the starting position
-            int_start_position = match.start()
-
-        if index < len(df_items.index) - 1:
-            # build a regex query string to get between two values
-            str_query = "(" + str_item_header + ")(.*?)(?=Type RM Length L Ch R)"
-            tup_re_match = re.findall(str_query, file_contents, re.DOTALL)
-
-            # returns tuple in two parts - concat them
-            str_item = tup_re_match[0][0] + tup_re_match[0][1]
-
-            int_end_position = int_start_position + len(str_item) - 1
-
-        else:
-            # parse the most downstream item
-            str_remainder = file_contents[int_start_position:]
-
-            # find blank rows
-            pattern = re.compile("\n\s*\n")
-            matches = pattern.finditer(str_remainder)
-
-            list_start_blankline = []
-
-            i = 0
-            for match in matches:
-                i = i + 1
-                list_start_blankline.append(match.start())
-
-            # ignore blank lines that are in the last 30 characters
-            int_max_space = len(str_remainder) - 5
-            # int_max_space = len(str_remainder)
-
-            for i in list_start_blankline:
-                if i > int_max_space:
-                    list_start_blankline.remove(i)
-
-            # the last item in the list_start_blankline is assumed to be the end
-            # of that item
-
-            # TODO - 2021.08.31 Error line below - MAC
-            # TODO - IndexError: list index out of range
-            if len(list_start_blankline) > 0:
-                int_end_position = int_start_position + list_start_blankline[-1]
-            else:
-                int_end_position = int_start_position + int_max_space
-
-        new_rec = {"start": int_start_position, "end": int_end_position}
-        df_new_row = pd.DataFrame.from_records([new_rec])
-        df_start_stop_item = pd.concat([df_start_stop_item, df_new_row], ignore_index=True)
-
-    df_item_limits = pd.concat([df_items, df_start_stop_item], axis=1, join="inner")
-
-    # ~~~~~~~~~~~~~~~~~~~~~~~~~~~~~~~~~~~~~
-    # All text up to the first cross section - Header of the Geom File
-    str_header = file_contents[0 : df_item_limits.iloc[0]["start"]]
-
-    # Rename the geometry data - edit the first line
-    pattern = re.compile(r"Geom Title=.*")
-    geom_matches = pattern.finditer(str_header)
-
-    for match in geom_matches:
-        str_header = str_header[match.end() + 1 : (len(str_header))]
-        str_header = "Geom Title=BLE_" + str_feature_id + "\n" + str_header
-    # ~~~~~~~~~~~~~~~~~~~~~~~~~~~~~~~~~~~~~
-
-    # -------------------------------------
-    # Create file footer
-    # From end marker of last cross section to end of file
-    str_footer = file_contents[(df_item_limits.iloc[-1]["end"]) : (len(file_contents))]
-    # -------------------------------------
-
-    # .....................................
-    # Create the HEC-RAS Geomerty file
-    str_geom = str_header
-
-    # Determine the items (XS, bridge, inline) within the valid range
-    int_first_index = -1
-    int_last_index = -1
-
-    b_found_first_index = False
-
-    # ---------------
-    # Clean up the interpolated cross section
-    for index, row in df_item_limits.iterrows():
-        # if there is a star in the cross section name
-        if "*" in row["Station"]:
-            str_replace = row["Station"]
-            list_found = re.findall(r"[-+]?\d*\.\d+|\d+", str_replace)
-            str_replace = list_found[0]
-            df_item_limits.at[index, "Station"] = str_replace
-    # ---------------
-
-    for index, row in df_item_limits.iterrows():
-        if float(row["Station"]) >= flt_ds_xs:
-            if float(row["Station"]) <= flt_us_xs:
-                if not b_found_first_index:
-                    int_first_index = index
-                    b_found_first_index = True
-                int_last_index = index
-
-    if int_first_index > -1 and int_last_index > -1:
-        # Get the upstream Cross section plus a index buffer
-        if (int_first_index - int_xs_buffer) >= 0:
-            int_first_index -= int_xs_buffer
-
-            # pad upstream until item is a cross section (not bridge, inline, etc.)
-            while int(df_item_limits.iloc[int_first_index]["Type"]) != 1 or int_first_index == 0:
-                int_first_index -= 1
-        else:
-            int_first_index = 0
-
-        # Get the downstream cross section plus a index buffer
-        if (int_last_index + int_xs_buffer) < len(df_item_limits):
-            int_last_index += int_xs_buffer
-
-            # pad downstream until item is a cross section (not bridge, inline, etc.)
-            # revised 2021.08.10
-            while (
-                int(df_item_limits.iloc[int_last_index]["Type"]) != 1
-                or int_last_index == len(df_item_limits) - 2
-            ):
-                int_last_index += 1
-
-        else:
-            # revised 2021.08.10
-            int_last_index = len(df_item_limits)
-
-        # get the name of the upstream cross section
-        str_xs_upstream = df_item_limits.iloc[int_first_index]["Station"]
-
-        for index, row in df_item_limits.iterrows():
-            if (index >= int_first_index) and (index <= int_last_index):
-                str_geom += file_contents[(row["start"]) : (row["end"])]
-                str_geom += "\n\n"
-
-        str_geom += str_footer
-
-        # Write the requested file
-        go1_file_path = str_output_filepath + "\\" + str_feature_id + ".g01"
-        with open(go1_file_path, 'w') as go1_file:
-            go1_file.write(str_geom)
-
-    # .....................................
-
-    # ~~~~~~~~~~~~~~~~~~~~~~~~~~~~~~~~~~~~~
-    # All text up to the first cross section - Header of the Geom File
-    str_header = file_contents[0 : df_item_limits.iloc[0]["start"]]
-
-    # Rename the geometry data - edit the first line
-    pattern = re.compile(r"Geom Title=.*")
-    geom_matches = pattern.finditer(str_header)
-
-    for match in geom_matches:
-        str_header = str_header[match.end() + 1 : (len(str_header))]
-        str_header = "Geom Title=BLE_" + str_feature_id + "\n" + str_header
-    # ~~~~~~~~~~~~~~~~~~~~~~~~~~~~~~~~~~~~~
-
-    # -------------------------------------
-    # Create file footer
-    # From end marker of last cross section to end of file
-    str_footer = file_contents[(df_item_limits.iloc[-1]["end"]) : (len(file_contents))]
-    # -------------------------------------
-
-    # .....................................
-    # Create the HEC-RAS Geomerty file
-    str_geom = str_header
-
-    # Determine the items (XS, bridge, inline) within the valid range
-    int_first_index = -1
-    int_last_index = -1
-
-    b_found_first_index = False
-    for index, row in df_item_limits.iterrows():
-        if float(row["Station"]) >= flt_ds_xs:
-            if float(row["Station"]) <= flt_us_xs:
-                if not b_found_first_index:
-                    int_first_index = index
-                    b_found_first_index = True
-                int_last_index = index
-
-    if int_first_index > -1 and int_last_index > -1:
-        # Get the upstream Cross section plus a index buffer
-        if (int_first_index - int_xs_buffer) >= 0:
-            int_first_index -= int_xs_buffer
-
-            # pad upstream until item is a cross section (not bridge, inline, etc.)
-            while int(df_item_limits.iloc[int_first_index]["Type"]) != 1 or int_first_index == 0:
-                int_first_index -= 1
-        else:
-            int_first_index = 0
-
-        # Get the downstream cross section plus a index buffer
-        if (int_last_index + int_xs_buffer) < len(df_item_limits):
-            int_last_index += int_xs_buffer
-
-            # pad downstream until item is a cross section (not bridge, inline, etc.)
-            # revised 2021.08.10
-            while (
-                int(df_item_limits.iloc[int_last_index]["Type"]) != 1
-                or int_last_index == len(df_item_limits) - 2
-            ):
-                int_last_index += 1
-
-        else:
-            # revised 2021.08.10
-            int_last_index = len(df_item_limits)
-
-        # get the name of the upstream cross section
-        str_xs_upstream = df_item_limits.iloc[int_first_index]["Station"]
-
-        for index, row in df_item_limits.iterrows():
-            if (index >= int_first_index) and (index <= int_last_index):
-                str_geom += file_contents[(row["start"]) : (row["end"])]
-                str_geom += "\n\n"
-
-        str_geom += str_footer
-
-        # Write the requested file
-        file = open(str_output_filepath + "\\" + str_feature_id + ".g01", "w")
-        file.write(str_geom)
-        file.close()
-    # .....................................
-
-    # ~~~~~~~~~~~~~~~~~~~~~~~~~~~~~~~~~~~~~
-    # Get River, reach and Upstream XS for flow file
-
-    pattern = re.compile(r"River Reach=.*")
-    matches = pattern.finditer(file_contents)
-
-    for reach_match in matches:
-        str_river_reach = file_contents[reach_match.start() : reach_match.end()]
-        # remove first 12 characters
-        str_river_reach = str_river_reach[12:]
-        # split the data on the comma
-        list_river_reach = str_river_reach.split(",")
-
-        # Get from array - use strip to remove whitespace
-        str_river = list_river_reach[0].strip()
-        str_reach = list_river_reach[1].strip()
-    # ~~~~~~~~~~~~~~~~~~~~~~~~~~~~~~~~~~~~~
-
-    # -------------------------------------
-    # Write the flow file
-
-    str_flowfile = "Flow Title=BLE_"
-    str_flowfile += str_feature_id + "\n"
-    str_flowfile += "Program Version=5.07" + "\n"
-    str_flowfile += "BEGIN FILE DESCRIPTION:" + "\n"
-
-    str_flowfile += "Flow File - Created from Base Level Engineering"
-    str_flowfile += " data for Flood Inundation Library - "
-    str_flowfile += "Andy Carter,PE" + "\n"
-
-    str_flowfile += "END FILE DESCRIPTION:" + "\n"
-
-    str_flowfile += "Number of Profiles= " + str(int_number_of_steps) + "\n"
-
-    # get a list of the first pass flows
-    list_firstflows = fn_create_firstpass_flowlist(int_starting_flow, int_max_flow, int_number_of_steps)
-
-    str_flowfile += fn_create_profile_names(list_firstflows, "cms") + "\n"
-    # Note - 2021.03.20 - cms is hard coded in above line
-
-    str_flowfile += "River Rch & RM="
-
-    str_flowfile += str_river + "," + str_reach + "," + str_xs_upstream + "\n"
-
-    str_flowfile += fn_format_flow_values(list_firstflows) + "\n"
-
-    for i in range(int_number_of_steps):
-        str_flowfile += "Boundary for River Rch & Prof#="
-
-        str_flowfile += str_river + "," + str_reach + ", " + str(i + 1) + "\n"
-
-        str_flowfile += "Up Type= 0 " + "\n"
-        str_flowfile += "Dn Type= 3 " + "\n"
-        str_flowfile += "Dn Slope=0.005" + "\n"
-
-    str_flowfile += "DSS Import StartDate=" + "\n"
-    str_flowfile += "DSS Import StartTime=" + "\n"
-    str_flowfile += "DSS Import EndDate=" + "\n"
-    str_flowfile += "DSS Import GetInterval= 0 " + "\n"
-    str_flowfile += "DSS Import Interval=" + "\n"
-    str_flowfile += "DSS Import GetPeak= 0 " + "\n"
-    str_flowfile += "DSS Import FillOption= 0 " + "\n"
-
-    file = open(str_output_filepath + "\\" + str_feature_id + ".f01", "w")
-    file.write(str_flowfile)
-    file.close()
-    # -------------------------------------
-
-    # **************************************
-    # Write the plan file
-    str_planfile = "Plan Title=BLE_"
-    str_planfile += str_feature_id + "\n"
-    str_planfile += "Program Version=5.07" + "\n"
-    str_planfile += "Short Identifier=" + "BLE_" + str_feature_id + "\n"
-
-    # read a file and append to the str_planfile string
-    # str_planFooterPath
-    # To map the requested Depth Grids
-
-    # read the plan middle input file
-    with open(str_plan_middle_path) as f:
-        file_contents = f.read()
-    str_planfile += file_contents
-
-    # To map the requested Depth Grids
-    # Set to 'Run RASMapper=0 ' to not create requested DEMs
-    # Set to 'Run RASMapper=-1 ' to create requested DEMs
-    if is_create_maps:
-        str_planfile += "\n" + r"Run RASMapper=-1 " + "\n"
-    else:
-        str_planfile += "\n" + r"Run RASMapper=0 " + "\n"
-
-    # read the plan footer input file
-    with open(str_plan_footer_path) as f:
-        file_contents = f.read()
-    str_planfile += file_contents
-
-    file = open(str_output_filepath + "\\" + str_feature_id + ".p01", "w")
-    file.write(str_planfile)
-    file.close()
-    # **************************************
-
-    # \\\\\\\\\\\\\\\\\\\\\\\\\\\\\\\\\\\\\\\
-    # Write the HEC-RAS project file
-    str_projectfile = "Proj Title=BLE_"
-    str_projectfile += str_feature_id + "\n"
-
-    str_projectfile += "Current Plan=p01" + "\n"
-    str_projectfile += "Default Exp/Contr=0.3,0.1" + "\n"
-
-    # set up project as either SI of English Units
-    if model_unit == "meter":
-        str_projectfile += "SI Units" + "\n"
-    else:
-        # English Units
-        str_projectfile += "English Units" + "\n"
->>>>>>> fa5292c8
-
-    path_conflated_streams = pd.read_csv(str_path_to_csv)
-    path_conflated_models = list(path_conflated_streams['ras_path'])
-
-    folder_names_conflated = []
-    for pcm_in in range(len(path_conflated_models)):
-        path_to_conflated_models_splt = path_conflated_models[pcm_in].split("\\")
-
-        folder_names_conflated.append(path_to_conflated_models_splt[-2])
-
-    path_to_parent_ras = path_to_conflated_models_splt[0]
-
-    # -------------------------------------------------
-    int_fn_starting_flow = 1  # cfs
-    int_number_of_steps = 76
-
-<<<<<<< HEAD
-    for path_in in range(len(str_path_to_flow_file_wse)):
-        path_to_flow_file_wse_splt = str_path_to_flow_file_wse[path_in].split("\\")
-        path_newras_wse = (
-            str_output_filepath
-            + "/"
-            + "05_ras2fim_worker"
-            + "/"
-            + "ras2fim_v2_models_"
-            + huc8_num
-            + "/"
-            + path_to_flow_file_wse_splt[1]
-        )
-
-        # Copy and paste parent ras models in the new ras model directory
-        for folders in folder_names_conflated:
-            if folders == path_to_flow_file_wse_splt[1]:
-                source = path_to_parent_ras + "/" + folders
-                destination = path_newras_wse
-
-                # if os.path.isfile(source):
-                try:
-                    shutil.copytree(source, destination)
-                except OSError as exc:  # python >2.5
-                    if exc.errno in (errno.ENOTDIR, errno.EINVAL):
-                        shutil.copy(source, destination)
-                    else:
-                        raise
-
-                # removing old flow file in the new directory
-                old_flow_file_path_wse = path_newras_wse + "/" + path_to_flow_file_wse_splt[2]
-                os.remove(old_flow_file_path_wse)
-
-                break
-
-        # -------------------------------------------------
-        # Create firstpass flow dataframe for each xs in which flow changes
-        # Water surface elevation BC
-
-        # Get max flow for each xs in which flow changes in a dataframe format
-        max_flow_df_wse = fn_get_flow_dataframe(str_path_to_flow_file_wse[path_in])
-
-        first_pass_flows_xs_wse = []
-        for num_xs in range(len(max_flow_df_wse)):
-            int_fn_max_flow = int(max_flow_df_wse['max_flow'][num_xs])
-            list_first_pass_flows = fn_create_firstpass_flowlist(
-                int_fn_starting_flow, int_fn_max_flow, int_number_of_steps
-            )
-            first_pass_flows_xs_wse.append(list_first_pass_flows)
-
-        # -------------------------------------------------
-        # Writing the HEC-RAS Flow file for WSE BC
-
-        # All text up to the first cross section - Header of the Flow File
-        with open(str_path_to_flow_file_wse[path_in]) as flow_file:  # str_read_geom_file_path
-            flowfile_contents = flow_file.read()
-
-        # Get River, reach and Upstream XS for flow file
-        pattern_river = re.compile(r"River Rch & RM=.*")
-        matches_river = pattern_river.finditer(flowfile_contents)
-
-        for match in matches_river:
-            str_river_reach = flowfile_contents[match.start() : match.end()]
-            # split the data on the comma
-            list_river_reach_s = str_river_reach.split(",")
-            # Get from array - use strip to remove whitespace
-            str_river = list_river_reach_s[0].strip()
-            str_reach = list_river_reach_s[1].strip()
-
-        # -------------------------------------------------
-        # Write the flow file
-        str_flowfile = "Flow Title=BLE_"
-        str_flowfile += str_river[15:] + "\n"  # str_feature_id
-        str_flowfile += "Program Version=6.3" + "\n"
-        str_flowfile += "BEGIN FILE DESCRIPTION:" + "\n"
-        str_flowfile += "Flow File - Created from Base Level Engineering"
-        str_flowfile += " data for Flood Inundation Library" + "\n"
-        str_flowfile += "END FILE DESCRIPTION:" + "\n"
-        str_flowfile += "Number of Profiles= " + str(int_number_of_steps) + "\n"
-        str_flowfile += profile_names + "\n"
-
-        # Number of XSs where flow changes for each ras model with normal depth BC
-        int_num_of_flow_change_xs = len(max_flow_df_wse['start_xs'])
-
-        for fc in range(int_num_of_flow_change_xs):
-            # list of the first pass flows
-            list_firstflows = first_pass_flows_xs_wse[fc]
-
-            str_xs_upstream = str(int(max_flow_df_wse['start_xs'][fc]))
-            str_flowfile += str_river + "," + str_reach + "," + str_xs_upstream + "\n"
-
-            str_flowfile += fn_format_flow_values(list_firstflows) + "\n"
-
-        bc_target_xs = list_bc_target_xs_huc8[path_in]
-
-        for m in range(int_number_of_steps):
-            str_flowfile += "Boundary for River Rch & Prof#="
-
-            str_flowfile += str_river[15:] + "," + str_reach + ", " + str(m + 1) + "\n"
-
-            str_flowfile += "Up Type= 0 " + "\n"
-            str_flowfile += "Dn Type= 1 " + "\n"
-
-            str_known_ws = str(round(bc_target_xs['wse'][m], 3))
-            str_flowfile += "Dn Known WS=" + str_known_ws + "\n"  # Dn Slope=0.005
-
-        str_flowfile += "DSS Import StartDate=" + "\n"
-        str_flowfile += "DSS Import StartTime=" + "\n"
-        str_flowfile += "DSS Import EndDate=" + "\n"
-        str_flowfile += "DSS Import EndTime=" + "\n"
-        str_flowfile += "DSS Import GetInterval= 0 " + "\n"
-        str_flowfile += "DSS Import Interval=" + "\n"
-        str_flowfile += "DSS Import GetPeak= 0 " + "\n"
-        str_flowfile += "DSS Import FillOption= 0 " + "\n"
-
-        new_flow_file_path_wse = old_flow_file_path_wse
-        file = open(new_flow_file_path_wse, "w")
-        file.write(str_flowfile)
-        file.close()
-
-=======
-# -------------------------------------------------
-def fn_main_hecras(mlog_file_path, mlog_file_prefix, record_requested_stream):
-    str_feature_id = str(record_requested_stream[0])
-    flt_us_xs = float(record_requested_stream[1])
-    flt_ds_xs = float(record_requested_stream[2])
-    flt_max_q = float(record_requested_stream[3])
-    str_geom_path = str(record_requested_stream[4])
-    str_huc12 = str(record_requested_stream[5])
-
-    # Parse the settings variables from the tuple sent from the main script
-    tpl_settings = record_requested_stream[6]
-
-    # Note: settings from tuple that is the last item in the incoming 'record_requested_stream'
-
-    # str_huc8 = tpl_settings[0]
-    # str_input_folder = tpl_settings[1]
-    # str_root_output_directory = tpl_settings[2]
-    # str_path_to_projection = tpl_settings[3]
-    # str_path_to_terrain = tpl_settings[4]
-    # str_plan_middle_path = tpl_settings[5]
-    # str_project_footer_path = tpl_settings[6]
-    # flt_interval = tpl_settings[7]
-    # int_desired_resolution = tpl_settings[8]
-    # int_xs_buffer = tpl_settings[9]
-    # is_create_maps = tpl_settings[10]
-    # int_number_of_steps = tpl_settings[11]
-    # int_starting_flow = tpl_settings[12]
-    # flt_max_multiply = tpl_settings[13]
-    # flt_buffer = tpl_settings[14]
-    # str_plan_footer_path = tpl_settings[15]
-    # b_terrain_check_only = tpl_settings[16]
-
-    global MP_LOG
-    # MP_LOG = ras2fim_logger.RAS2FIM_logger()
-    file_id = sf.get_date_with_milli()
-    log_file_name = f"{mlog_file_prefix}-{file_id}.log"
-    MP_LOG.setup(os.path.join(mlog_file_path, log_file_name))
-
-    try:
-        # -------
-        # get settings from tpl_settings
-        str_root_output_directory = tpl_settings[2]
-        flt_max_multiply = tpl_settings[13]
-
-        flt_max_q = flt_max_q * flt_max_multiply
-        int_max_q = int(flt_max_q)
-
-        str_root_folder_to_create = str_root_output_directory + "\\HUC_" + str_huc12
-
-        # create a folder for each feature_id
-        str_path_to_create = str_root_folder_to_create + "\\" + str_feature_id
-        os.makedirs(str_path_to_create, exist_ok=True)
-
-        # create a HEC-RAS folder
-        str_hecras_path_to_create = str_path_to_create + "\\HEC-RAS"
-        os.makedirs(str_hecras_path_to_create, exist_ok=True)
-
-        MP_LOG.trace(f"Starting processing for feature id: {str_feature_id}")
-        MP_LOG.trace(f"str_path_to_create is {str_path_to_create}")
-
-        # sometimes the HEC-RAS model
-        # does not run (example: duplicate points)
-
-        fn_create_hecras_files(
-            str_feature_id,
-            str_geom_path,
-            flt_ds_xs,
-            flt_us_xs,
-            int_max_q,
-            str_hecras_path_to_create,
-            tpl_settings,
-        )
-
-    except Exception as ex:
-        # print("HEC-RAS Error: " + str_geom_path)
-        # using MP_LOG.error as it is being re-raised which may/may not shut down the app
-        # MP_LOG.critical is normally for full app termation.
-        MP_LOG.error("*******************")
-        MP_LOG.error(f"   str_feature_id = {str_feature_id}")
-        MP_LOG.error(f"   str_path_to_create is {str_path_to_create}")
-        MP_LOG.error(
-            "   for even details.. see the" " 05_hecras_output / errors.csv or the standard log files."
-        )
-        MP_LOG.error(traceback.format_exc())
-
-        # Yes. this is being logged a second time an csv. Might change that later
-        # but the csv has more details and is more traceable.
-        errMsg = str(ex) + " \n   " + traceback.format_exc()
-        fn_append_error(str_feature_id, str_geom_path, str_huc12, str_root_output_directory, errMsg)
-
-    MP_LOG.debug(f"Finished processing for {str_feature_id}")
-
-    # return(str_feature_id)
-
->>>>>>> fa5292c8
+# Creates flow files, plan files and first run depth grids
+#
+# # Uses the 'ras2fim' conda environment
+# ************************************************************
+import errno
+import os
+import re
+import shutil
+
+# import matplotlib.pyplot as plt
+# import matplotlib.ticker as tick
+import numpy as np
+import pandas as pd
+import win32com.client
+
+# import win32com.client
+# from scipy.interpolate import interp1d
+
+# from datetime import date
+
+
+# Global Variables
+RLOG = ras2fim_logger.R2F_LOG  # the non mp version
+MP_LOG = ras2fim_logger.RAS2FIM_logger()  # mp version
+
+# This routine uses RAS630.HECRASController (HEC-RAS v6.0.0 must be
+# installed on this machine prior to execution)
+
+
+# -------------------------------------------------
+def fn_create_profile_names(list_profiles, str_suffix):
+    str_profile_names = 'Profile Names='
+
+    for i in range(len(list_profiles)):
+        str_profile_names += 'flow' + str(list_profiles[i]) + str_suffix  # flow was added to this line
+        if i < (len(list_profiles) - 1):
+            str_profile_names = str_profile_names + ','
+
+    return str_profile_names
+
+
+# -------------------------------------------------
+def fn_get_flow_dataframe(str_path_hecras_flow_fn):
+    # Get pandas dataframe of the flows in the active plan's flow file
+
+    # initalize the dataframe
+    df = pd.DataFrame()
+    df['river'] = []
+    df['reach'] = []
+    df['start_xs'] = []
+    df['max_flow'] = []
+
+    file1 = open(str_path_hecras_flow_fn, 'r')
+    lines = file1.readlines()
+    i = 0  # number of the current row
+
+    for line in lines:
+        if line[:19] == 'Number of Profiles=':
+            # determine the number of profiles
+            int_flow_profiles = int(line[19:])
+
+            # determine the number of rows of flow - each row has maximum of 10
+            int_flow_rows = int(int_flow_profiles // 10 + 1)
+
+        if line[:15] == 'River Rch & RM=':
+            str_river_reach = line[15:]  # remove first 15 characters
+
+            # split the data on the comma
+            list_river_reach = str_river_reach.split(",")
+
+            # Get from array - use strip to remove whitespace
+            str_river = list_river_reach[0].strip()
+            str_reach = list_river_reach[1].strip()
+            str_start_xs = list_river_reach[2].strip()
+            flt_start_xs = float(str_start_xs)
+
+            # Read the flow values line(s)
+            list_flow_values = []
+
+            # for each line with flow data
+            for j in range(i + 1, i + int_flow_rows + 1):
+                # get the current line
+                line_flows = lines[j]
+
+                # determine the number of values on this
+                # line from character count
+                int_val_in_row = int((len(lines[j]) - 1) / 8)
+
+                # for each value in the row
+                for k in range(0, int_val_in_row):
+                    # get the flow value (Max of 8 characters)
+                    str_flow = line_flows[k * 8 : k * 8 + 8].strip()
+                    # convert the string to a float
+                    flt_flow = float(str_flow)
+                    # append data to list of flow values
+                    list_flow_values.append(flt_flow)
+
+            # Get the max value in list
+            flt_max_flow = max(list_flow_values)
+
+            # write to dataFrame
+            df_new_row = pd.DataFrame.from_records(
+                [{"river": str_river, "reach": str_reach, "start_xs": flt_start_xs, "max_flow": flt_max_flow}]
+            )
+            df = pd.concat([df, df_new_row], ignore_index=True)
+
+        i += 1
+
+    file1.close()
+
+    return df
+
+
+# -------------------------------------------------
+def fn_create_firstpass_flowlist(int_fn_starting_flow, int_fn_max_flow, int_fn_number_of_steps):
+    # create a list of flows for the first pass HEC-RAS
+
+    list_first_pass_flows = []
+
+    int_fn_deltaflowstep = int(int_fn_max_flow // (int_fn_number_of_steps - 2))
+
+    for i in range(int_fn_number_of_steps):
+        list_first_pass_flows.append(int_fn_starting_flow + (i * int_fn_deltaflowstep))
+
+    return list_first_pass_flows
+
+
+# -------------------------------------------------
+def fn_format_flow_values(list_flow):
+    int_number_of_profiles = len(list_flow)
+    str_all_flows = ""
+
+    int_number_of_new_rows = int((int_number_of_profiles // 10) + 1)
+    int_items_in_new_last_row = int_number_of_profiles % 10
+
+    # write out new rows of 10 grouped flows
+    if int_number_of_new_rows > 1:
+        # write out the complete row of 10
+        for j in range(int_number_of_new_rows - 1):
+            str_flow = ""
+            for k in range(10):
+                int_Indexvalue = j * 10 + k
+                # format to 8 characters that are right alligned
+                str_current_flow = "{:>8}".format(str(list_flow[int_Indexvalue]))
+                str_flow = str_flow + str_current_flow
+            str_all_flows += str_flow + "\n"
+
+    # write out the last row
+    str_flow_last_row = ""
+    for j in range(int_items_in_new_last_row):
+        int_indexvalue = (int_number_of_new_rows - 1) * 10 + j
+        str_current_flow = "{:>8}".format(str(list_flow[int_indexvalue]))
+        str_flow_last_row += str_current_flow
+    str_all_flows += str_flow_last_row
+
+    return str_all_flows
+
+
+# -------------------------------------------------
+# Reading old parent models flow and geometry files
+# with WSE and normal depth (ND, slope) BCs
+# and create a seperate list of flow and
+# geometry files WSE and ND BCs
+def create_list_of_paths_flow_geometry_files_4each_BCs(path_to_conflated_streams_csv):
+    # Reads the name of all folders in the
+    # parent ras models directory which are conflated
+
+    # "02_csv_from_conflation":
+    # Hard-coded as the name of output folder for step 2
+    # "path_to_ras_models_4step5.csv":
+    # Hard-coded as the name of output csv file for step 2
+    str_path_to_csv = (
+        path_to_conflated_streams_csv
+        + "//"
+        + "02_csv_from_conflation"
+        + "//"
+        + "path_to_ras_models_4step5.csv"
+    )
+
+    path_conflated_streams = pd.read_csv(str_path_to_csv)
+    path_conflated_models = list(path_conflated_streams['ras_path'])
+
+    ls_path_flowfiles = [paths[:-3] + "f01" for paths in path_conflated_models]
+
+    # List of flow file paths
+    # Water surface elevation BC
+    str_path_to_flow_file_wse = []
+    for fpath in ls_path_flowfiles:
+        file_flow = open(fpath, 'r')
+        lines_flow = file_flow.readlines()
+
+        for flines in lines_flow:
+            if flines[:11] == "Dn Known WS":
+                str_path_to_flow_file_wse.append(fpath)
+                break
+
+        file_flow.close()
+
+    # Normal depth BC
+    str_path_to_flow_file_nd = []
+    for fpath2 in ls_path_flowfiles:
+        file_flow2 = open(fpath2, 'r')
+        lines_flow2 = file_flow2.readlines()
+
+        for flines2 in lines_flow2:
+            if flines2[:8] == "Dn Slope":
+                str_path_to_flow_file_nd.append(fpath2)
+                break
+
+        file_flow2.close()
+
+    # List of geometry file paths
+    str_path_to_geo_file_wse = []
+    for fpath_wse in str_path_to_flow_file_wse:
+        gpath = fpath_wse[:-3] + "g01"
+        str_path_to_geo_file_wse.append(gpath)
+
+    str_path_to_geo_file_nd = []
+    for fpath_nd in str_path_to_flow_file_nd:
+        gpath2 = fpath_nd[:-3] + "g01"
+        str_path_to_geo_file_nd.append(gpath2)
+
+    return (
+        str_path_to_flow_file_wse,
+        str_path_to_flow_file_nd,
+        str_path_to_geo_file_wse,
+        str_path_to_geo_file_nd,
+    )
+
+
+# path_to_conflated_streams_csv = "C:/ras2fim_data/OWP_ras_models/ras2fimv2.0/v2_outputs"
+
+# [
+#     str_path_to_flow_file_wse,
+#     str_path_to_flow_file_nd,
+#     str_path_to_geo_file_wse,
+#     str_path_to_geo_file_nd,
+# ] = create_list_of_paths_flow_geometry_files_4each_BCs(path_to_conflated_streams_csv)
+
+
+# -------------------------------------------------
+# Compute BC (75 flows/WSE) for the parent RAS models with WSE BC
+def compute_boundray_condition_wse(str_path_to_flow_file_wse, str_path_to_geo_file_wse):
+    list_bc_target_xs_huc8 = []
+    for path_in in range(len(str_path_to_flow_file_wse)):
+        # Get max flow for each xs in which flow changes in a dataframe format
+        max_flow_df_wse = fn_get_flow_dataframe(str_path_to_flow_file_wse[path_in])
+
+        # -------------------------------------------------
+        # Create firstpass flow dataframe for each xs in which flow changes
+        int_fn_starting_flow = 1  # cfs
+        int_number_of_steps = 76
+
+        # Water surface elevation BC
+        first_pass_flows_xs_wse = []
+        for num_xs in range(len(max_flow_df_wse)):
+            int_fn_max_flow = int(max_flow_df_wse['max_flow'][num_xs])
+            list_first_pass_flows = fn_create_firstpass_flowlist(
+                int_fn_starting_flow, int_fn_max_flow, int_number_of_steps
+            )
+            first_pass_flows_xs_wse.append(list_first_pass_flows)
+
+        first_pass_flows_xs_wse_df = pd.DataFrame(first_pass_flows_xs_wse).T
+        first_pass_flows_xs_wse_df.columns = [int(j) for j in max_flow_df_wse['start_xs']]
+
+        # -------------------------------------------------
+        # Get all flow data from the current plan's (parent models) flow file
+        # and save it in a pandas dataframe for
+        # Water surface elevation BC
+        str_path_hecras_flow_fn = str_path_to_flow_file_wse[path_in]
+
+        file1 = open(str_path_hecras_flow_fn, 'r')
+        lines = file1.readlines()
+        i = 0  # number of the current row
+        list_all_flow_values = []
+
+        for line in lines:
+            if line[:19] == 'Number of Profiles=':
+                # determine the number of profiles
+                int_flow_profiles = int(line[19:])
+
+                # determine the number of rows of flow - each row has maximum of 10
+                int_flow_rows = int(int_flow_profiles // 10 + 1)
+
+            if line[:15] == 'River Rch & RM=':
+                # Read the flow values line(s)
+                list_flow_values = []
+
+                # for each line with flow data
+                for j in range(i + 1, i + int_flow_rows + 1):
+                    # get the current line
+                    line_flows = lines[j]
+
+                    # determine the number of values on this
+                    # line from character count
+                    int_val_in_row = int((len(lines[j]) - 1) / 8)
+
+                    # for each value in the row
+                    for k in range(0, int_val_in_row):
+                        # get the flow value (Max of 8 characters)
+                        str_flow = line_flows[k * 8 : k * 8 + 8].strip()
+                        # convert the string to a float
+                        flt_flow = float(str_flow)
+                        # append data to list of flow values
+                        list_flow_values.append(flt_flow)
+
+                # print(list_flow_values)
+                list_all_flow_values.append(list_flow_values)
+
+            i += 1
+
+        df_all_flow_values = pd.DataFrame(list_all_flow_values)
+        column_names = ['flow' + str(j + 1) for j in range(int_flow_profiles)]
+        df_all_flow_values.columns = column_names
+
+        all_flow_info_df = pd.concat([max_flow_df_wse, df_all_flow_values], axis=1)
+        target_xs = int(list(all_flow_info_df['start_xs'])[-1])  # last xs that flow changes in
+        # str_target_xs = str(target_xs)
+
+        # -------------------------------------------------
+        # All flow data dataframe for the boundary condition of known WSE
+        target_xs_flows = df_all_flow_values.iloc[-1]
+        target_xs_flows_df = pd.DataFrame(target_xs_flows)
+        target_xs_flows_df.index = [k for k in range(int_flow_profiles)]
+        target_xs_flows_df.columns = ['discharge']
+
+        # Get the WSE for the boundray condition (known WSE)
+        target_xs_wse = []
+        for line in lines:
+            if line[:12] == 'Dn Known WS=':
+                # determine the number of profiles
+                WSE = float(line[12:])
+                target_xs_wse.append(WSE)
+
+        target_xs_wse_df = pd.DataFrame(target_xs_wse, columns=['wse'])
+
+        # Dataframe of known WSE BC (flow and wse)
+        bc_df = pd.concat([target_xs_flows_df, target_xs_wse_df], axis=1)
+        bc_sort_df = bc_df.sort_values(by=['discharge'])
+
+        file1.close()
+
+        # -------------------------------------------------
+        # Finding the last cross section (target XS for min elevation)
+        # Water surface elevation BC
+        str_path_hecras_geo_fn = str_path_to_geo_file_wse[path_in]  #
+
+        file_geo = open(str_path_hecras_geo_fn, 'r')
+        lines_geo = file_geo.readlines()
+        for gline in lines_geo:
+            if gline[:14] == 'Type RM Length':
+                target_line = gline.split(",")
+                counter_xs = int(target_line[1])
+
+        # Last XS for min elevation
+        str_target_xs_min_elev = counter_xs
+
+        # -------------------------------------------------
+        # Finding the geometry lines for the last XS
+        # Water surface elevation BC
+        j = 0
+        for geoline in lines_geo:
+            if geoline[:14] == 'Type RM Length':
+                target_line = geoline.split(",")
+                counter_xs = int(target_line[1])
+
+                if counter_xs == int(str_target_xs_min_elev):  # str_target_xs
+                    # read "XS GIS Cut Line" for the target xs
+
+                    tls = j + 4  # "XS GIS Cut Line" line number
+                    num_xs_cut_line = int(lines_geo[tls][16:])  # number of xs cut lines
+
+                    if num_xs_cut_line % 2 != 0:  # if num_xs_cut_line is odd
+                        num_xs_cut_line2 = num_xs_cut_line + 1
+                        num_sta_elev_line = tls + 2 + (num_xs_cut_line2 / 2)
+                        sta_elev_line = lines_geo[int(num_sta_elev_line)]
+                    else:
+                        num_sta_elev_line = tls + 2 + (num_xs_cut_line / 2)
+                        sta_elev_line = lines_geo[int(num_sta_elev_line)]
+
+                    num_stat_elev = int(sta_elev_line[10:])
+
+                    if num_stat_elev % 5 == 0:  # 10 numbers in each row
+                        len_stat_elev_ls = [
+                            int(num_sta_elev_line + 1),
+                            int(num_sta_elev_line + 1 + (num_stat_elev / 5)),
+                        ]  # 5 station/elev sets per each row
+                    else:
+                        len_stat_elev_ls = [
+                            int(num_sta_elev_line + 1),
+                            int(num_sta_elev_line + 1 + 1 + int(num_stat_elev / 5)),
+                        ]
+
+            j += 1
+
+        # Finding the min elevation from the target XS's station/elevation list
+        stat_elev_ls = lines_geo[len_stat_elev_ls[0] : len_stat_elev_ls[1]]
+
+        flt_stat_elev_ls = []
+        for sel in range(len(stat_elev_ls)):
+            sel_line = [float(sell) for sell in re.findall('.{1,8}', stat_elev_ls[sel])]
+            flt_stat_elev_ls.append(sel_line)
+
+        flt_stat_elev_nan_df = pd.DataFrame(flt_stat_elev_ls)
+        num_stat_elev_nan = int(len(flt_stat_elev_nan_df) * 5)
+        flt_stat_elev_ls_rsh = np.reshape(flt_stat_elev_nan_df, [num_stat_elev_nan, 2])
+        flt_stat_elev_df = pd.DataFrame(flt_stat_elev_ls_rsh, columns=['sta', 'elev']).dropna()
+
+        min_elev_target_xs = min(flt_stat_elev_df['elev'])
+
+        file_geo.close()
+
+        # -------------------------------------------------
+        # WSE boundary condition (bc) dataframe plus min elevation point
+        min_elev_flow_df = pd.DataFrame([0.01, min_elev_target_xs]).T
+        min_elev_flow_df.columns = ['discharge', 'wse']
+
+        bc_observ_flow_wse_df = pd.concat([min_elev_flow_df, bc_sort_df], ignore_index=True)
+
+        # -------------------------------------------------
+        # Computing WSE BC rating curve
+        stage = bc_observ_flow_wse_df['wse']
+        discharge = bc_observ_flow_wse_df['discharge']
+
+        # curve_fit
+        z = np.polyfit(discharge[:4], stage[:4], 2)
+        poly_func = np.poly1d(z)
+        # prediction and r-squared
+        # pred1 = poly_func(discharge[:4])
+        # r2_1 = round(r2_score(stage[:4], pred1), 3)
+
+        knot_ind = 1
+        # curve_fit
+        z2 = np.polyfit(discharge[knot_ind:], stage[knot_ind:], 2)
+        poly_func2 = np.poly1d(z2)
+        # prediction and r-squared
+        # pred2 = poly_func2(discharge[knot_ind:])
+        # r2_2 = round(r2_score(stage[knot_ind:], pred2), 3)
+
+        # -------------------------------------------------
+        # Generating BC for the first pass flow
+        flows1st_target_xs = first_pass_flows_xs_wse_df[target_xs]
+
+        # Finding the knot point for the target xs and predicting WSE
+        knot_point = discharge[knot_ind]
+        pred_wse_flows1st_target_xs = []
+        for flows_1st in flows1st_target_xs:
+            if flows_1st <= knot_point:
+                pred_wse_flow1st = poly_func(flows_1st)
+            else:
+                pred_wse_flow1st = poly_func2(flows_1st)
+            pred_wse_flows1st_target_xs.append(pred_wse_flow1st)
+
+        # -------------------------------------------------
+        # Generating a monotonic wse for the first pass flow
+        nm_in1 = []
+        for wsei in range(len(pred_wse_flows1st_target_xs) - 1):
+            if pred_wse_flows1st_target_xs[wsei + 1] < pred_wse_flows1st_target_xs[wsei]:
+                nm_in1.append(wsei)
+                break
+
+        if len(nm_in1) > 0:
+            pred_wse_nm = pred_wse_flows1st_target_xs[nm_in1[0]]
+            nm_in = [nm_in1[0]]
+            nm = 0
+            for wsei2 in range(len(pred_wse_flows1st_target_xs) - nm_in1[0]):
+                if pred_wse_flows1st_target_xs[nm + nm_in1[0]] < pred_wse_nm:
+                    nm_in.append(nm + nm_in1[0])
+                nm += 1
+
+            nm_wse_1st = pred_wse_flows1st_target_xs[nm_in1[0]]
+            wse_last = pred_wse_flows1st_target_xs[-1]
+
+            delta_wse = (wse_last - nm_wse_1st) / (int_number_of_steps - nm_in1[0])
+            delta_indx = int_number_of_steps - nm_in1[0]
+
+            gen_mont_wse = [nm_wse_1st + (di) * delta_wse for di in range(delta_indx)]
+            mont_wse = pred_wse_flows1st_target_xs[: nm_in1[0]]
+
+            pred_wse_mont = pd.concat([pd.DataFrame(mont_wse), pd.DataFrame(gen_mont_wse)], ignore_index=True)
+
+            bc_target_xs_col = pd.concat([flows1st_target_xs, pred_wse_mont], axis=1)
+        else:
+            bc_target_xs_col = pd.concat(
+                [flows1st_target_xs, pd.DataFrame(pred_wse_flows1st_target_xs)], axis=1
+            )
+
+        bc_target_xs = bc_target_xs_col.set_axis(['discharge', 'wse'], axis=1)
+
+        list_bc_target_xs_huc8.append(bc_target_xs)
+
+    # -------------------------------------------------
+    # Create profile names
+    profile_names = fn_create_profile_names(first_pass_flows_xs_wse_df.index, '_ft')
+
+    # TODO make all src monotonic
+    # TODO optimize k-not point
+
+    return list_bc_target_xs_huc8, profile_names
+
+
+# -------------------------------------------------
+# Compute BCs for the RAS parent models with normal depth (slope) BC
+def compute_boundray_condition_nd(str_path_to_flow_file_nd):
+    int_fn_starting_flow = 1  # cfs
+    int_number_of_steps = 76
+
+    list_str_slope_bc_nd = []
+    list_first_pass_flows_xs_nd = []
+    list_num_of_flow_change_xs_nd = []
+
+    for path_in in range(len(str_path_to_flow_file_nd)):
+        # Get max flow for each xs in which flow changes in a dataframe format
+        # path_in = 1
+        max_flow_df_nd = fn_get_flow_dataframe(str_path_to_flow_file_nd[path_in])
+
+        # Number of XSs where flow changes for each ras model with normal depth BC
+        list_num_of_flow_change_xs_nd.append(len(max_flow_df_nd['start_xs']))
+
+        # -------------------------------------------------
+        # Create firstpass flow dataframe for each xs in which flow changes
+        # Normal depth BC
+        first_pass_flows_xs_nd = []
+        for num_xs2 in range(len(max_flow_df_nd)):
+            int_fn_max_flow2 = int(max_flow_df_nd['max_flow'][num_xs2])
+            list_first_pass_flows2 = fn_create_firstpass_flowlist(
+                int_fn_starting_flow, int_fn_max_flow2, int_number_of_steps
+            )
+            first_pass_flows_xs_nd.append(list_first_pass_flows2)
+
+        first_pass_flows_xs_nd_df = pd.DataFrame(first_pass_flows_xs_nd).T
+        first_pass_flows_xs_nd_df.columns = [int(j2) for j2 in max_flow_df_nd['start_xs']]
+
+        list_first_pass_flows_xs_nd.append(first_pass_flows_xs_nd)
+
+        # read the slope from parent ras model
+        file_flow2 = open(str_path_to_flow_file_nd[path_in], 'r')
+        lines_flow2 = file_flow2.readlines()
+
+        for flines2 in lines_flow2:
+            if flines2[:8] == "Dn Slope":
+                list_str_slope_bc_nd.append(flines2[9:])
+                break
+
+        file_flow2.close()
+
+    return list_first_pass_flows_xs_nd, list_str_slope_bc_nd
+
+
+# list_bc_target_xs_huc8, profile_names = compute_boundray_condition_wse(
+#     str_path_to_flow_file_wse, str_path_to_geo_file_wse
+# )
+# list_first_pass_flows_xs_nd, list_str_slope_bc_nd = compute_boundray_condition_nd(str_path_to_flow_file_nd)
+
+
+# -------------------------------------------------
+# Create the HEC-RAS Flow file
+# Normal Depth BC
+# -------------------------------------------------
+def create_ras_flow_file_nd(
+    huc8_num,
+    path_to_conflated_streams_csv,
+    str_path_to_flow_file_nd,
+    profile_names,
+    list_str_slope_bc_nd,
+    list_first_pass_flows_xs_nd,
+    str_output_filepath,
+):
+    # Reads the name of all folders in the
+    # parent ras models directory which are conflated
+    # "02_csv_from_conflation":
+    # Hard-coded as the name of output folder for step 2
+    # "path_to_ras_models_4step5.csv":
+    # Hard-coded as the name of output csv file for step 2
+    str_path_to_csv = (
+        path_to_conflated_streams_csv
+        + "//"
+        + "02_csv_from_conflation"
+        + "//"
+        + "path_to_ras_models_4step5.csv"
+    )
+
+    path_conflated_streams = pd.read_csv(str_path_to_csv)
+    path_conflated_models = list(path_conflated_streams['ras_path'])
+
+    folder_names_conflated = []
+    for pcm_in in range(len(path_conflated_models)):
+        path_to_conflated_models_splt = path_conflated_models[pcm_in].split("\\")
+
+        folder_names_conflated.append(path_to_conflated_models_splt[-2])
+
+    path_to_parent_ras = path_to_conflated_models_splt[0]
+
+    # -------------------------------------------------
+    int_number_of_steps = 76
+
+    for path_in in range(len(str_path_to_flow_file_nd)):
+        path_to_flow_file_nd_splt = str_path_to_flow_file_nd[path_in].split("\\")
+        path_newras_nd = (
+            str_output_filepath
+            + "/"
+            + "05_ras2fim_worker"
+            + "/"
+            + "ras2fim_v2_models_"
+            + huc8_num
+            + "/"
+            + path_to_flow_file_nd_splt[1]
+        )
+
+        # Copy and paste parent ras models in the new ras model directory
+        for folders in folder_names_conflated:
+            if folders == path_to_flow_file_nd_splt[1]:
+                source = path_to_parent_ras + "/" + folders
+                destination = path_newras_nd
+
+                try:
+                    shutil.copytree(source, destination)
+                except OSError as exc:  # python >2.5
+                    if exc.errno in (errno.ENOTDIR, errno.EINVAL):
+                        shutil.copy(source, destination)
+                    else:
+                        raise
+
+                # removing old flow file in the new directory
+                old_flow_file_path_v2 = path_newras_nd + "/" + path_to_flow_file_nd_splt[2]
+                os.remove(old_flow_file_path_v2)
+
+                break
+
+        # Get max flow for each xs in which flow changes in a dataframe format
+        max_flow_df_nd = fn_get_flow_dataframe(str_path_to_flow_file_nd[path_in])
+
+        # Number of XSs where flow changes for each ras model with normal depth BC
+        int_num_of_flow_change_xs_nd = len(max_flow_df_nd['start_xs'])
+
+        # All text up to the first cross section - Header of the Flow File
+        with open(str_path_to_flow_file_nd[path_in]) as flow_file2:  # str_read_geom_file_path
+            flowfile_contents2 = flow_file2.read()
+
+        # Get River, reach and Upstream XS for flow file
+        pattern_river = re.compile(r"River Rch & RM=.*")
+        matches_river = pattern_river.finditer(flowfile_contents2)
+
+        for match in matches_river:
+            str_river_reach = flowfile_contents2[match.start() : match.end()]
+            # split the data on the comma
+            list_river_reach_s = str_river_reach.split(",")
+            # Get from array - use strip to remove whitespace
+            str_river = list_river_reach_s[0].strip()
+            str_reach = list_river_reach_s[1].strip()
+
+        # -------------------------------------------------
+        # Write the flow file for normal depth BC
+        str_flowfile2 = "Flow Title=BLE_"
+        str_flowfile2 += str_river[15:] + "\n"  # str_feature_id
+        str_flowfile2 += "Program Version=6.3" + "\n"
+        str_flowfile2 += "BEGIN FILE DESCRIPTION:" + "\n"
+        str_flowfile2 += "Flow File - Created from Base Level Engineering"
+        str_flowfile2 += " data for Flood Inundation Library" + "\n"
+        str_flowfile2 += "END FILE DESCRIPTION:" + "\n"
+        str_flowfile2 += "Number of Profiles= " + str(int_number_of_steps) + "\n"
+        str_flowfile2 += profile_names + "\n"
+
+        for fc2 in range(int_num_of_flow_change_xs_nd):
+            # list of the first pass flows
+            list_firstflows2 = list_first_pass_flows_xs_nd[path_in][fc2]
+
+            str_xs_upstream_nd = str(int(max_flow_df_nd['start_xs'][fc2]))
+            str_flowfile2 += str_river + "," + str_reach + "," + str_xs_upstream_nd + "\n"
+
+            str_flowfile2 += fn_format_flow_values(list_firstflows2) + "\n"
+
+        for m2 in range(int_number_of_steps):
+            str_flowfile2 += "Boundary for River Rch & Prof#="
+
+            str_flowfile2 += str_river[15:] + "," + str_reach + ", " + str(m2 + 1) + "\n"
+
+            str_flowfile2 += "Up Type= 0 " + "\n"
+            str_flowfile2 += "Dn Type= 3 " + "\n"
+
+            str_flowfile2 += "Dn Slope=" + list_str_slope_bc_nd[path_in]
+
+        str_flowfile2 += "DSS Import StartDate=" + "\n"
+        str_flowfile2 += "DSS Import StartTime=" + "\n"
+        str_flowfile2 += "DSS Import EndDate=" + "\n"
+        str_flowfile2 += "DSS Import EndTime=" + "\n"
+        str_flowfile2 += "DSS Import GetInterval= 0 " + "\n"
+        str_flowfile2 += "DSS Import Interval=" + "\n"
+        str_flowfile2 += "DSS Import GetPeak= 0 " + "\n"
+        str_flowfile2 += "DSS Import FillOption= 0 " + "\n"
+
+        new_flow_file_path_v2 = old_flow_file_path_v2
+        file2 = open(new_flow_file_path_v2, "w")  # str_feature_id
+        file2.write(str_flowfile2)
+        file2.close()
+
+
+# str_output_filepath = "C:/ras2fim_data/OWP_ras_models/ras2fimv2.0/v2_outputs"
+# huc8_num = "12090301"
+
+# create_ras_flow_file_nd(
+#     huc8_num,
+#     path_to_conflated_streams_csv,
+#     str_path_to_flow_file_nd,
+#     profile_names,
+#     list_str_slope_bc_nd,
+#     list_first_pass_flows_xs_nd,
+#     str_output_filepath,
+# )
+
+
+# -------------------------------------------------
+# Create the HEC-RAS Flow file
+# Water surface elevation BC
+# -------------------------------------------------
+def create_ras_flow_file_wse(
+    huc8_num,
+    path_to_conflated_streams_csv,
+    str_path_to_flow_file_wse,
+    profile_names,
+    list_bc_target_xs_huc8,
+    str_output_filepath,
+):
+    # Reads the name of all folders in the
+    # parent ras models directory which are conflated
+    # "02_csv_from_conflation":
+    # Hard-coded as the name of output folder from step 2
+    # "path_to_ras_models_4step5.csv":
+    # Hard-coded as the name of output csv file from step 2
+    str_path_to_csv = (
+        path_to_conflated_streams_csv
+        + "//"
+        + "02_csv_from_conflation"
+        + "//"
+        + "path_to_ras_models_4step5.csv"
+    )
+
+    path_conflated_streams = pd.read_csv(str_path_to_csv)
+    path_conflated_models = list(path_conflated_streams['ras_path'])
+
+    folder_names_conflated = []
+    for pcm_in in range(len(path_conflated_models)):
+        path_to_conflated_models_splt = path_conflated_models[pcm_in].split("\\")
+
+        folder_names_conflated.append(path_to_conflated_models_splt[-2])
+
+    path_to_parent_ras = path_to_conflated_models_splt[0]
+
+    # -------------------------------------------------
+    int_fn_starting_flow = 1  # cfs
+    int_number_of_steps = 76
+
+    for path_in in range(len(str_path_to_flow_file_wse)):
+        path_to_flow_file_wse_splt = str_path_to_flow_file_wse[path_in].split("\\")
+        path_newras_wse = (
+            str_output_filepath
+            + "/"
+            + "05_ras2fim_worker"
+            + "/"
+            + "ras2fim_v2_models_"
+            + huc8_num
+            + "/"
+            + path_to_flow_file_wse_splt[1]
+        )
+
+        # Copy and paste parent ras models in the new ras model directory
+        for folders in folder_names_conflated:
+            if folders == path_to_flow_file_wse_splt[1]:
+                source = path_to_parent_ras + "/" + folders
+                destination = path_newras_wse
+
+                # if os.path.isfile(source):
+                try:
+                    shutil.copytree(source, destination)
+                except OSError as exc:  # python >2.5
+                    if exc.errno in (errno.ENOTDIR, errno.EINVAL):
+                        shutil.copy(source, destination)
+                    else:
+                        raise
+
+                # removing old flow file in the new directory
+                old_flow_file_path_wse = path_newras_wse + "/" + path_to_flow_file_wse_splt[2]
+                os.remove(old_flow_file_path_wse)
+
+                break
+
+        # -------------------------------------------------
+        # Create firstpass flow dataframe for each xs in which flow changes
+        # Water surface elevation BC
+
+        # Get max flow for each xs in which flow changes in a dataframe format
+        max_flow_df_wse = fn_get_flow_dataframe(str_path_to_flow_file_wse[path_in])
+
+        first_pass_flows_xs_wse = []
+        for num_xs in range(len(max_flow_df_wse)):
+            int_fn_max_flow = int(max_flow_df_wse['max_flow'][num_xs])
+            list_first_pass_flows = fn_create_firstpass_flowlist(
+                int_fn_starting_flow, int_fn_max_flow, int_number_of_steps
+            )
+            first_pass_flows_xs_wse.append(list_first_pass_flows)
+
+        # -------------------------------------------------
+        # Writing the HEC-RAS Flow file for WSE BC
+
+        # All text up to the first cross section - Header of the Flow File
+        with open(str_path_to_flow_file_wse[path_in]) as flow_file:  # str_read_geom_file_path
+            flowfile_contents = flow_file.read()
+
+        # Get River, reach and Upstream XS for flow file
+        pattern_river = re.compile(r"River Rch & RM=.*")
+        matches_river = pattern_river.finditer(flowfile_contents)
+
+    for match in matches:
+        str_river_reach = file_contents[match.start() : match.end()]
+        # remove first 12 characters
+        str_river_reach = str_river_reach[12:]
+        # split the data on the comma
+        list_river_reach = str_river_reach.split(",")
+
+        # Get from array - use strip to remove whitespace
+        str_river = list_river_reach[0].strip()
+        str_reach = list_river_reach[1].strip()
+    # ~~~~~~~~~~~~~~~~~~~~~~~~~~~~~~~~~~~~~
+
+        # -------------------------------------------------
+        # Write the flow file
+        str_flowfile = "Flow Title=BLE_"
+        str_flowfile += str_river[15:] + "\n"  # str_feature_id
+        str_flowfile += "Program Version=6.3" + "\n"
+        str_flowfile += "BEGIN FILE DESCRIPTION:" + "\n"
+        str_flowfile += "Flow File - Created from Base Level Engineering"
+        str_flowfile += " data for Flood Inundation Library" + "\n"
+        str_flowfile += "END FILE DESCRIPTION:" + "\n"
+        str_flowfile += "Number of Profiles= " + str(int_number_of_steps) + "\n"
+        str_flowfile += profile_names + "\n"
+
+        # Number of XSs where flow changes for each ras model with normal depth BC
+        int_num_of_flow_change_xs = len(max_flow_df_wse['start_xs'])
+
+        for fc in range(int_num_of_flow_change_xs):
+            # list of the first pass flows
+            list_firstflows = first_pass_flows_xs_wse[fc]
+
+            str_xs_upstream = str(int(max_flow_df_wse['start_xs'][fc]))
+            str_flowfile += str_river + "," + str_reach + "," + str_xs_upstream + "\n"
+
+            str_flowfile += fn_format_flow_values(list_firstflows) + "\n"
+
+        bc_target_xs = list_bc_target_xs_huc8[path_in]
+
+        for m in range(int_number_of_steps):
+            str_flowfile += "Boundary for River Rch & Prof#="
+
+            str_flowfile += str_river[15:] + "," + str_reach + ", " + str(m + 1) + "\n"
+
+            str_flowfile += "Up Type= 0 " + "\n"
+            str_flowfile += "Dn Type= 1 " + "\n"
+
+            str_known_ws = str(round(bc_target_xs['wse'][m], 3))
+            str_flowfile += "Dn Known WS=" + str_known_ws + "\n"  # Dn Slope=0.005
+
+        str_flowfile += "DSS Import StartDate=" + "\n"
+        str_flowfile += "DSS Import StartTime=" + "\n"
+        str_flowfile += "DSS Import EndDate=" + "\n"
+        str_flowfile += "DSS Import EndTime=" + "\n"
+        str_flowfile += "DSS Import GetInterval= 0 " + "\n"
+        str_flowfile += "DSS Import Interval=" + "\n"
+        str_flowfile += "DSS Import GetPeak= 0 " + "\n"
+        str_flowfile += "DSS Import FillOption= 0 " + "\n"
+
+        new_flow_file_path_wse = old_flow_file_path_wse
+        file = open(new_flow_file_path_wse, "w")
+        file.write(str_flowfile)
+        file.close()