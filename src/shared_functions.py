#!/usr/bin/env python3

import datetime as dt
import fnmatch
import json
import os
import platform
import random
import re
import string
import sys
<<<<<<< HEAD
=======
from concurrent.futures import as_completed
from datetime import datetime as dt
>>>>>>> 7e2ad3a8
from pathlib import Path

import keepachangelog
import numpy as np
import pandas as pd
import rasterio
from dotenv import load_dotenv
from tqdm import tqdm

import shared_validators as val
import shared_variables as sv
from errors import ModelUnitError


# -------------------------------------------------
def confirm_models_unit(proj_crs, str_ras_path_arg):
    """
    - calls two other functions to infer units from ras models and -p projection.
    - raises an exception if units do not match.
    - return the unit if they match
    """

    unit = None
    try:
        unit_from_ras = model_unit_from_ras_prj(str_ras_path_arg)
        unit_from_crs = model_unit_from_crs(proj_crs)

        if unit_from_ras == unit_from_crs:  # if both are the same, return one of them
            unit = unit_from_crs

        elif unit_from_ras != unit_from_crs:
            raise ModelUnitError(
                "Specified projection (with -p) is in '%s' but the unit specified in RAS models"
                " prj files is in '%s'. Check your models or -p entry and try again."
                % (unit_from_crs, unit_from_ras)
            )

    except ModelUnitError as e:
        print(e)
        sys.exit(1)
    return unit


# -------------------------------------------------
def model_unit_from_crs(proj_crs):
    """
    get the unit( meter or feet) from -p EPSG input:
    return either 'meter' or 'feet'; Otherwise raises an error
    """

    try:
        unit = proj_crs.axis_info[0].unit_name
        if "foot" in unit:
            unit = "feet"
        elif "metre" in unit:
            unit = "meter"
        else:
            raise ModelUnitError(
                "Make sure you have entered a correct projection code.\
                                 The projection unit must be in feet or meter."
            )
    except ModelUnitError as e:
        print(e)
        sys.exit(1)
    return unit


# -------------------------------------------------
def model_unit_from_ras_prj(str_ras_path_arg):
    """
    -- return either 'meter' or 'feet'; Otherwise raises an error
    This function read prj file of HEC-RAS models in a dataset and records the unit (either Metric
    or US customary):
        - raises and exception if a mixed use of Metric and US customary units encounters
        - returns a unit (either Metric or US customary) when only one unit has been used for the
             entire dataset.
        - The function assumes always a unit has been specified in HEC-RAS prj file. If not, a unit
            must be added into prj file and then use ras2fim.
    """

    unit = None
    ras_prj_files = []
    if os.path.isdir(str_ras_path_arg):
        for root, dirnames, filenames in os.walk(str_ras_path_arg):
            for filename in fnmatch.filter(filenames, "*.[Pp][Rr][Jj]"):
                with open(os.path.join(root, filename)) as f:
                    first_file_line = f.readline()

                # skip projection files
                if any(x in first_file_line for x in ["PROJCS", "GEOGCS", "DATUM", "PROJECTION"]):
                    continue
                ras_prj_files.append(os.path.join(root, filename))
    elif os.path.isfile(str_ras_path_arg):
        ras_prj_files.append(str_ras_path_arg)

    units_found = []
    for ras_prj_file in ras_prj_files:
        with open(ras_prj_file) as f:
            file_contents = f.read()

        if re.search("SI Unit", file_contents, re.I):
            units_found.append("meter")
        elif re.search("English Unit", file_contents, re.I):
            units_found.append("feet")

    try:
        if len(set(units_found)) == 0:  # if no unit specified in any of the RAS models
            raise ModelUnitError(
                "At least one of the HEC-RAS models must have a unit specified in prj file."
                " Check your RAS models prj files and try again. "
            )

        elif len(set(units_found)) == 1:
            unit = units_found[0]

        elif len(set(units_found)) == 2:
            raise ModelUnitError(
                "Ras2fim only accepts HEC-RAS models with similar units (either U.S. Customary or "
                "International/Metric). The provided dataset uses a mix of these units. "
                "Verify your HEC-RAS models units and try again."
            )

    except ModelUnitError as e:
        print(e)
        sys.exit(1)
    return unit


# -------------------------------------------------
# Scrapes the top changelog version (most recent version listed in our repo)
def get_changelog_version(changelog_path):
    changelog = keepachangelog.to_dict(changelog_path)
    return list(changelog.keys())[0]


# -------------------------------------------------
def convert_rating_curve_to_metric(ras2rem_dir):
    src_path = os.path.join(ras2rem_dir, "rating_curve.csv")
    df = pd.read_csv(src_path)

    # convert to metric if needed
    if "stage_m" not in df.columns:  # if no meters, then only Imperial units are in the file
        df["stage_m"] = ["{:0.2f}".format(h * 0.3048) for h in df["stage_ft"]]
        df["discharge_cms"] = ["{:0.2f}".format(q * 0.0283168) for q in df["discharge_cfs"]]
        df.to_csv(os.path.join(src_path), index=False)

        # REM will also be in Imperial units if the incoming SRC was
        rem_path = os.path.join(ras2rem_dir, "rem.tif")
        with rasterio.open(rem_path) as src:
            raster = src.read()
            raster = np.multiply(raster, np.where(raster != 65535, 0.3048, 1))  # keep no-data value as-is
            output_meta = src.meta.copy()
        with rasterio.open(rem_path, "w", **output_meta, compress="LZW") as dest:
            dest.write(raster)

    return


# -------------------------------------------------
def load_config_enviro_path(config_file=sv.DEFAULT_CONFIG_FILE_PATH):
    ####################################################################
    # Load the enviroment file

    # The sv.DEFAULT_CONFIG_FILE_PATH comes in relative to the root and not to src/ras2fim
    # so we need to adjust it's path.

    if config_file == sv.DEFAULT_CONFIG_FILE_PATH:  # change to make relative to ras2fim.py
        referential_path = os.path.join(os.path.dirname(__file__), "..", sv.DEFAULT_CONFIG_FILE_PATH)
        config_file = os.path.abspath(referential_path)

    elif config_file == "":  # possible if not coming through __main__
        raise ValueError("The config file argument can not be empty")

    if os.path.exists(config_file) is False:
        raise ValueError(f"The config file of {config_file} can not found")

    load_dotenv(config_file)

    return config_file


# -------------------------------------------------
def is_windows():
    plt = platform.system()
    return "Windows" in plt


# -------------------------------------------------
def fix_proj_path_error():
    # Sep 7, 2023

    # But this has to be solved.

    # This code is on hold but not removed. With the latest upgrade rasterio (which we needed)
    # it creates problems with proj and gdal which not compatiable with the latest version.

    # https://github.com/rasterio/rasterio/blob/master/docs/
    #   faq.rst#why-cant-rasterio-find-projdb-rasterio-from-pypi-versions--120

    # Says for now. You have to point to older versions of proj and gdal but I tried a number of
    # combinations and no luck yet

    # If the PROJ_DB path (from pyrpo is incorrect, you will see bounding box issues such as
    # rioxarray.exceptions.NoDataInBounds: No data found in bounds.
    # and
    # ERROR 1: PROJ: proj_identify: C:\Users\rdp-user\anaconda3\envs\ras2fim\Library\share\proj\proj.db
    # lacks DATABASE.LAYOUT.VERSION.MAJOR / DATABASE.LAYOUT.VERSION.MINOR metadata. It comes from
    # another PROJ installation.
    # PROJ_LIB='C:\\Users\\rdp-user\\anaconda3\\envs\\ras2fim\\Library\\site-packages\\pyproj\\proj_dir\\share\\proj'
    # PROJ_LIB="C:\\Users\\rdp-user\\anaconda3\\envs\\ras2fim\\Lib\\site-packages\\rasterio\\proj_data'
    # GDAL_DATA="C:\\Users\\rdp-user\\anaconda3\\envs\\ras2fim\\Lib\\site-packages\\rasterio\\gdal_data'
    # PROJ_LIB="C:\\Users\\rdp-user\\anaconda3\\envs\\ras2fim\\Lib\\site-packages\\rasterio\\proj_data'
    # GDAL_DATA="C:\\Users\\rdp-user\\anaconda3\\envs\\ras2fim\\Lib\\site-packages\\rasterio\\gdal_data'
    # PROJ_LIB="C:\\Users\\rdp-user\\anaconda3\\envs\\ras2fim\\Library\\share\\proj'
    # GDAL_DATA="C:\\Users\\rdp-user\\anaconda3\\envs\\ras2fim\\Library\\share\\gdal'
    # PROJ_LIB="C:\\Users\\rdp-user\\anaconda3\\envs\\ras2fim\\Library\\site-packages\\pyproj\\proj_dir\\share\\proj'
    # GDAL_DATA="C:\\Users\\rdp-user\\anaconda3\\envs\\ras2fim\\Library\\site-packages\\pyproj\\proj_dir\\share\\gdal'
    # PROJ_LIB="C:\\Program Files (x86)\\HEC\\HEC-RAS\\6.0\\GDAL\\common\\data'
    # GDAL_DATA="C:\\Program Files (x86)\\HEC\\HEC-RAS\\6.0\\GDAL\\common\\data'

    # File 'C:\Users\rdp-user\Projects\dev-linter\ras2fim\src\get_usgs_dem_from_shape.py', line 428,
<<<<<<< HEAD
    #    in fn_get_usgs_dem_from_shape usgs_wcs_local_proj_clipped = usgs_wcs_local_proj.rio.clip(str_geom)
=======
    #    in fn_get_usgs_dem_from_shape
    #    usgs_wcs_local_proj_clipped = usgs_wcs_local_proj.rio.clip(str_geom)
>>>>>>> 7e2ad3a8
    # File 'C:\Users\rdp-user\anaconda3\envs\ras2fim\lib\site-packages\rioxarray\raster_array.py',
    #   line 943, in clip
    #    raise NoDataInBounds(
    # rioxarray.exceptions.NoDataInBounds: No data found in bounds.

    # There is a known issue with rasterio and enviroment PROJ_LIB
    # an error of `PROJ: proj_create_from_database: Cannot find proj.db`
    # It does not stop anything it annoying. This is known hack for windows for it

    # This is not perfect. It will always show the error once at the start until this is loaded.
    # but it holds it off so we don't get the error over and over again.
    # Note: For win, the paths can be added to advanced system enviro variables in windows settings
    # but that can be a bit messy too.
    # This assumes that anaconda has been setup in the user path.

    # Depending on timing, this might load from the default config path but be updated later.

    try:
        # if (os.environ["PROJ_DB_FILE_PATH"] is None):
        #    raise EnvironmentError("PROJ_DB_FILE_PATH is not loaded into the os.enviro yet."\
        #                           " Check if the config file path exist")

        if is_windows():
            # first get the user and we have to build up a path
            # user_home_path = os.path.expanduser("~")

            # TODO: There could be other paths. ?? (depends how it was installed? future versions?)
            # anaconda3_env_path = os.path.join(user_home_path, r'anaconda3\envs\ras2fim\Library\share')

            # anaconda3_env_path_proj = os.path.join(anaconda3_env_path, "proj")

            # print(f"anaconda3_env_path_proj is {anaconda3_env_path_proj}")

            if os.getenv("PROJ_LIB") is not None:
                #               os.unsetenv("PROJ_LIB")
                #            else:
                print("os.getenv PROJ_LIB is")
                print(os.getenv("PROJ_LIB"))

            # if os.getenv("GDAL_DATA") is None and os.path.exists(anaconda3_env_path):
            #    os.environ["GDAL_DATA"] = anaconda3_env_path

        # remove the PROJ_LIB FILE and rasterio will set it

    except Exception as ex:
        print()
        print(
            "*** An internal error has occurred while attempting to load the proj and gdal"
            " environment variables. Details"
        )
        print(ex)
        print()
        pass


# -------------------------------------------------
def find_model_unit_from_rating_curves(r2f_hecras_outputs_dir):
    all_rating_files = list(Path(r2f_hecras_outputs_dir).rglob("*rating_curve.csv"))
    try:
        sample_rating_file = pd.read_csv(all_rating_files[0])
        SecondColumnTitle = sample_rating_file.columns[1]
        pattern = r"\((.*?)\)"  # Matches text between parentheses in column 2
        stage_unit = re.search(pattern, SecondColumnTitle).group(1).strip().lower()
        if stage_unit == "ft":
            model_unit = "feet"
        elif stage_unit == "m":
            model_unit = "meter"
        else:
            raise ValueError("Rating curve values should be either in feet or meter. Check the results")

        return model_unit
    except ValueError as e:
        print("Error:", e)
        sys.exit(1)
    except Exception:
        print(
            "Error: Make sure you have specified a correct input directory with has at least"
            "one '*.rating curve.csv' file."
        )
        sys.exit(1)


# -------------------------------------------------
def get_geometry_from_gdf(gdf, int_poly_index):
    """Function to parse features from GeoDataFrame in such
    a manner that rasterio wants them

    Keyword arguments:
        gdf -- pandas geoDataFrame
        int_poly_index -- index of the row in the geoDataFrame
    """

    if gdf is None:
        raise Exception("Internal error: gdf is none")

    if gdf.empty:
        raise Exception("Internal error: gdf can not be empty")

    geometry = [json.loads(gdf.to_json())["features"][int_poly_index]["geometry"]]

    return geometry


# -------------------------------------------------
def fn_get_random_string(int_letter_len_fn, int_num_len_fn):
    """Creates a random string of letters and numbers

    Keyword arguments:
    int_letter_len_fn -- length of string letters
    int_num_len_fn -- length of string numbers
    """
    letters = string.ascii_lowercase
    numbers = string.digits

    str_total = "".join(random.choice(letters) for i in range(int_letter_len_fn))
    str_total += "".join(random.choice(numbers) for i in range(int_num_len_fn))

    return str_total


# -------------------------------------------------
def get_stnd_date():
    # Standardizes date pattern
    # Returns YYMMDD as in 230725  (UTC)

    str_date = dt.utcnow.strftime("%y%m%d")
    return str_date


# -------------------------------------------------
def print_date_time_duration(start_dt, end_dt):
    # *********************
    # NOTE:  Ensure the date/tims coming in are UTC in all situations including
    #     just duration's, even though it really doesn't matter for durations.
    #     We are attempting to use UTC for ALL dates
    # *********************

    """
    Process:
    -------
    Calcuates the diffenence in time between the start and end time
    and prints is as:

        Duration: 4 hours 23 mins 15 secs

    -------
    Usage:
        from utils.shared_functions as sf
        fh.print_current_date_time()

    -------
    Returns:
        Duration as a formatted string

    """
    time_delta = end_dt - start_dt
    total_seconds = int(time_delta.total_seconds())

    total_days, rem_seconds = divmod(total_seconds, 60 * 60 * 24)
    total_hours, rem_seconds = divmod(rem_seconds, 60 * 60)
    total_mins, seconds = divmod(rem_seconds, 60)

    time_fmt = f"{total_hours:02d} hours {total_mins:02d} mins {seconds:02d} secs"

    duration_msg = "Duration: " + time_fmt
    print(duration_msg)

    return duration_msg


# -------------------------------------------------
def get_stnd_r2f_output_folder_name(huc_number, crs):
    """
    Inputs:
        - huc (str)
        - crs (str):  ie) ESPG:2277 or ESRI:107239. Note, must start with ESRI or EPSG (non case-sensitive)

    """

    # returns pattern of {HUC}_{CRS_number}_{stnd date}. e.g 12090301_2277_230725

    # -------------------
    if len(str(huc_number)) != 8:
        raise ValueError("huc number is not eight characters in length")

    if huc_number.isnumeric() is False:
        raise ValueError("huc number is not a number")

    # -------------------
    # validate and split out the crs number.
    is_valid_crs, err_msg, crs_number = val.is_valid_crs(crs)

    if is_valid_crs is False:
        raise ValueError(err_msg)

    std_date = get_stnd_date()

    folder_name = f"{huc_number}_{crs_number}_{std_date}"

    return folder_name


# -------------------------------------------------
def progress_bar_handler(executor_dict, verbose, desc):
    for future in tqdm(
        as_completed(executor_dict),
        total=len(executor_dict),
        disable=(not verbose),
        desc=desc,
        bar_format="{desc}:({n_fmt}/{total_fmt})|{bar}| {percentage:.1f}%",
        ncols=100,
    ):
        try:
            future.result()
        except Exception as exc:
            print("{}, {}, {}".format(executor_dict[future], exc.__class__.__name__, exc))<|MERGE_RESOLUTION|>--- conflicted
+++ resolved
@@ -9,11 +9,8 @@
 import re
 import string
 import sys
-<<<<<<< HEAD
-=======
 from concurrent.futures import as_completed
 from datetime import datetime as dt
->>>>>>> 7e2ad3a8
 from pathlib import Path
 
 import keepachangelog
@@ -235,12 +232,7 @@
     # GDAL_DATA="C:\\Program Files (x86)\\HEC\\HEC-RAS\\6.0\\GDAL\\common\\data'
 
     # File 'C:\Users\rdp-user\Projects\dev-linter\ras2fim\src\get_usgs_dem_from_shape.py', line 428,
-<<<<<<< HEAD
     #    in fn_get_usgs_dem_from_shape usgs_wcs_local_proj_clipped = usgs_wcs_local_proj.rio.clip(str_geom)
-=======
-    #    in fn_get_usgs_dem_from_shape
-    #    usgs_wcs_local_proj_clipped = usgs_wcs_local_proj.rio.clip(str_geom)
->>>>>>> 7e2ad3a8
     # File 'C:\Users\rdp-user\anaconda3\envs\ras2fim\lib\site-packages\rioxarray\raster_array.py',
     #   line 943, in clip
     #    raise NoDataInBounds(
