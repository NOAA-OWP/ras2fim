#!/usr/bin/env python3

import argparse
import datetime as dt
import os
import shutil
import sys
import time
import traceback
from concurrent.futures import ProcessPoolExecutor
from pathlib import Path

import geopandas as gpd
import pandas as pd

import shared_functions as sf
import shared_variables as sv


# Global Variables
RLOG = sv.R2F_LOG


# -----------------------------------------------------------------
# Writes a metadata file into the save directory
# --------------------------
def write_metadata_file(
    output_save_folder,
    start_time_string,
    nwm_shapes_file,
    hecras_shapes_file,
    metric_file,
    geopackage_name,
    csv_name,
    log_name,
    verbose,
):
    """
    Overview:

    Creates a metadata textfile and saves it to the output save folder.

    """

    metadata_content = []
    metadata_content.append(f"Data was produced using reformat_ras_rating_curve.py on {start_time_string}.")
    metadata_content.append(" ")
    metadata_content.append("ras2fim file inputs:")
    metadata_content.append(f"  NWM streamlines from {nwm_shapes_file}")
    metadata_content.append(f"  HECRAS crosssections from {hecras_shapes_file}")
    metadata_content.append(f"  WSE rating curves from {metric_file}")
    metadata_content.append(" ")
    metadata_content.append("Outputs: ")
    metadata_content.append(f"  {geopackage_name} (point location geopackage)")
    metadata_content.append(f"  {csv_name} (rating curve CSV)")
    metadata_content.append(f"  {log_name} (output log textfile, only saved if -l argument is used)")
    metadata_content.append(" ")
    metadata_content.append("CSV column name    Source                  Type            Description")
    metadata_content.append(
        "fid_xs             Calculated in script    String          Combination of NWM feature ID and"
        " HECRAS crosssection name"
    )
    metadata_content.append(
        "feature_id         From geometry files     Number          NWM feature ID associated with the"
        " stream segment"
    )
    metadata_content.append(
        "xsection_name      From geometry files     Number          HECRAS crosssection name"
    )
    metadata_content.append(
        "flow               From rating curve       Number          Discharge value from rating curve in"
        " each directory"
    )
    metadata_content.append(
        "wse                From rating curve       Number          Water surface elevation value from the"
        " rating curve in each directory"
    )
    metadata_content.append(
        "flow_units         Hard-coded              Number          Discharge units"
        " (metric since data is being pulled from metric directory)"
    )
    metadata_content.append(
        "wse_unts           Hard-coded              Number          Water surface elevation units"
        " (metric since data is being pulled from metric directory)"
    )
    metadata_content.append(
        "location_type      User-provided           String          Type of site the data is coming from"
        " (example: IFC or USGS) (optional)"
    )
    metadata_content.append(
        "source             From ras2fim changelog  String          ras2fim version that produced the data"
    )
    metadata_content.append(
        "timestamp          Calculated in script    Datetime        Describes when this table was compiled"
    )
    metadata_content.append(
        "active             User-provided           True/False      Whether a gage is active (optional)"
    )
    metadata_content.append(
        "huc8               From geometry files     Number          HUC 8 watershed ID that the point"
        " falls in"
    )
    metadata_content.append(
        "ras_model_dir      From geometry files     String          RAS model that the points came from"
    )

    metadata_content.append(" ")

    metadata_name = "README_reformat_ras_rating_curve.txt"
    metadata_path = os.path.join(output_save_folder, metadata_name)

    with open(metadata_path, "w") as f:
        for line in metadata_content:
            f.write(f"{line}\n")

    if verbose is True:
        RLOG.debug(f"Metadata README saved to {metadata_path}")


# -----------------------------------------------------------------
# Functions for handling units
# -----------------------------------------------------------------
def get_unit_from_string(string):
    if "meters" in string or "meter" in string or "m" in string or "metre" in string or "metres" in string:
        return "m"
    elif "feet" in string or "foot" in string or "ft" in string:
        return "ft"
    else:
        return "UNKNOWN"


# -------------------------------------------------
def feet_to_meters(number):
    converted_value = number / 3.281  # meter = feet / 3.281
    return converted_value


# -------------------------------------------------
def meters_to_feet(number):
    converted_value = number / 0.3048  # feet = meters / 0.3048
    return converted_value


# -----------------------------------------------------------------
# Reads, compiles, and reformats the rating curve info for all directories
# -----------------------------------------------------------------
def dir_reformat_ras_rc(
    dir_input_folder_path,
    intermediate_filename,
    int_output_table_label,
    int_output_geopackage_label,
    int_log_label,
    location_type,
    active,
    verbose,
    nwm_shapes_file,
    hecras_shapes_file,
    metric_file,
):
    """
    Overview:

    Reads, compiles, and reformats the rating curve info for the given directory
    (runs in compile_ras_rating_curves).

    Notes:

        - Automatically overwrites the main outputs (the compiled CSV, geopackage, and log) if they already
          exist in the output folder. If there is a need to keep the existing main outputs, use a different
          output folder.


    Parameters (required):

    - dir_input_folder_path: (str) filepath for folder containing input ras2fim models for the HUC
      (optional arguments set in __main__ or defaults to value from __)

    - intermediate_filename: (str) name of file to store intermediates (set in compile_ras_rating_curves,
      defaults to "intermediate_outputs")

    - int_output_table_label: (str) suffix for intermediate output table (set in compile_ras_rating_curves,
      defaults to "_output_table.csv")

    - int_log_label: (str) suffix for intermediate output table (set in compile_ras_rating_curves,
      defaults to "_log.txt")

    - location_type: (str) optional input value for the "location_type" output column
     (i.e. "", "USGS", "IFC")

    - active: (str) optional input value for the "active" column (i.e. "", "True", "False")

    - verbose: (bool) option to run verbose code with a lot of print statements
      (optional argument set in __main__)

    - nwm_shapes_file: (str) file from shared_variables to get the NWM shapefiles from

    - hecras_shapes_file: (str) file from shared_variables to get the HECRAS shapefiles from

    - metric_file: (str) file from shared_variables to get the metric output files from

    """

    # Create empty output log

    RLOG.lprint("")
    overall_start_time = dt.datetime.utcnow()
    dt_string = dt.datetime.utcnow().strftime("%m/%d/%Y %H:%M:%S")
    RLOG.lprint(f"Started (UTC): {dt_string}")

    output_log = []
    output_log.append(" ")
    output_log.append(f"Directory: {dir_input_folder_path}")

    if verbose is True:
        print()
        RLOG.debug("======================")
        RLOG.debug(f"Directory: {dir_input_folder_path}")
        print()

    # ------------------------------------------------------------------------------------------------
    # Retrieve information from `run_arguments.txt` file

    # Read run_arguments.txt file
    run_arguments_filepath = os.path.join(dir_input_folder_path, "run_arguments.txt")

    # Open the file and read all lines from the file
    try:
        with open(run_arguments_filepath, "r") as file:
            lines = file.readlines()
    except Exception as ex:
        RLOG.error(f"Unable to open run_arguments.txt, skipping directory {dir_input_folder_path}.")
        RLOG.error(f"\n details: {ex}")
        lines = None

    # Search for and extract the model unit and projection from run_arguments.txt
    for line in lines:
        if "model_unit ==" in line:
            model_unit = line.split("==")[1].strip()
        elif "str_huc8_arg ==" in line:
            str_huc8_arg = line.split("==")[1].strip()
        elif "proj_crs ==" in line:
            proj_crs = line.split("==")[1].strip()

    # Standardize the model unit and output unit
    model_unit = get_unit_from_string(model_unit)

    if verbose is True:
        RLOG.debug(
            f"Model settings: model_unit {model_unit} | str_huc8_arg: {str_huc8_arg} | proj_crs: {proj_crs}"
        )

    # Create intermediate output file within directory (only if the run_arguments.txt folder is there)
    if lines is not None:
        intermediate_filepath = os.path.join(dir_input_folder_path, intermediate_filename)
        if not os.path.exists(intermediate_filepath):
            os.mkdir(intermediate_filepath)

    # ------------------------------------------------------------------------------------------------
    # Get compiled rating curves from metric folder
    metric_path = os.path.join(dir_input_folder_path, metric_file)

    rc_path_list = list(Path(metric_path).rglob("*all_cross_sections.csv"))
    if len(rc_path_list) == 0:
        log = "ERROR: No paths in rating curve path list. "
        output_log.append(log)
        RLOG.warning(log)
    elif len(rc_path_list) >= 1:
        rc_path = rc_path_list[0]

    if os.path.isfile(rc_path) is False:
        RLOG.warning(f"No rating curve file available for {dir_input_folder_path}, skipping this directory.")
        output_log.append("Rating curve NOT available.")
        dir_log_filename = int_log_label
        dir_log_filepath = os.path.join(intermediate_filepath, dir_log_filename)

        with open(dir_log_filepath, "w") as f:
            for line in output_log:
                f.write(f"{line}\n")
    else:
        output_log.append("Rating curve CSV available.")

        # ------------------------------------------------------------------------------------------------
        # Manually build filepaths for the geospatial data

        # root_dir = os.path.join(input_folder_path, dir)
        root_dir = dir_input_folder_path  # TODO: clean up

        nwm_all_lines_filename = str_huc8_arg + "_nwm_streams_ln.shp"
        nwm_all_lines_filepath = os.path.join(root_dir, nwm_shapes_file, nwm_all_lines_filename)

        hecras_crosssections_filename = "cross_section_LN_from_ras.shp"
        hecras_crosssections_filepath = os.path.join(
            root_dir, hecras_shapes_file, hecras_crosssections_filename
        )

        if not os.path.exists(nwm_all_lines_filepath):
            msg = f"Error: No file at {nwm_all_lines_filepath}"
            RLOG.warning(msg)
            output_log.append(msg)

        if not os.path.exists(hecras_crosssections_filepath):
            msg = f"Error: No file at {hecras_crosssections_filepath}"
            RLOG.warning(msg)
            output_log.append(msg)

        # ------------------------------------------------------------------------------------------------
        # Intersect NWM lines and HEC-RAS crosssections to get the points
        # (but keep the metadata from the HEC-RAS cross-sections)

        if verbose is True:
            RLOG.debug("")
            RLOG.debug("Reading shapefiles and generating crosssection/streamline intersection points ...")

        # Read shapefiles
        hecras_crosssections_shp = gpd.read_file(hecras_crosssections_filepath)
        nwm_all_lines_shp = gpd.read_file(nwm_all_lines_filepath)

        # Get ras_model_dir from the hecras_crosssections_shp
        ras_path_list = list(hecras_crosssections_shp["ras_path"])

        ras_dir_list = []
        for path in ras_path_list:
            ras_dir = os.path.basename(os.path.dirname(path))
            ras_dir_list.append(ras_dir)

        hecras_crosssections_shp["ras_model_dir"] = ras_dir_list

        # Apply shapefile projection
        hecras_crosssections_shp.crs = proj_crs
        nwm_all_lines_shp.crs = proj_crs

        # Find intersections
        intersections = gpd.overlay(
            nwm_all_lines_shp, hecras_crosssections_shp, how="intersection", keep_geom_type=False
        )

        # Create a GeoDataFrame for the intersection points
        intersection_gdf = gpd.GeoDataFrame(geometry=intersections.geometry, crs=nwm_all_lines_shp.crs)

        # Append attribute table of hecras_crosssections_shp to intersection_points_gdf
        # and fix data type for stream_stn
        intersection_gdf = intersection_gdf.join(intersections.drop(columns="geometry"))
        intersection_gdf = intersection_gdf.astype({"stream_stn": "int"})

        # Combined feature ID and HECRAS cross-section ID to make a new ID
        intersection_gdf["fid_xs"] = (
            intersection_gdf["feature_id"].astype(str) + "_" + intersection_gdf["stream_stn"].astype(str)
        )

        # ------------------------------------------------------------------------------------------------
        # Check for duplicate Feature_ID / Cross-section ID combinations

        # if intersection_gdf['fid_xs'].duplicated().any():

        #     # Print duplicates if verbose
        #     if verbose is True:
        #         duplicated_fids = intersection_gdf.loc[
        #           intersection_gdf['fid_xs'].duplicated() == True]['fid_xs']
        #         print("Duplicate fid_xs values: " + str(set(list(duplicated_fids))))

        #         output_log.append("Duplicate fid_xs values: " + str(set(list(duplicated_fids))))
        #         output_log.append("Duplicate fid_xs values were removed from geopackage.")
        #         output_log.append(" ")

        #     intersection_gdf.drop_duplicates(subset='fid_xs', inplace=True)
        #     print()
        #     print("Duplicate fid_xs values were removed from intersection points geopackage.")

        # ------------------------------------------------------------------------------------------------
        # Read compiled rating curve and append huc8 from intersections
        try:
            rc_df = pd.read_csv(rc_path)
        except Exception as ex:
            msg = f"Unable to read rating curve at path {rc_path}"
            RLOG.warning(msg + f"\n details: {ex}")
            output_log.append(msg)

        # Join some of the geospatial data to the rc_df data
        rc_geospatial_df = pd.merge(
            rc_df,
            intersection_gdf[["fid_xs", "huc8", "ras_model_dir"]],
            left_on="fid_xs",
            right_on="fid_xs",
            how="inner",
        )
        rc_geospatial_df = rc_geospatial_df.astype({"huc8": "object"})

        # ------------------------------------------------------------------------------------------------
        # Get ras2fim version and assign to 'source' variable

        changelog_path = '../doc/CHANGELOG.md'  # TODO: replace with shared variable?
        ras2fim_version = sf.get_changelog_version(changelog_path)
        source = "ras2fim_" + ras2fim_version

<<<<<<< HEAD
        print(f'Source: {source}')  # debug

=======
>>>>>>> d2fd4689
        # ------------------------------------------------------------------------------------------------
        # Build output table

        # Get a current timestamp
        timestamp = dt.datetime.utcnow()

        # Assemble output table
        # Ensure the "source" column always has the phrase 'ras2fim' in it somewhere (fim needs it)
        dir_output_table = pd.DataFrame(
            {
                "fid_xs": rc_geospatial_df["fid_xs"],
                "feature_id": rc_geospatial_df["featureid"],
                "xsection_name": rc_geospatial_df["Xsection_name"],
                "flow": rc_geospatial_df["discharge_cms"],
                "wse": rc_geospatial_df["wse_m"],
                "flow_units": "cms",  # str
                "wse_units": "m",  # str
                "location_type": location_type,  # str
                "source": source,  # str
                "timestamp": timestamp,  # str
                "active": active,  # str
                "huc8": rc_geospatial_df["huc8"],  # str
                "ras_model_dir": rc_geospatial_df["ras_model_dir"],  # str
            }
        )

        # Add necessary columns to the intersections geopackage
        intersection_gdf["location_type"] = location_type
        intersection_gdf["source"] = source
        intersection_gdf["timestamp"] = timestamp
        intersection_gdf["active"] = active
        intersection_gdf["flow_units"] = "cms"
        intersection_gdf["wse_units"] = "m"

        # ------------------------------------------------------------------------------------------------
        # Convert multipoint features to point features # TODO: Use in ras2release compilation script

        # # Function to convert MultiPoint to Point
        # def convert_multipoint_to_point(geom):
        #     if geom.geom_type == 'MultiPoint':
        #         if verbose is True:
        #             print('Multipoint features found. Converting them to Point.')
        #         output_log.append('Multipoint features found. Converting them to Point.')
        #         return Point(geom.centroid)
        #     else:
        #         return geom

        # # If intersection_gdf is a multipoint feature, convert it to a point feature
        # try:
        #     intersection_gdf['geometry'] = intersection_gdf['geometry'].apply(convert_multipoint_to_point)
        # except:
        #     print('Unable to apply function convert_multipoint_to_point to intersection geodataframe.')

        # ------------------------------------------------------------------------------------------------
        # Export dir_output_table, dir_geospatial, and log to the intermediate save folder

        # Write filepath for geopackage
        dir_output_geopackage_filepath = os.path.join(intermediate_filepath, int_output_geopackage_label)

        # Reproject intersection_gdf to output SRC
        shared_variables_crs = sv.DEFAULT_RASTER_OUTPUT_CRS
        intersection_prj_gdf = intersection_gdf.to_crs(shared_variables_crs)

        # Save directory geopackage
        try:
            intersection_prj_gdf.to_file(dir_output_geopackage_filepath, driver="GPKG")
            if verbose is True:
                RLOG.debug("HECRAS-NWM intersection geopackage saved.")
        except Exception as ex:
            msg = "Unable to save HEC-RAS points geopackage."
            RLOG.warning(msg)
            RLOG.warning(f"\n details: {ex}")
            output_log.append(msg)

        # Save output table for directory
        dir_output_table_filename = int_output_table_label
        dir_output_table_filepath = os.path.join(intermediate_filepath, dir_output_table_filename)
        dir_output_table.to_csv(dir_output_table_filepath, index=False)

        # Save log for directory
        dir_log_filename = int_log_label
        dir_log_filepath = os.path.join(intermediate_filepath, dir_log_filename)
        with open(dir_log_filepath, "w") as f:
            for line in output_log:
                f.write(f"{line}\n")

        if verbose is True:
            RLOG.debug("")
            RLOG.debug(f"Saved directory outputs for {dir_input_folder_path}.")

        # Get timestamp for metadata
        start_time_string = dt.datetime.utcnow().strftime("%m/%d/%Y %H:%M:%S")

        # Write README metadata file for the intermediate file
        write_metadata_file(
            intermediate_filepath,
            start_time_string,
            nwm_shapes_file,
            hecras_shapes_file,
            metric_file,
            int_output_geopackage_label,
            int_output_table_label,
            int_log_label,
            verbose,
        )

        if verbose is True:
            RLOG.debug(f"Saved metadata to {intermediate_filepath}.")

    RLOG.success("Complete")
    end_time = dt.datetime.utcnow()
    dt_string = dt.datetime.utcnow().strftime("%m/%d/%Y %H:%M:%S")
    RLOG.lprint(f"Ended : {dt_string}")
    time_duration = end_time - overall_start_time
    RLOG.lprint(f"Duration: {str(time_duration).split('.')[0]}")
    RLOG.lprint("")


# -----------------------------------------------------------------
# Compiles the rating curve and points from each directory
# -----------------------------------------------------------------
def compile_ras_rating_curves(
    input_folder_path, output_save_folder, save_logs, verbose, num_workers, location_type, active
):
    """
    Overview:

    Creates directory list and feeds directories to dir_reformat_ras_rc() inside a multiprocessor.
    Compiles the rating curve and geopackage info from the intermediate data folder and saves a final
    rating curve CSV and geospatial outputs geopackage. Runs from __main__.


    Parameters (required):

    - input_folder_path: (str) filepath for folder containing input ras2fim models

    - output_save_folder: (str) filepath of parent folder in which to create the ras2calibration
      folder containing the output files

    - verbose: (bool) option to run verbose code with a lot of print statements

    - save_logs: (bool) option to save output logs as a textfile

    - num_workers: (int) number of workers to use during parallel processing

    - location_type: (str) optional input value for the "location_type" output column
     (i.e. "", "USGS", "IFC")

    - active: (str) optional input value for the "active" column (i.e. "", "True", "False")

    """

    # Establish file naming conventions
    int_output_table_label = "ras2calibration_output_table.csv"
    int_geopackage_label = "ras2calibration_output_geopackage.gpkg"
    int_log_label = "log.txt"
    intermediate_filename = sv.R2F_OUTPUT_DIR_RAS2CALIBRATION

    # Record and print start time
    start_time = dt.datetime.utcnow()
    start_time_string = dt.datetime.utcnow().strftime("%m/%d/%Y %H:%M:%S")

    # Settings block
    RLOG.lprint(
        "-----------------------------------------------------------------------------------------------"
    )
    RLOG.lprint("Begin rating curve compilation process.")
    RLOG.lprint("")
    RLOG.lprint(f"Start time: {start_time_string}.")
    RLOG.lprint("")
    RLOG.lprint(f"Verbose: {str(verbose)}")
    RLOG.lprint(f"Save output log to folder: {str(save_logs)}")
    RLOG.lprint(f"Number of workers: {num_workers}")
    RLOG.lprint("")

    # Get default paths from shared variables if they aren't included
    if input_folder_path == "":
        input_folder_path = sv.R2F_DEFAULT_OUTPUT_MODELS  # ras2fim output folder
        RLOG.lprint(f"Using default input folder path: {input_folder_path}")

        if not os.path.exists(input_folder_path):
            RLOG.warning(f"No file exists at {input_folder_path}")

    # Error out if the input folder doesn't exist
    if not os.path.exists(input_folder_path):
        msg = f"No folder at input folder path: {input_folder_path}"
        RLOG.critical(msg)
        sys.exit(msg)

    # Check for output folders
    if output_save_folder == "":  # Using the default filepath
        output_save_folder = sv.R2F_OUTPUT_DIR_RELEASES
        RLOG.lprint(f"Attempting to use default output save folder: {output_save_folder}")

        # Attempt to make default output folder if it doesn't exist, error out if it doesn't work.
        if not os.path.exists(output_save_folder):
            RLOG.lprint(f"No folder found at {output_save_folder}")
            try:
                RLOG.lprint("Creating output folder.")
                os.mkdir(output_save_folder)
            except OSError:
                msg = f"Unable to create default output save folder at {output_save_folder}"
                RLOG.critical(msg)
                RLOG.critical(OSError)
                sys.exit()

        # Assemble the output subfolder filepath
        output_save_subfolder = os.path.join(sv.R2F_OUTPUT_DIR_RELEASES, sv.R2F_OUTPUT_DIR_RAS2CALIBRATION)

        # If the output subfolder already exists, remove it
        if os.path.exists(output_save_subfolder) is True:
            shutil.rmtree(output_save_subfolder)
            # shutil.rmtree is not instant, it sends a command to windows, so do a quick time out here
            # so sometimes mkdir can fail if rmtree isn't done
            time.sleep(1)

        # Make the output subfolder
        os.mkdir(output_save_subfolder)

    else:  # Using the specified filepath
        # Check that the destination filepath exists. If it doesn't, give error and quit.
        if not os.path.exists(output_save_folder):
            msg = f"Error: No folder found at {output_save_folder}.\n"
            "Create this parent directory or specify a different output folder"
            " using `-o` followed by the directory filepath."
            RLOG.critical(msg)
            sys.exit()

        # Assemble the output subfolder filepath
        output_save_subfolder = os.path.join(output_save_folder, sv.R2F_OUTPUT_DIR_RAS2CALIBRATION)

        # If the output subfolder already exists, remove it
        if os.path.exists(output_save_subfolder) is True:
            shutil.rmtree(output_save_subfolder)
            # shutil.rmtree is not instant, it sends a command to windows, so do a quick time out here
            # so sometimes mkdir can fail if rmtree isn't done
            time.sleep(1)

        # Make the output subfolder
        os.mkdir(output_save_subfolder)

    # Check job numbers
    total_cpus_requested = num_workers
    total_cpus_available = os.cpu_count() - 2
    if total_cpus_requested > total_cpus_available:
        raise ValueError(
            "Total CPUs requested exceeds your machine's available CPU count minus one. "
            "Please lower the quantity of requested workers accordingly."
        )

    # Get a list of the directories in the input folder path
    dirlist = []

    for dir in os.listdir(input_folder_path):
        if len(dir) < 8:
            continue

        huc_number = dir[0:8]
        if not huc_number.isnumeric():
            RLOG.warning(f"dir of {dir} does not start with a huc_number")
            continue

        dirlist.append(dir)

    # Create empty output log and give it a header
    output_log = []
    output_log.append(f"Processing for reformat_ras_rating_curves.py started at {str(start_time_string)}")
    output_log.append(f"Input directory: {input_folder_path}")

    # ------------------------------------------------------------------------------------------------
    # Assemble filepaths

    nwm_shapes_file = sv.R2F_OUTPUT_DIR_SHAPES_FROM_CONF  # "02_shapes_from_conflation"
    hecras_shapes_file = sv.R2F_OUTPUT_DIR_SHAPES_FROM_HECRAS  # "01_shapes_from_hecras"
    metric_file = sv.R2F_OUTPUT_DIR_METRIC  # "06_metric"

    # ------------------------------------------------------------------------------------------------
    # Create a process pool and run dir_reformat_ras_rc() for each directory

    with ProcessPoolExecutor(max_workers=num_workers) as executor:
        if verbose is True:
            RLOG.debug("")
            RLOG.debug("--------------------------------------------------------------")
            RLOG.debug("Begin iterating through directories with multiprocessor...")
            RLOG.debug("")

        for dir in dirlist:
            dir_input_folder_path = os.path.join(input_folder_path, dir)
            executor.submit(
                dir_reformat_ras_rc,
                dir_input_folder_path,
                intermediate_filename,
                int_output_table_label,
                int_geopackage_label,
                int_log_label,
                location_type,
                active,
                verbose,
                nwm_shapes_file,
                hecras_shapes_file,
                metric_file,
            )

    # # Run without multiprocessor
    # for dir in dirlist:
    #     dir_reformat_ras_rc(dir, input_folder_path, intermediate_filename,
    # int_output_table_label, int_log_label,
    # location_type, active, verbose,
    # nwm_shapes_file, hecras_shapes_file, metric_file)

    # ------------------------------------------------------------------------------------------------
    # Read in all intermedate files (+ output logs) and combine them

    if verbose is True:
        RLOG.debug("")
        RLOG.debug("--------------------------------------------------------------")
        RLOG.debug("Begin compiling multiprocessor outputs...")
        RLOG.debug("")

    # Get list of intermediate files from path
    int_output_table_files = []
    int_geopackage_files = []
    int_logs = []

    for dir in dirlist:
        intermediate_filepath = os.path.join(input_folder_path, dir, intermediate_filename)

        # Get output table and append to list if path exists
        filename = int_output_table_label
        path = os.path.join(intermediate_filepath, filename)
        if os.path.exists(path):
            int_output_table_files.append(path)

        # Get geopackage filename and append to list if path exists
        filename = int_geopackage_label
        path = os.path.join(intermediate_filepath, filename)
        if os.path.exists(path):
            int_geopackage_files.append(path)

        # Get log filename and append to list if path exists
        filename = int_log_label
        path = os.path.join(intermediate_filepath, filename)
        if os.path.exists(path):
            int_logs.append(path)

    # Read and compile the intermediate rating curve tables
    full_output_table = pd.DataFrame()
    for file_path in int_output_table_files:
        if os.path.exists(file_path):
            df = pd.read_csv(file_path)
            full_output_table = pd.concat([full_output_table, df])
    full_output_table.reset_index(drop=True, inplace=True)

    if len(int_geopackage_files) == 0:
        raise ValueError("no geopackage file paths have been found")

    # Define output projection from shared variables
    compiled_geopackage_CRS = sv.DEFAULT_RASTER_OUTPUT_CRS

    compiled_geopackage = None

    # Iterate through input geopackages and compile them
    for i in range(len(int_geopackage_files)):
        if i == 0:
            # we have to load the first gkpg directly then concat more after.
            # Create an empty GeoDataFrame to store the compiled data
            compiled_geopackage = gpd.read_file(int_geopackage_files[i])
        else:
            data = gpd.read_file(int_geopackage_files[i])
            compiled_geopackage = pd.concat([compiled_geopackage, data], ignore_index=True)

    # Set the unified projection for the compiled GeoDataFrame
    compiled_geopackage.crs = compiled_geopackage_CRS

    # Read and compile all logs
    for file_path in int_logs:
        if os.path.exists(file_path):
            with open(file_path) as f:
                lines = f.readlines()
                for line in lines:
                    output_log.append(line)

    # Remove extra linebreaks from log
    output_log = [s.replace("\n", "") for s in output_log]
    output_log.append(" ")

    # ------------------------------------------------------------------------------------------------
    # Export the output points geopackage and the rating curve table to the save folder

    geopackage_name = "reformat_ras_rating_curve_points.gpkg"
    geopackage_path = os.path.join(output_save_subfolder, geopackage_name)
    compiled_geopackage.to_file(geopackage_path, driver="GPKG")

    csv_name = "reformat_ras_rating_curve_table.csv"
    csv_path = os.path.join(output_save_subfolder, csv_name)
    full_output_table.to_csv(csv_path, index=False)

    # ------------------------------------------------------------------------------------------------
    # Export metadata, print filepaths and save logs

    # Report output pathing
    output_log.append(f"Geopackage initial save location: {geopackage_path}")
    output_log.append(f"Compiled rating curve csv initial save location: {csv_path}")
    if verbose is True:
        RLOG.debug("")
        RLOG.debug(f"Compiled geopackage saved to {geopackage_path}")
        RLOG.debug(f"Compiled rating curve csv saved to {csv_path}")

    # Save output log if the log option was selected
    log_name = "reformat_ras_rating_curve_log.txt"
    if save_logs is True:
        log_path = os.path.join(output_save_subfolder, log_name)

        with open(log_path, "w") as f:
            for line in output_log:
                f.write(f"{line}\n")
        RLOG.lprint(f"Compiled output log saved to {log_path}.")
    else:
        RLOG.lprint("No output log saved.")

    # Write README metadata file
    write_metadata_file(
        output_save_subfolder,
        start_time_string,
        nwm_shapes_file,
        hecras_shapes_file,
        metric_file,
        geopackage_name,
        csv_name,
        log_name,
        verbose,
    )

    # Record end time, calculate runtime, and print runtime
    end_time = dt.datetime.utcnow()
    runtime = end_time - start_time

    RLOG.lprint("")
    RLOG.lprint(f"Process finished. Total runtime: {runtime}")
    RLOG.lprint("--------------------------------------------")


# -------------------------------------------------
if __name__ == "__main__":
    """
    Sample usage:

    # Recommended parameters:
    python reformat_ras_rating_curve.py
        -i 'C:/ras2fim_data/output_ras2fim' -o 'C:/ras2fim_data/ras2fim_releases/compiled_rating_curves'
        -v -l

    # Minimalist run (all defaults used):
    python reformat_ras_rating_curve.py

    # Maximalist run (all possible arguments):
    python reformat_ras_rating_curve.py
        -i 'C:/ras2fim_data/output_ras2fim' -o 'C:/ras2fim_data/ras2fim_releases/compiled_rating_curves'
        -v -l -j 6 -k -lt "USGS" -ac "True"

    # Run with 6 workers:
    python reformat_ras_rating_curve.py
        -i 'C:/ras2fim_data/output_ras2fim' -o 'C:/ras2fim_data/ras2fim_releases/compiled_rating_curves'
        -v -l -j 6

    # Input the data location type, and active information using the -so, -lt, and -ac flags:
    python reformat_ras_rating_curve.py
        -i 'C:/ras2fim_data/output_ras2fim' -o 'C:/ras2fim_data/ras2fim_releases/compiled_rating_curves'
        -v -lt "USGS" -ac "True"

    Notes:
       - Required arguments: None
       - Optional arguments: use the -i tag to specify the input ras2fim filepath
                                (defaults to c:\ras2fim_data\output_ras2fim)
                             use the -o tag to specify the output save folder
                                (defaults to c:\ras2fim_data\ras2fim_releases\compiled_rating_curves)
                             use the -l tag to save the output log
                             use the -v tag to run in a verbose setting
                             use the -j flag followed by the number to specify number of workers
                             use the -lt flag to input a value for the "location_type" output column
                                 (i.e. "USGS", "IFC")
                             use the -ac flag to input a value for the "active" column ("True" or "False")

    """

    # There is a known problem with  proj_db error.
    # ERROR 1: PROJ: proj_create_from_database: Cannot find proj.db.
    # This will not stop all of the errors but some (in multi-proc).
    sf.fix_proj_path_error()

    # Parse arguments
    parser = argparse.ArgumentParser(
        description="Iterate through a directory containing ras2fim outputs and "
        "compile a rating curve table and rating curve location point file."
    )
    parser.add_argument(
        "-i",
        "--input-path",
        help="Input directory containing ras2fim outputs to process.",
        required=False,
        default="",
    )
    parser.add_argument("-o", "--output-path", help="Output save folder.", required=False, default="")
    parser.add_argument(
        "-l",
        "--log",
        help="Option to save output log to output save folder.",
        required=False,
        default=False,
        action="store_true",
    )
    parser.add_argument(
        "-v",
        "--verbose",
        help="Option to print more updates and descriptions.",
        required=False,
        default=False,
        action="store_true",
    )
    parser.add_argument(
        "-j", "--num-workers", help="Number of concurrent processes", required=False, default=1, type=int
    )
    parser.add_argument(
        "-lt",
        "--location-type",
        help='Input a value for the "location_type" output column (i.e. "USGS", "IFC").',
        required=False,
        default="",
    )
    parser.add_argument(
        "-ac",
        "--active",
        help='Input a value for the "active" column ("True" or "False")',
        required=False,
        default="",
    )
    parser.add_argument(
        "-u",
        "--out-unit",
        help='Option to specify output units. Defaults to "feet".',
        required=False,
        default="feet",
    )

    # Assign variables from arguments
    args = vars(parser.parse_args())
    input_folder_path = args["input_path"]
    output_save_folder = args["output_path"]
    log = bool(args["log"])
    verbose = bool(args["verbose"])
    num_workers = args["num_workers"]
    location_type = str(args["location_type"])
    active = str(args["active"])

    log_file_folder = os.path.join(args["output_path"], "logs")
    try:
        # Catch all exceptions through the script if it came
        # from command line.
        # Note.. this code block is only needed here if you are calling from command line.
        # Otherwise, the script calling one of the functions in here is assumed
        # to have setup the logger.

        # creates the log file name as the script name
        script_file_name = os.path.basename(__file__).split('.')[0]
        # Assumes RLOG has been added as a global var.
        RLOG.setup(os.path.join(log_file_folder, script_file_name + ".log"))

        # call main program
        compile_ras_rating_curves(
            input_folder_path, output_save_folder, log, verbose, num_workers, location_type, active
        )

    except Exception:
        RLOG.critical(traceback.format_exc())<|MERGE_RESOLUTION|>--- conflicted
+++ resolved
@@ -392,11 +392,8 @@
         ras2fim_version = sf.get_changelog_version(changelog_path)
         source = "ras2fim_" + ras2fim_version
 
-<<<<<<< HEAD
-        print(f'Source: {source}')  # debug
-
-=======
->>>>>>> d2fd4689
+        # print(f'Source: {source}')  # debug
+
         # ------------------------------------------------------------------------------------------------
         # Build output table
 
