--- conflicted
+++ resolved
@@ -390,20 +390,12 @@
         # ------------------------------------------------------------------------------------------------
         # Get ras2fim version and assign to 'source' variable
 
-<<<<<<< HEAD
         changelog_path = '../doc/CHANGELOG.md'  # TODO: replace with shared variable?
-=======
-        changelog_path = '../doc/CHANGELOG.md'  ## TODO: replace with shared variable?
-
->>>>>>> 6f406754
         ras2fim_version = sf.get_changelog_version(changelog_path)
         source = "ras2fim_" + ras2fim_version
 
-<<<<<<< HEAD
-=======
-        print(f'Source: {source}')  ## debug
-
->>>>>>> 6f406754
+        print(f'Source: {source}') ## debug 
+
         # ------------------------------------------------------------------------------------------------
         # Build output table
 
