import argparse
import errno
import math
import os
import re
import shutil
import traceback

# import warnings
from datetime import datetime
from pathlib import Path

import geopandas as gpd
import numpy as np
import pandas as pd
import rasterio
from rasterio.features import shapes
from rasterio.mask import mask
from shapely.geometry import LineString, MultiPolygon, Point, Polygon
from shapely.ops import split

import shared_functions as sf
import shared_variables as sv


# from shapely.validation import make_valid


# Global Variables
RLOG = sv.R2F_LOG  # the non mp version

GEOMETRY_COL = 'geometry'
# This is the distance to extent the boundary cross-sections to ensure that the inundation polygon is split
xs_extension = 1000


# -------------------------------------------------
def find_boundary_xs(nwm_seg_gdf, cross_section_gdf, station_column='stream_stn'):
    # Get intersecting cross sections
    fid_cross_sections = gpd.sjoin(nwm_seg_gdf, cross_section_gdf, how='right')
    # Filter to only the intersecting ones
    fid_cross_sections = fid_cross_sections.loc[~np.isnan(fid_cross_sections.feature_id)]
    if len(fid_cross_sections) < 2:
        return None, None
    # Find upper and lower stream stations
    down_xs = fid_cross_sections[station_column].min()
    up_xs = fid_cross_sections[station_column].max()
    # Order cross-sections
    stations_sorted = cross_section_gdf[station_column].sort_values()

    # Count 2 downstream
    down_idx = list(stations_sorted).index(down_xs) - 2
    if down_idx >= 0:
        down_xs_plus2 = stations_sorted.iloc[down_idx]
    else:
        # if this is the last segment in the river, just pick the first station
        down_xs_plus2 = stations_sorted.iloc[0]

    # Count 2 upstream
    up_idx = list(stations_sorted).index(up_xs) + 2
    try:
        up_xs_plus2 = stations_sorted.iloc[up_idx]
    except IndexError:
        # if this is the first segment in the river, just pick the last station
        up_xs_plus2 = stations_sorted.iloc[-1]

    return down_xs_plus2, up_xs_plus2


# -------------------------------------------------
def extend_vector(angle, extension_distance):
    # Note: all of these calculations are done in radians
    y_dif = math.sin(angle) * extension_distance
    x_dif = math.cos(angle) * extension_distance
    return y_dif, x_dif


# -------------------------------------------------
def extend_cross_section(geom, extension_distance):
    coords = list(geom.coords)
    start_y = coords[1][1] - coords[0][1]
    start_x = coords[1][0] - coords[0][0]
    start_slope = 0 if start_x == 0 else start_y / start_x
    end_y = coords[-2][1] - coords[-1][1]
    end_x = coords[-2][0] - coords[-1][0]
    end_slope = 0 if end_x == 0 else end_y / end_x
    # Add new points to the line
    y_dif, x_dif = extend_vector(math.atan(start_slope), extension_distance)
    start_pnt = Point(
        coords[0][0] + math.copysign(x_dif, start_x) * -1, coords[0][1] + math.copysign(y_dif, start_y) * -1
    )
    y_dif, x_dif = extend_vector(math.atan(end_slope), extension_distance)
    end_pnt = Point(
        coords[-1][0] + math.copysign(x_dif, end_x) * -1, coords[-1][1] + math.copysign(y_dif, end_y) * -1
    )
    return LineString([start_pnt] + coords + [end_pnt])


# -------------------------------------------------
def create_geocurves(ras2fim_huc_dir: str, code_version: str):
    # Get HUC 8
    dir_name = Path(ras2fim_huc_dir).name
    huc_name = re.match("^\d{8}", dir_name).group()

    # Get the unit name and version
    dir_name_split = dir_name.split('_')
    unit_name = '_'.join(dir_name_split[:-1])
    source_code = unit_name.split('_')[-1]
    unit_version = dir_name_split[-1]
    source1 = sf.get_source_info(source_code)

    # Read the conflated models list
    conflated_ras_models_csv = os.path.join(
        ras2fim_huc_dir, sv.R2F_OUTPUT_DIR_SHAPES_FROM_CONF, "conflated_ras_models.csv"
    )
    conflated_ras_models = pd.read_csv(conflated_ras_models_csv, index_col=0)

    nwm_streams_ln_shp = os.path.join(
        ras2fim_huc_dir, sv.R2F_OUTPUT_DIR_SHAPES_FROM_CONF, f"{huc_name}_nwm_streams_ln.shp"
    )
    nwm_streams_ln = gpd.read_file(nwm_streams_ln_shp)

    cross_section_ln_shp = os.path.join(
        ras2fim_huc_dir, sv.R2F_OUTPUT_DIR_SHAPES_FROM_HECRAS, "cross_section_LN_from_ras.shp"
    )
    cross_section_ln = gpd.read_file(cross_section_ln_shp)

    RLOG.trace("Start processing conflated models for each model")
    # Loop through each model
    for index, model in conflated_ras_models.iterrows():
<<<<<<< HEAD
        RLOG.trace(f"-- conflated_ras_models index[{index}] - {model.ras_path}")
=======
>>>>>>> 4f9dcad6
        RLOG.lprint("-----------------------------------------------")

        model_nwm_streams_ln = nwm_streams_ln[nwm_streams_ln.ras_path == model.ras_path]
        model_cross_section_ln = cross_section_ln[cross_section_ln.ras_path == model.ras_path]

        # Load max depth boundary
        hecras_output = Path(ras2fim_huc_dir, sv.R2F_OUTPUT_DIR_HECRAS_OUTPUT)
        model_output_dir = [f for f in hecras_output.iterdir() if re.match(f"^{model.model_id}_", f.name)][0]
        name_mid = model_output_dir.name
        RLOG.lprint(f"Creating geo rating curves for model {name_mid}")
        model_name0 = name_mid.split("_")[1:]
        model_name = "_".join(model_name0)
        model_depths_dir = Path(model_output_dir, model_name)
        max_inundation_shp = [f for f in model_depths_dir.glob("Inundation Boundary*.shp")][0]

        # Deduce the flow profile number
        flow_search = re.search('\(flow\d*_', max_inundation_shp.name).group()
        max_flow = int(re.search('\d+', flow_search).group())

        discon_inund_poly = gpd.read_file(max_inundation_shp)
        disconnected_inundation_poly = discon_inund_poly.explode(ignore_index=True, index_parts=False)
        model_crs = disconnected_inundation_poly.crs
        main_inundation_poly = disconnected_inundation_poly.iloc[disconnected_inundation_poly.length.idxmax()]
        disconnected_inundation_poly = disconnected_inundation_poly.drop(
            index=disconnected_inundation_poly.length.idxmax()
        )

        RLOG.lprint(f"Loading the max inundation extent for each NWM reach for model {name_mid}")

        # Create max flow inundation masks for each NWM reach
        nwm_reach_inundation_masks = []
        for index, nwm_reach in model_nwm_streams_ln.iterrows():
            RLOG.trace(f"-- model_nwm_streams_ln index [{index} - {nwm_reach.feature_id}")

            nwm_reach = gpd.GeoDataFrame(nwm_reach.to_dict(), index=[0]).set_geometry(
                'geometry', crs=model_nwm_streams_ln.crs
            )

            # Find boundary cross-sections
            boundary_cross_section_ids = find_boundary_xs(nwm_reach, model_cross_section_ln)
            if not (boundary_cross_section_ids[0] or boundary_cross_section_ids[1]):
                continue
            boundary_cross_sections_df = model_cross_section_ln.loc[
                model_cross_section_ln['stream_stn'].isin(boundary_cross_section_ids)
            ]
            boundary_cross_sections_df = boundary_cross_sections_df.assign(feature_id=nwm_reach.feature_id)

            # Extend boundary cross-sections because they sometimes don't breach the inundation polygon
            boundary_cross_sections_df.loc[:, 'geometry'] = boundary_cross_sections_df.geometry.apply(
                lambda row: extend_cross_section(row, xs_extension)
            )

            # Use the first cross-section for the first split
            split1_inundation_geom = split(
                main_inundation_poly.geometry, boundary_cross_sections_df.geometry.iloc[0]
            )
            split1_inundation = gpd.GeoDataFrame(split1_inundation_geom.geoms)
            split1_inundation = split1_inundation.set_geometry(0, crs=model_crs)
            split1_inundation = split1_inundation.sjoin(nwm_reach)

            # Use the second cross-section for the second split
            if len(split1_inundation) > 0:
                split2_inundation_geom = split(
                    split1_inundation.geometry.iloc[0], boundary_cross_sections_df.geometry.iloc[1]
                )
                split2_inundation = gpd.GeoDataFrame(split2_inundation_geom.geoms)
                split2_inundation = split2_inundation.set_geometry(0, crs=model_crs)
                final_inundation_poly = split2_inundation.sjoin(nwm_reach)
                final_inundation_poly = final_inundation_poly.rename(columns={0: 'geometry'})
                final_inundation_poly = final_inundation_poly.set_geometry('geometry', crs=model_crs)
                final_inundation_poly = final_inundation_poly.assign(profile_num=max_flow)

                # Search for nearby disconnected polygons using a convex hull of the cross-sections
                search_xs = model_cross_section_ln.loc[
                    (model_cross_section_ln.stream_stn > boundary_cross_sections_df.stream_stn.min())
                    & (model_cross_section_ln.stream_stn < boundary_cross_sections_df.stream_stn.max())
                ]
                search_xs = pd.concat([search_xs, boundary_cross_sections_df])
                search_hull = search_xs.dissolve().geometry.iloc[0].convex_hull
                search_hull = gpd.GeoDataFrame(
                    {'geometry': [search_hull]}, crs=boundary_cross_sections_df.crs
                )
                nearby_polygons = gpd.sjoin(disconnected_inundation_poly, search_hull, how='inner')
                final_inundation_poly.geometry.iloc[0] = MultiPolygon(
                    [final_inundation_poly.geometry.iloc[0]] + list(nearby_polygons.geometry)
                )
                nwm_reach_inundation_masks.append(final_inundation_poly)

        if len(nwm_reach_inundation_masks) == 0:
            RLOG.warning(
                " -- nwm_reach_inundation_masks as no records" f" for model {name_mid} : {model.ras_path}"
            )
            continue

        # nwm_reach_inundation_masks at this point is a list, but using pd.concat
        # it is rolling it up to one dataframe which is fed into a geodataframe
        nwm_reach_inundation_masks_comb = gpd.GeoDataFrame(
            pd.concat(nwm_reach_inundation_masks, ignore_index=True)
        )

        # Use max depth extent polygon as mask for other depths
        RLOG.lprint(
            "Getting the inundation extents from each flow (depth grids)" " This part can be a bit slow."
        )
        depth_tif_list = [f for f in model_depths_dir.iterdir() if f.suffix == '.tif']
        depth_tif_list.sort()

        geocurve_df_list = []
        for depth_tif in depth_tif_list:
            RLOG.trace(f"... Processing depth tif {depth_tif.name}")

            # This is the regex for the profile number. It finds the numbers after 'flow' in the TIF name
            flow_search = re.search('\(flow\d*\.*\d*_', depth_tif.name).group()
            profile_num = float(re.search('\d+\.*\d*', flow_search).group())

            with rasterio.open(depth_tif) as depth_grid_rast:
                depth_grid_nodata = depth_grid_rast.profile['nodata']
                depth_grid_crs = depth_grid_rast.crs

                # Mask raster using rasterio for each NWM reach
                for index, nwm_feature in nwm_reach_inundation_masks_comb.iterrows():
                    # Load the rating curve
                    rating_curve_dir = Path(
                        ras2fim_huc_dir,
                        sv.R2F_OUTPUT_DIR_CREATE_RATING_CURVES,
                        name_mid,
                        f'rating_curve_{nwm_feature.feature_id}.csv',
                    )

                    if rating_curve_dir.exists():
                        mask_shapes = list([nwm_feature.geometry])
                        masked_inundation, masked_inundation_transform = mask(
                            depth_grid_rast, mask_shapes, crop=True
                        )
                        masked_inundation = masked_inundation[0]
                        # Create binary raster
                        binary_arr = np.where(
                            (masked_inundation > 0) & (masked_inundation != depth_grid_nodata), 1, 0
                        ).astype("uint8")
                        # TODO: # if the array only has values of zero, then skip it
                        # (aka.. no heights above surface)
                        # if np.min(binary_arr) == 0 and np.max(binary_arr) == 0:
                        #     RLOG.warning(
                        #       f"depth_grid of {depth_tif} does not have any heights above surface.")
                        #     continue

                        results = (
                            {"properties": {"extent": 1}, "geometry": s}
                            for i, (s, v) in enumerate(
                                shapes(
                                    binary_arr,
                                    mask=binary_arr > 0,
                                    transform=masked_inundation_transform,
                                    connectivity=8,
                                )
                            )
                        )

                        results_ls = list(results)
                        results_df = pd.DataFrame(results_ls)

                        poly_coordinates = []
                        for pc in range(len(results_df)):
                            coords = Polygon(results_df['geometry'][pc]['coordinates'][0])
                            poly_coordinates.append(coords)
                        poly_coordinates_df = pd.DataFrame(poly_coordinates, columns=["geometry"])

                        # Convert list of shapes to polygon, then dissolve
                        extent_poly = gpd.GeoDataFrame(poly_coordinates_df, crs=depth_grid_crs)
                        try:
                            # extent_poly_diss = extent_poly.dissolve(by="extent")
                            extent_poly_diss = extent_poly.dissolve()
                            # multipoly_inundation = [
                            #     MultiPolygon([feature]) if type(feature) == Polygon else feature
                            #     for feature in extent_poly_diss["geometry"]
                            # ]

                            # # TODO: 'list' object has no attribute 'is_valid'
                            # if not multipoly_inundation[0].is_valid:
                            #     multipoly_inundation[0] = make_valid(multipoly_inundation[0])
                            # extent_poly_diss["geometry"] = multipoly_inundation

                        except AttributeError as ae:
                            # TODO (from v1) why does this happen? I suspect bad geometry. Small extent?
                            RLOG.lprint("^^^^^^^^^^^^^^^^^^")
                            msg = "Warning...\n"
                            msg += f"  huc is {huc_name}; "
                            msg += f"feature_id = {nwm_feature.feature_id}; "
                            msg += f"depth_grid = {depth_tif}\n"
                            msg += f"  Details: {ae}"
                            RLOG.warning(msg)
                            RLOG.lprint("^^^^^^^^^^^^^^^^^^")
                            continue

                        # Add the feature_id, profile_num, and code_version columns
                        extent_poly_diss = extent_poly_diss.assign(
                            profile_num=profile_num,
                            version=code_version,
                            unit_name=unit_name,
                            unit_version=unit_version,
                            source_code=source_code,
                            source=source1,
                        )
                        extent_poly_diss = extent_poly_diss.reindex(
                            columns=[
                                'version',
                                'unit_name',
                                'unit_version',
                                'source_code',
                                'source',
                                'geometry',
                                'profile_num',
                            ]
                        )
                        # TODO: Does not exist anymore
                        # extent_poly_diss = extent_poly_diss.drop(columns='extent')

                        rating_curve_df = pd.read_csv(rating_curve_dir)

                        # Join the geometry to the rating curve
                        feature_id_rating_curve_geo = pd.merge(
                            rating_curve_df, extent_poly_diss, on="profile_num", how="right"
                        )
                        geocurve_df_list.append(feature_id_rating_curve_geo)

        if rating_curve_dir.exists():
            geocurve_df = gpd.GeoDataFrame(pd.concat(geocurve_df_list, ignore_index=True))
            geocurve_df = geocurve_df.sort_values(by=['feature_id', 'discharge_cfs'])
            path_geocurve = os.path.join(
                ras2fim_huc_dir,
                sv.R2F_OUTPUT_DIR_FINAL,
                sv.R2F_OUTPUT_DIR_GEOCURVES,
                f'{name_mid}_geocurve.csv',
            )
            geocurve_df.to_csv(path_geocurve, index=False)


# -------------------------------------------------
def manage_geo_rating_curves_production(ras2fim_huc_dir, overwrite):
    """
    This function sets up the multiprocessed generation of geo version of feature_id-specific rating curves.

    Args:
        ras2fim_huc_dir (str): Path to HUC8-level directory storing RAS2FIM outputs for a given run.
        output_folder (str): The path to the output folder where geo rating curves will be written.
    """

    # get the version
    changelog_path = os.path.abspath(
        os.path.join(os.path.dirname(__file__), os.pardir, 'doc', 'CHANGELOG.md')
    )
    version = sf.get_changelog_version(changelog_path)
    RLOG.lprint("Version found: " + version)

    print()
    RLOG.lprint("+=================================================================+")
    RLOG.notice("|                   Create GeoCurves                              |")
    RLOG.lprint("+-----------------------------------------------------------------+")

    RLOG.lprint(f"  ---(p) ras2fim_huc_dir: {ras2fim_huc_dir}")
    RLOG.lprint(f"  ---(o) overwrite: {overwrite}")

    print("")
    overall_start_time = datetime.utcnow()
    dt_string = datetime.utcnow().strftime("%m/%d/%Y %H:%M:%S")
    RLOG.lprint(f"Started (UTC): {dt_string}")

    # Set up output folders. (final outputs folder now created early in the ras2fim.py lifecycle)
    if not os.path.exists(ras2fim_huc_dir):
        RLOG.error(f"{ras2fim_huc_dir} does not exist")
        raise FileNotFoundError(errno.ENOENT, os.strerror(errno.ENOENT), ras2fim_huc_dir)

    # Get the code version
    code_version = sf.get_changelog_version(changelog_path)

    # Make geocurves_dir
    geocurves_dir = os.path.join(ras2fim_huc_dir, sv.R2F_OUTPUT_DIR_FINAL, sv.R2F_OUTPUT_DIR_GEOCURVES)

    if os.path.exists(geocurves_dir) and not overwrite:
        RLOG.lprint(
            "The output directory, "
            + geocurves_dir
            + ", already exists. Use the overwrite flag (-o) to overwrite."
        )
        quit()

    if os.path.exists(geocurves_dir):
        shutil.rmtree(geocurves_dir)

    # Either way.. we are makign a new geocurve folder. e.g. If it is overwrite, we deleted
    #  before replacing it so we don't have left over garbage
    os.makedirs(geocurves_dir)

    # Feed into main geocurve creation function
    create_geocurves(ras2fim_huc_dir, code_version)

    # Calculate duration
    RLOG.success("Complete")
    end_time = datetime.utcnow()
    dt_string = datetime.utcnow().strftime("%m/%d/%Y %H:%M:%S")
    RLOG.lprint(f"Ended (UTC): {dt_string}")
    time_duration = end_time - overall_start_time
    RLOG.lprint(f"Duration: {str(time_duration).split('.')[0]}")
    RLOG.lprint("")


# -------------------------------------------------
if __name__ == "__main__":
    # Sample:
    # python create_geocurves.py -p 'c:\ras2fim_data\output_ras2fim\12090301_2277_ble_240216'
    #  -o

    parser = argparse.ArgumentParser(description="== Produce Geo Rating Curves for RAS2FIM ==")

    parser.add_argument(
        "-p",
        dest="ras2fim_huc_dir",
        help="REQUIRED: Directory containing RAS2FIM unit output (huc/crs)",
        required=True,
        metavar="STRING",
        type=str,
    )

    parser.add_argument("-o", dest="overwrite", help="Overwrite files", required=False, action="store_true")

    args = vars(parser.parse_args())

    overwrite = args["overwrite"]
    ras2fim_huc_dir = args["ras2fim_huc_dir"]

    log_file_folder = os.path.join(ras2fim_huc_dir, "logs")
    try:
        # Catch all exceptions through the script if it came
        # from command line.
        # Note.. this code block is only needed here if you are calling from command line.
        # Otherwise, the script calling one of the functions in here is assumed
        # to have setup the logger.

        # creates the log file name as the script name
        script_file_name = os.path.basename(__file__).split('.')[0]
        # Assumes RLOG has been added as a global var.
        RLOG.setup(os.path.join(log_file_folder, script_file_name + ".log"))

        # call main program
        manage_geo_rating_curves_production(ras2fim_huc_dir, overwrite)

    except Exception:
        RLOG.critical(traceback.format_exc())<|MERGE_RESOLUTION|>--- conflicted
+++ resolved
@@ -128,10 +128,7 @@
     RLOG.trace("Start processing conflated models for each model")
     # Loop through each model
     for index, model in conflated_ras_models.iterrows():
-<<<<<<< HEAD
         RLOG.trace(f"-- conflated_ras_models index[{index}] - {model.ras_path}")
-=======
->>>>>>> 4f9dcad6
         RLOG.lprint("-----------------------------------------------")
 
         model_nwm_streams_ln = nwm_streams_ln[nwm_streams_ln.ras_path == model.ras_path]
