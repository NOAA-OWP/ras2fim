# This is the second pre-processing tool that turns HEC-RAS 1D modeling into
# flood inundation mapping products.  This routine is used to conflate the
# national water model streams (feature_id) to the models provided in the
# supplied HEC-RAS files
#
# Created by: Andy Carter, PE
# Last revised - 2021.10.24
#
# ras2fim - Second pre-processing script
# Uses the 'ras2fim' conda environment

import geopandas as gpd
import pandas as pd
from geopandas.tools import sjoin

from functools import partial

import argparse

from shapely import wkt
from shapely.geometry import Point, mapping, MultiLineString

import xarray as xr
# may need to pip install netcdf4 for xarray
import numpy as np

from fiona import collection
from fiona.crs import from_epsg

import multiprocessing as mp
from multiprocessing import Pool

import tqdm

from time import sleep
import time
import datetime
import warnings

import shared_variables as sv
import errors


# $$$$$$$$$$$$$$$$$$$$$$
def fn_wkt_loads(x):
    try:
        return wkt.loads(x)
    except Exception:
        return None
# $$$$$$$$$$$$$$$$$$$$$$

# ~~~~~~~~~~~~~~~~~~~~~~~~~~~~~~~~~~~
def fn_snap_point(shply_line, list_of_df_row):
    
    #int_index, int_feature_id, str_huc12, shp_point = list_of_df_row
    int_index, shp_point, int_feature_id, str_huc12  = list_of_df_row
    
    point_project_wkt = shply_line.interpolate(shply_line.project(shp_point)).wkt
    
    list_col_names = ['feature_id', 'str_huc_12', 'geometry_wkt']
    df = pd.DataFrame([[int_feature_id, str_huc12, point_project_wkt]], columns=list_col_names)
    
    sleep(0.03) # this allows the tqdm progress bar to update
    
    return df
# ~~~~~~~~~~~~~~~~~~~~~~~~~~~~~~~~~~~


# -----------------------------------
def fn_create_gdf_of_points(tpl_request):
    # function to create and return a geoDataframe from a list of shapely points
    
    str_feature_id = tpl_request[0]
    str_huc_12 = tpl_request[1]
    list_of_points = tpl_request[2]
    
    # Create an empty dataframe
    df_points_nwm = pd.DataFrame(columns=['geometry'])
    
    # create new geodataframe
    for point in list_of_points:
        df_points_nwm = df_points_nwm.append({'geometry': point},ignore_index=True)
    
    # convert dataframe to geodataframe
    gdf_points_nwm = gpd.GeoDataFrame(df_points_nwm, geometry='geometry')
    
    gdf_points_nwm['feature_id'] = str_feature_id
    gdf_points_nwm['huc_12'] = str_huc_12
    
    return(gdf_points_nwm)
# -----------------------------------

def fn_conflate_hecras_to_nwm(str_huc8_arg, str_shp_in_arg, str_shp_out_arg, str_nation_arg):
    # supress all warnings
    warnings.filterwarnings("ignore", category=UserWarning )
    
    # ~~~~~~~~~~~~~~~~~~~~~~~~
    # INPUT
    
    flt_start_conflate_hecras_to_nwm = time.time()
    
    print(" ")
    print("+=================================================================+")
    print("|        CONFLATE HEC-RAS TO NATIONAL WATER MODEL STREAMS         |")
    print("+-----------------------------------------------------------------+")
    
    
    str_huc8 = str_huc8_arg
    print("  ---(w) HUC-8: " + str_huc8)
    
    str_ble_shp_dir = str_shp_in_arg
    print("  ---(i) HEC-RAS INPUT SHP DIRECTORY: " + str_ble_shp_dir)
    
    # note the files names are hardcoded in 1 of 2
    str_ble_stream_ln = str_ble_shp_dir + '\\' + 'stream_LN_from_ras.shp'
    STR_BLE_CROSS_SECTION_LN = str_ble_shp_dir + '\\' + 'cross_section_LN_from_ras.shp'
    
    STR_OUT_PATH = str_shp_out_arg
    print("  ---(o) OUTPUT DIRECTORY: " + STR_OUT_PATH)
    
    str_national_dataset_path = str_nation_arg
    print("  ---(n) NATIONAL DATASET LOCATION: " + str_national_dataset_path)
    
    # ~~~~~~~~~~~~~~~~~~~~~~~~
    # distance to buffer around modeled stream centerlines
    int_buffer_dist = 600
    # ~~~~~~~~~~~~~~~~~~~~~~~~
    
    # ~~~~~~~~~~~~~~~~~~~~~~~~~~~
    # TODO - 2021.09.21 - this should be 50 if meters and 150 if feet
    # too small a value creates long buffering times
    int_distance_delta = 150   # distance between points in hec-ras projection units
    # ~~~~~~~~~~~~~~~~~~~~~~~~~~~

    # Input - projection of the base level engineering models
    # get this string from the input shapefiles of the stream
    gdf_stream = gpd.read_file(str_ble_stream_ln)
    ble_prj = str(gdf_stream.crs)

    # Note that this routine requires three (3) national datasets.
    # (1) the NHD Watershed Boundary dataset
    # (2) the National water model flowlines geopackage
    # (3) the National water model recurrance flows
    
    # Input - Watershed boundary data geopackage
    str_wbd_geopkg_path = str_national_dataset_path + '\\' + sv.INPUT_WBD_NATIONAL_FILE
    
    # Input - National Water Model stream lines geopackage
    str_nwm_flowline_geopkg_path = str_national_dataset_path + '\\' + sv.INPUT_NWM_FLOWS_FILE
    
    # Input - Recurrance Intervals netCDF
    str_netcdf_path = str_national_dataset_path + '\\' + sv.INPUT_NWM_WBD_LOOKUP_FILE
    
    # Geospatial projections
    # wgs = "epsg:4326" - not needed
    # lambert = "epsg:3857" - not needed
    nwm_prj = "ESRI:102039"
    # ~~~~~~~~~~~~~~~~~~~~~~~~

    # ````````````````````````
    # option to turn off the SettingWithCopyWarning
    pd.set_option('mode.chained_assignment', None)
    # ````````````````````````
    
    # Load the geopackage into geodataframe - 1 minute +/-
    print("+-----------------------------------------------------------------+")
    print('Loading Watershed Boundary Dataset ~ 60 sec')
    gdf_ndgplusv21_wbd = gpd.read_file(str_wbd_geopkg_path)
    
    list_huc8 = []
    list_huc8.append(str_huc8)
    
    # get only the polygons in the given HUC_8
    gdf_huc8_only = gdf_ndgplusv21_wbd.query("HUC_8==@list_huc8")
    gdf_huc8_only_nwm_prj = gdf_huc8_only.to_crs(nwm_prj)
    gdf_huc8_only_ble_prj = gdf_huc8_only.to_crs(ble_prj)
    
    # path of the shapefile to write
    str_huc8_filepath = STR_OUT_PATH + '\\' + str(list_huc8[0]) + "_huc_12_ar.shp"
    
    
    # Overlay the BLE streams (from the HEC-RAS models) to the HUC_12 shapefile
    
    # read the ble streams
    gdf_ble_streams = gpd.read_file(str_ble_stream_ln)
    
    # clip the BLE streams to the watersheds (HUC-12)
    gdf_ble_streams_intersect = gpd.overlay(
        gdf_ble_streams, gdf_huc8_only_ble_prj, how='intersection')
    
    # path of the shapefile to write
    str_filepath_ble_stream = STR_OUT_PATH + '\\' + str(list_huc8[0]) + "_ble_streams_ln.shp"
    
    # write the shapefile
    gdf_ble_streams_intersect.to_file(str_filepath_ble_stream)
    
    # ---- Area shapefile of just the HUC_12s that have streams
    # create an array of HUC_12 watersheds that have streams within them
    arr_huc_12_only_with_stream = gdf_ble_streams_intersect.HUC_12.unique()
    
    # convert the array to a pandas dataframe
    df_huc_12_only_with_stream = pd.DataFrame(arr_huc_12_only_with_stream, columns = ['HUC_12'])
    
    # merge the dataframe and geodataframe to get only polygons that have streams
    gdf_huc_12_only_with_stream = pd.merge(gdf_huc8_only_ble_prj,
                                           df_huc_12_only_with_stream,
                                           on='HUC_12', how='inner')
    
    # write the area watershed shapefile
    gdf_huc_12_only_with_stream.to_file(str_huc8_filepath)
    # ----
    
    # Get the NWM stream centerlines from the provided geopackage
    
    # Union of the HUC-12 geodataframe - creates shapely polygon
    shp_huc8_union_nwm_prj = gdf_huc8_only_nwm_prj.geometry.unary_union
    
    # Create dataframe of the bounding coordiantes
    tuple_watershed_extents = shp_huc8_union_nwm_prj.bounds
    
    # Read Geopackage with bounding box filter
    gdf_stream = gpd.read_file(str_nwm_flowline_geopkg_path,
                               bbox=tuple_watershed_extents)
    
    # reanme ID to feature_id
    gdf_stream = gdf_stream.rename(columns={"ID": "feature_id"})
    
    # Load the netCDF file to pandas dataframe - 15 seconds
    print("+-----------------------------------------------------------------+")
    print('Loading the National Water Model Recurrence Flows ~ 15 sec')
    ds = xr.open_dataset(str_netcdf_path)
    df_all_nwm_streams = ds.to_dataframe()
    
    # get netCDF (recurrance interval) list of streams in the given huc
    df_streams_huc_only = df_all_nwm_streams.query("huc8==@list_huc8")
    
    # left join the recurrance stream table (dataFrame) with streams in watershed
    # this will remove the streams not within the HUC-8 boundary
    df_streams_huc_only = df_streams_huc_only.merge(gdf_stream,
                                                    on='feature_id',
                                                    how='left')
    
    # Convert the left-joined dataframe to a geoDataFrame
    gdf_streams_huc_only = gpd.GeoDataFrame(
        df_streams_huc_only, geometry=df_streams_huc_only['geometry'])
    
    # Set the crs of the new geodataframe
    gdf_streams_huc_only.crs = gdf_stream.crs
    
    # project the nwm streams to the ble projecion
    gdf_streams_nwm_bleprj = gdf_streams_huc_only.to_crs(ble_prj)
    
    # Create an empty dataframe
    df_points_nwm = pd.DataFrame(columns=['geometry', 'feature_id', 'huc_12'])
    
    # ~~~~~~~~~~~~~~~~~~~~~~~~~~~~~~~~~~~~~~~~~~~~
    # Create points at desired interval along each
    # national water model stream
    # ~~~~~~~~~~~~~~~~~~~~~~~~~~~~~~~~~~~~~~~~~~~~
    int_count = 0
    
    # Multi-Linestrings to Linestrings
    gdf_streams_nwm_explode = gdf_streams_nwm_bleprj.explode()
    
    # TODO - 2021.08.03 - Quicker to buffer the ble_streams first
    # and get the nwm streams that are inside or touch the buffer?
    
    # Get the total number of points requesting
    total_points = 0
    list_points_aggregate = []
    print("+-----------------------------------------------------------------+")
    for index, row in gdf_streams_nwm_explode.iterrows():
        str_current_linestring = row['geometry']
        distances = np.arange(0, str_current_linestring.length, int_distance_delta)
        points = [str_current_linestring.interpolate(distance) for distance in distances] + [str_current_linestring.boundary[1]]
        total_points += len(points)
    
        tpl_request = (row['feature_id'], row['huc12'], points)
        list_points_aggregate.append(tpl_request)
    
    # create a pool of processors
    num_processors = (mp.cpu_count() - 1)
    pool = Pool(processes = num_processors)
    
    l = len(list_points_aggregate)
    
    list_gdf_points_all_lines = list(tqdm.tqdm(pool.imap(fn_create_gdf_of_points, list_points_aggregate),
                                           total = l,
                                           desc='Points on lines',
                                           bar_format = "{desc}:({n_fmt}/{total_fmt})|{bar}| {percentage:.1f}%",
                                           ncols=67 ))
    
    pool.close()
    pool.join()
    
    gdf_points_nwm = gpd.GeoDataFrame(pd.concat(list_gdf_points_all_lines, ignore_index=True))
    gdf_points_nwm = gdf_points_nwm.set_crs(ble_prj)
    
    # path of the shapefile to write
    str_filepath_nwm_points = STR_OUT_PATH + '\\' + str(list_huc8[0]) + "_nwm_points_PT.shp"
    
    # write the shapefile
    gdf_points_nwm.to_file(str_filepath_nwm_points)
    
    # ~~~~~~~~~~~~~~~~~~~~~~~~~~~~~~~~~~~
    
    # read in the model stream shapefile
    gdf_segments = gpd.read_file(str_ble_stream_ln)
    
    # Simplify geom by 4.5 tolerance and rewrite the
    # geom to eliminate streams with too may verticies
    
    flt_tolerance = 4.5 # tolerance for simplifcation of HEC-RAS stream centerlines
    
    for index, row in gdf_segments.iterrows():
        shp_geom = row['geometry']
        str_geom_wkt = shp_geom.wkt
        if str_geom_wkt[0:4]  == "LINE":
            shp_simplified_line = shp_geom.simplify(flt_tolerance, preserve_topology=False)
            gdf_segments.at[index, 'geometry'] = shp_simplified_line
        else:
            # is a multilinestring
            list_lines = []
            for shp_line in shp_geom:
                shp_line_simple = shp_line.simplify(flt_tolerance, preserve_topology=False)
                list_lines.append(list(shp_line_simple.coords))
            shp_simplified_line = MultiLineString(list_lines)
            # TODO - 2021.09.22 - handle the multilinestring - ignored for now
            #gdf_lines.at[index, 'geometry'] = shp_simplified_line
    
    # create merged geometry of all streams
    shply_line = gdf_segments.geometry.unary_union
    
    # read in the national water model points
    gdf_points = gdf_points_nwm
    
    # reproject the points
    gdf_points = gdf_points.to_crs(gdf_segments.crs)
    
    print("+-----------------------------------------------------------------+")
    print("Buffering stream centerlines ~ 60 sec")
    # buffer the merged stream ceterlines - distance to find valid conflation point
    shp_buff = shply_line.buffer(int_buffer_dist)
    
    # convert shapely to geoDataFrame
    gdf_buff = gpd.GeoDataFrame(geometry=[shp_buff])
    
    # set the CRS of buff
    gdf_buff = gdf_buff.set_crs(gdf_segments.crs)
    
    # spatial join - points in polygon
    gdf_points_in_poly = sjoin(gdf_points, gdf_buff, how='left')
    
    # drop all points that are not within polygon
    gdf_points_within_buffer = gdf_points_in_poly.dropna()
    
    # need to reindex the returned geoDataFrame
    gdf_points_within_buffer = gdf_points_within_buffer.reset_index()
    
    # delete the index_right field
    del gdf_points_within_buffer['index_right']
    
    total_points = len(gdf_points_within_buffer)
    
    df_points_within_buffer = pd.DataFrame(gdf_points_within_buffer)
    # TODO - 2021.09.21 - create a new df that has only the variables needed in the desired order
    list_dataframe_args_snap = df_points_within_buffer.values.tolist()
    
    print("+-----------------------------------------------------------------+")
    p = mp.Pool(processes = (mp.cpu_count() - 1))
    
    list_df_points_projected = list(tqdm.tqdm(p.imap(partial(fn_snap_point, shply_line), list_dataframe_args_snap),
                                          total = total_points,
                                          desc='Snap Points',
                                          bar_format = "{desc}:({n_fmt}/{total_fmt})|{bar}| {percentage:.1f}%",
                                          ncols=67))
    
    p.close()
    p.join()
    
    gdf_points_snap_to_ble = gpd.GeoDataFrame(pd.concat(list_df_points_projected, ignore_index=True))
    
    gdf_points_snap_to_ble['geometry'] = gdf_points_snap_to_ble.geometry_wkt.apply(fn_wkt_loads)
    gdf_points_snap_to_ble = gdf_points_snap_to_ble.dropna(subset=['geometry'])
    gdf_points_snap_to_ble = gdf_points_snap_to_ble.set_crs(gdf_segments.crs)
    
    # write the shapefile
    str_filepath_ble_points = STR_OUT_PATH + "\\" + str(list_huc8[0]) + "_ble_snap_points_PT.shp"
    
    gdf_points_snap_to_ble.to_file(str_filepath_ble_points)
    
    # ~~~~~~~~~~~~~~~~~~~~~~~~~~~~~~~~~~~
    
    # Buffer the Base Level Engineering streams 0.1 feet (line to polygon)
    
    gdf_segments_buffer = gdf_segments
    gdf_segments['geometry'] = gdf_segments_buffer.geometry.buffer(0.1)
    
    # Spatial join of the points and buffered stream
    
    gdf_ble_points_feature_id = gpd.sjoin(
        gdf_points_snap_to_ble,
        gdf_segments_buffer[['geometry', 'ras_path']],
        how='left',
        op='intersects')
    
    # delete the wkt_geom field
    del gdf_ble_points_feature_id['index_right']
    
    # Intialize the variable
    gdf_ble_points_feature_id["count"] = 1
    
    df_ble_guess = pd.pivot_table(gdf_ble_points_feature_id,
                                  index=["feature_id", "ras_path"],
                                  values=["count"],
                                  aggfunc=np.sum)
    
    df_test = df_ble_guess.sort_values('count')
    
    str_csv_file = STR_OUT_PATH + '\\' + str(list_huc8[0]) + "_interim_list_of_streams.csv"
    
    # Write out the table - read back in
    # this is to white wash the data type
    df_test.to_csv(str_csv_file)
    df_test = pd.read_csv(str_csv_file)
    
    # Remove the duplicates and determine the feature_id with the highest count
    df_test = df_test.drop_duplicates(subset='feature_id', keep="last")
    
    # Left join the nwm shapefile and the
    # feature_id/ras_path dataframe on the feature_id
    gdf_nwm_stream_raspath = gdf_streams_nwm_bleprj.merge(df_test,
                                                          on='feature_id',
                                                          how='left')
    
    # path of the shapefile to write
    str_filepath_nwm_stream = STR_OUT_PATH + '\\' + str(list_huc8[0]) + "_nwm_streams_ln.shp"
    
    # write the shapefile
    gdf_nwm_stream_raspath.to_file(str_filepath_nwm_stream)
    
    # Read in the ble cross section shapefile
    gdf_ble_cross_sections = gpd.read_file(STR_BLE_CROSS_SECTION_LN)
    
    
    str_xs_on_feature_id_pt = STR_OUT_PATH + '\\' + str(list_huc8[0]) + "_nwm_points_on_xs_PT.shp"
    
    # Create new dataframe
    column_names = ["feature_id",
                    "river",
                    "reach",
                    "us_xs",
                    "ds_xs",
                    "peak_flow",
                    "ras_path"]
    
    df_summary_data = pd.DataFrame(columns=column_names)
    
    # Clear the dataframe and retain column names
    df_summary_data = pd.DataFrame(columns=df_summary_data.columns)
    
    # Loop through all feature_ids in the provided
    # National Water Model stream shapefile
    
    print("+-----------------------------------------------------------------+")
    print("Determining conflated stream centerlines")
    
    int_count = (len(gdf_nwm_stream_raspath))
    
    for i in range(int_count):
    
        str_feature_id = gdf_nwm_stream_raspath.loc[[i], 'feature_id'].values[0]
        str_ras_path = gdf_nwm_stream_raspath.loc[[i], 'ras_path'].values[0]
    
        # get the NWM stream geometry
        df_stream = gdf_nwm_stream_raspath.loc[[i], 'geometry']
    
        # Select all cross sections in new dataframe where WTR_NM = strBLE_Name
        df_xs = gdf_ble_cross_sections.loc[
            gdf_ble_cross_sections['ras_path'] == str_ras_path]
    
        # Creates a set of points where the streams intersect
        points = df_stream.unary_union.intersection(df_xs.unary_union)
    
        if points.geom_type == 'MultiPoint':
            # Create a shapefile of the intersected points
    
            schema = {'geometry': 'Point', 'properties': {}}

            with collection(str_xs_on_feature_id_pt,
                            "w",
                            "ESRI Shapefile",
<<<<<<< HEAD
                            #schema, crs=from_epsg(ble_prj[5:])) as output:
                            schema, crs = ble_prj) as output:
                # ~~~~~~~~~~~~~~~~~~~~
=======
                             schema, crs = ble_prj) as output:
                 # ~~~~~~~~~~~~~~~~~~~~
>>>>>>> a1f1fe28
                # Slice ble_prj to remove the "epsg:"
                # ~~~~~~~~~~~~~~~~~~~~
    
                for i in points.geoms:
                    output.write({'properties': {},
                                  'geometry': mapping(Point(i.x, i.y))})
    
            df_points = gpd.read_file(str_xs_on_feature_id_pt)
    
            # SettingWithCopyWarning
            df_xs['geometry'] = df_xs.geometry.buffer(0.1).copy()
    
            df_point_feature_id = gpd.sjoin(df_points,
                                            df_xs[['geometry',
                                                   'max_flow',
                                                   'stream_stn',
                                                   'river',
                                                   'reach',
                                                   ]],
                                            how='left', op='intersects')
    
            # determine Maximum and Minimum stream station
            flt_us_xs = df_point_feature_id['stream_stn'].max()
            flt_ds_xs = df_point_feature_id['stream_stn'].min()
    
            # determine the peak flow with this stream station limits
            flt_max_q = df_point_feature_id['max_flow'].max()
    
            str_river = df_point_feature_id['river'].values[0]
            str_reach = df_point_feature_id['reach'].values[0]
    
            # append the current row to pandas dataframe
            df_summary_data = df_summary_data.append({'feature_id': str_feature_id,
                                                      'river': str_river,
                                                      'reach': str_reach,
                                                      'us_xs': flt_us_xs,
                                                      'ds_xs': flt_ds_xs,
                                                      'peak_flow': flt_max_q,
                                                      'ras_path': str_ras_path},
                                                     ignore_index=True)
    
    # Creates a summary documents
    # Check to see if matching model is found
    
    print("+-----------------------------------------------------------------+")
    print("Creating Quality Control Output")
    
    str_str_qc_csv_File = STR_OUT_PATH + "\\" + str_huc8 + "_stream_qc.csv"
    df_summary_data.to_csv(str_str_qc_csv_File)
    
    gdf_nwm_stream_lines = gpd.read_file(str_filepath_nwm_stream)
    
    # load the stream QC lines
    df_processed_lines = pd.read_csv(str_str_qc_csv_File)

    #check the number of conflated models and stop the code if the number is 0
    status=errors.check_conflated_models_count(len(df_processed_lines))
    
    gdf_non_match = pd.merge(
        gdf_nwm_stream_lines,
        df_processed_lines,
        how='outer',
        indicator=True,
        on='feature_id')
    
    gdf_non_match = gdf_non_match[(gdf_non_match._merge != 'both')]
    
    # path of the shapefile to write
    str_filepath_nwm_stream = STR_OUT_PATH + '\\' + str_huc8 + "_no_match_nwm_lines.shp"
    
    # delete the wkt_geom field
    del gdf_non_match['_merge']
    
    # write the shapefile
    gdf_non_match.to_file(str_filepath_nwm_stream)
    
    print()
    print("Number of feature_id's matched: "+str(df_summary_data['feature_id'].nunique()))
    print()
    print('COMPLETE')
    
    flt_end_create_shapes_from_hecras = time.time()
    flt_time_pass_conflate_hecras_to_nwm = (flt_end_create_shapes_from_hecras - flt_start_conflate_hecras_to_nwm) // 1
    time_pass_conflate_hecras_to_nwm = datetime.timedelta(seconds=flt_time_pass_conflate_hecras_to_nwm)
    print('Compute Time: ' + str(time_pass_conflate_hecras_to_nwm))
    
    print("+=================================================================+")
    
#~~~~~~~~~~~~~~~~~~~~~~~~~~~~~~~~~~~~~~~~~~~~~~~~~~~~~~~~~~~~~~~~~~~~~~~~~~~~
if __name__ == '__main__':

    
    parser = argparse.ArgumentParser(description='===== CONFLATE HEC-RAS TO NATIONAL WATER MODEL STREAMS =====')
    
    parser.add_argument('-w',
                        dest = "str_huc8_arg",
                        help='REQUIRED: HUC-8 watershed that is being evaluated: Example: 10170204',
                        required=True,
                        metavar='STRING',
                        type=str)
    
    parser.add_argument('-i',
                        dest = "str_shp_in_arg",
                        help=r'REQUIRED: Directory containing stream and cross section shapefiles:  Example: D:\ras_shapes',
                        required=True,
                        metavar='DIR',
                        type=str)
    
    parser.add_argument('-o',
                        dest = "str_shp_out_arg",
                        help=r'REQUIRED: path to write output files: Example: D:\conflation_output',
                        required=True,
                        metavar='DIR',
                        type=str)
    
    parser.add_argument('-n',
                        dest = "str_nation_arg",
                        help=r'REQUIRED: path to national datasets: Example: E:\X-NWS\X-National_Datasets',
                        required=True,
                        metavar='DIR',
                        type=str)
    
    args = vars(parser.parse_args())
    
    str_huc8_arg = args['str_huc8_arg']
    str_shp_in_arg = args['str_shp_in_arg']
    str_shp_out_arg = args['str_shp_out_arg']
    str_nation_arg = args['str_nation_arg']
    
    fn_conflate_hecras_to_nwm(str_huc8_arg, str_shp_in_arg, str_shp_out_arg, str_nation_arg)
    #~~~~~~~~~~~~~~~~~~~~~~~~~~~~~~~~~~~~~~~~~~~~~~~~~~~~~~~~~~~~~~~~~~~~~~~~<|MERGE_RESOLUTION|>--- conflicted
+++ resolved
@@ -490,14 +490,8 @@
             with collection(str_xs_on_feature_id_pt,
                             "w",
                             "ESRI Shapefile",
-<<<<<<< HEAD
-                            #schema, crs=from_epsg(ble_prj[5:])) as output:
                             schema, crs = ble_prj) as output:
                 # ~~~~~~~~~~~~~~~~~~~~
-=======
-                             schema, crs = ble_prj) as output:
-                 # ~~~~~~~~~~~~~~~~~~~~
->>>>>>> a1f1fe28
                 # Slice ble_prj to remove the "epsg:"
                 # ~~~~~~~~~~~~~~~~~~~~
     
