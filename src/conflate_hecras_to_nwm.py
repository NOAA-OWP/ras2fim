--- conflicted
+++ resolved
@@ -2,50 +2,30 @@
 # Uses the 'ras2fim' conda environment
 
 import argparse
-<<<<<<< HEAD
-import datetime
-import os.path
-import time
-import traceback
-=======
 import datetime as dt
 import multiprocessing as mp
 import os
+import os.path
 import sys
 import traceback
 
-# import warnings
 from functools import partial
 from multiprocessing import Pool
 from time import sleep
->>>>>>> fa5292c8
 
 import geopandas as gpd
 import numpy as np
 import pandas as pd
 import xarray as xr
-<<<<<<< HEAD
-=======
-from fiona import collection
-from geopandas.tools import sjoin
-
-# from loguru import logger
->>>>>>> fa5292c8
 from shapely import wkt
 from shapely.geometry import LineString, Point
 
 import ras2fim_logger
 
-<<<<<<< HEAD
-# Global Variables
-RLOG = ras2fim_logger.R2F_LOG  # the non mp version
-MP_LOG = ras2fim_logger.RAS2FIM_logger()  # the mp version
-=======
 import errors
 import ras2fim_logger
 import shared_functions as sf
 import shared_variables as sv
->>>>>>> fa5292c8
 
 
 # Global Variables
@@ -65,7 +45,6 @@
 
 
 # -------------------------------------------------
-<<<<<<< HEAD
 def cut_streams_in_two(line, distance):
     # Cuts a line in two at a distance from its starting point
     # Cut end of the ble streams to avoid conflation with downstream nwm streams
@@ -82,135 +61,37 @@
 
 
 # -------------------------------------------------
-def conflate_hecras_to_nwm(str_huc8, str_shp_in_arg, str_shp_out_arg, str_nation_arg):
+def conflate_hecras_to_nwm(str_huc8, str_shp_in_arg, str_shp_out_arg, str_national_dataset_path):
 
     # TODO: Oct 2023: Review and remove this surpression
     # supress all warnings
     # warnings.filterwarnings("ignore", category=UserWarning)
 
-    flt_start_conflate_hecras_to_nwm = time.time()
-
-    RLOG.lprint(" ")
-=======
-def mp_snap_point(shply_line, list_of_df_row):
-    # int_index, int_feature_id, str_huc12, shp_point = list_of_df_row
-    int_index, shp_point, int_feature_id, str_huc12 = list_of_df_row
-
-    point_project_wkt = shply_line.interpolate(shply_line.project(shp_point)).wkt
-
-    list_col_names = ["feature_id", "str_huc_12", "geometry_wkt"]
-    df = pd.DataFrame([[int_feature_id, str_huc12, point_project_wkt]], columns=list_col_names)
-
-    sleep(0.03)  # this allows the tqdm progress bar to update
-
-    return df
-
-
-# -------------------------------------------------
-def mp_create_gdf_of_points(rlog_file_path, rlog_file_prefix, tpl_request):
-    # function to create and return a geoDataframe from a list of shapely points
-
-    # This function is included as part of a multiproc so each process needs to have
-    # it's own instance of ras2fim logger.
-    # WHY? this stops file open concurrency as each proc has its own.
-    # We attempt to keep them somewhat sorted by using YYMMDD_HHMMSECMillecond)
-
-    # global MP
-    # MP_LOG = ras2fim_logger.RAS2FIM_logger()
-
-    try:
-        file_id = sf.get_date_with_milli()
-        log_file_name = f"{rlog_file_prefix}-{file_id}.log"
-        MP_LOG.setup(os.path.join(rlog_file_path, log_file_name))
-
-        feature_id = tpl_request[0]
-        str_huc_12 = tpl_request[1]
-        list_of_points = tpl_request[2]
-
-        MP_LOG.trace(f"feature_id is {feature_id} and huc_12 is {str_huc_12}")
-
-        # Create an empty dataframe
-        df_points_nwm = pd.DataFrame(list_of_points, columns=["geometry"])
-
-        # convert dataframe to geodataframeclear
-        gdf_points_nwm = gpd.GeoDataFrame(df_points_nwm, geometry="geometry")
-
-        gdf_points_nwm["feature_id"] = feature_id
-        gdf_points_nwm["huc_12"] = str_huc_12
-
-    except Exception:
-        if ras2fim_logger.LOG_SYSTEM_IS_SETUP is True:
-            MP_LOG.critical(traceback.format_exc())
-        else:
-            print(traceback.format_exc())
-
-        sys.exit(1)
-
-    return gdf_points_nwm
-
-
-# -------------------------------------------------
-def fn_conflate_hecras_to_nwm(str_huc8, str_shp_in_arg, str_shp_out_arg, str_nation_arg):
-    # TODO: Oct 2023: Review and remove this surpression
-    # supress all warnings
-    # warnings.filterwarnings("ignore", category=UserWarning)
-
     # ~~~~~~~~~~~~~~~~~~~~~~~~
     # INPUT
     start_dt = dt.datetime.utcnow()
 
     RLOG.lprint("")
->>>>>>> fa5292c8
     RLOG.lprint("+=================================================================+")
     RLOG.lprint("|        CONFLATE HEC-RAS TO NATIONAL WATER MODEL STREAMS         |")
     RLOG.lprint("+-----------------------------------------------------------------+")
 
     RLOG.lprint("  ---(w) HUC-8: " + str_huc8)
 
-<<<<<<< HEAD
     str_ble_shp_dir = str_shp_in_arg
     RLOG.lprint("  ---(i) HEC-RAS INPUT SHP DIRECTORY: " + str_ble_shp_dir)
 
     # note the files names are hardcoded
     str_ble_stream_ln = str_ble_shp_dir + "\\" + "stream_LN_from_ras.shp"
-
-    STR_OUT_PATH = str_shp_out_arg
-    RLOG.lprint("  ---(o) OUTPUT DIRECTORY: " + STR_OUT_PATH)
-
-    str_national_dataset_path = str_nation_arg
-    RLOG.lprint("  ---(n) NATIONAL DATASET LOCATION: " + str_national_dataset_path)
-
-    # Input - projection of the base level engineering (BLE) models
-    # Get this string from the input csv of the stream
-    gdf_stream = gpd.read_file(str_ble_stream_ln)
-=======
-    ble_shp_in_dir = str_shp_in_arg
-    RLOG.lprint("  ---(i) HEC-RAS INPUT SHP DIRECTORY: " + ble_shp_in_dir)
-
-    # note the files names are hardcoded in 1 of 2
-    ble_stream_ln = ble_shp_in_dir + "\\" + "stream_LN_from_ras.shp"
-    ble_cross_section_ln = ble_shp_in_dir + "\\" + "cross_section_LN_from_ras.shp"
 
     shp_out_path = str_shp_out_arg
     RLOG.lprint("  ---(o) OUTPUT DIRECTORY: " + shp_out_path)
     RLOG.lprint("  ---(n) NATIONAL DATASET LOCATION: " + str_nation_arg)
     RLOG.lprint(f"  --- Module Started: {sf.get_stnd_date()}")
 
-    # ~~~~~~~~~~~~~~~~~~~~~~~~
-    # distance to buffer around modeled stream centerlines
-    int_buffer_dist = 600
-    # ~~~~~~~~~~~~~~~~~~~~~~~~
-
-    # ~~~~~~~~~~~~~~~~~~~~~~~~~~~
-    # TODO - 2021.09.21 - this should be 50 if meters and 150 if feet
-    # too small a value creates long buffering times
-    int_distance_delta = 150  # distance between points in hec-ras projection units
-    # ~~~~~~~~~~~~~~~~~~~~~~~~~~~
-
-    # Input - projection of the base level engineering models
-    # get this string from the input shapefiles of the stream
-    gdf_stream = gpd.read_file(ble_stream_ln)
->>>>>>> fa5292c8
+    # Input - projection of the base level engineering (BLE) models
+    # Get this string from the input csv of the stream
+    gdf_stream = gpd.read_file(str_ble_stream_ln)
     ble_prj = str(gdf_stream.crs)
 
     # Note that this routine requires three (3) national datasets.
@@ -222,7 +103,6 @@
     INPUT_NWM_WBD_LOOKUP_FILE = "nwm_wbd_lookup.nc"
     INPUT_WBD_NATIONAL_FILE = "WBD_National.gpkg"
     # Input - Watershed boundary data geopackage
-<<<<<<< HEAD
     str_wbd_geopkg_path = str_national_dataset_path + "\\" + INPUT_WBD_NATIONAL_FILE
 
     # Input - National Water Model stream lines geopackage
@@ -230,30 +110,21 @@
 
     # Input - Recurrance Intervals netCDF
     str_netcdf_path = str_national_dataset_path + "\\" + INPUT_NWM_WBD_LOOKUP_FILE
-=======
-    str_wbd_geopkg_path = str_nation_arg + "\\" + sv.INPUT_WBD_NATIONAL_FILE
-
-    # Input - National Water Model stream lines geopackage
-    str_nwm_flowline_geopkg_path = str_nation_arg + "\\" + sv.INPUT_NWM_FLOWS_FILE
-
-    # Input - Recurrance Intervals netCDF
-    str_netcdf_path = str_nation_arg + "\\" + sv.INPUT_NWM_WBD_LOOKUP_FILE
->>>>>>> fa5292c8
 
     # Geospatial projections
     nwm_prj = "ESRI:102039"
+
+    # -------------------------------------------------
+    # option to turn off the SettingWithCopyWarning
+    # pd.set_option("mode.chained_assignment", None)
+    # -------------------------------------------------
 
     # Load the geopackage into geodataframe - 1 minute +/-
     RLOG.lprint("+-----------------------------------------------------------------+")
     RLOG.lprint("Loading Watershed Boundary Dataset ~ 20 sec")
-<<<<<<< HEAD
-
-    INPUT_WBD_HUC8_DIR = "WBD_HUC8"  # Pattern for huc files are 'HUC8_{huc number}.gpkg'
-=======
->>>>>>> fa5292c8
 
     # Use the HUC8 small vector to mask the large full WBD_Nation.gpkg.
-    wdb_huc8_file = os.path.join(str_nation_arg, INPUT_WBD_HUC8_DIR, f"HUC8_{str_huc8}.gpkg")
+    wdb_huc8_file = os.path.join(str_nation_arg, sv.INPUT_WBD_HUC8_DIR, f"HUC8_{str_huc8}.gpkg")
     huc8_wbd_db = gpd.read_file(wdb_huc8_file)
     gdf_ndgplusv21_wbd = gpd.read_file(str_wbd_geopkg_path, mask=huc8_wbd_db)
 
@@ -267,13 +138,8 @@
 
     gdf_huc8_only_ble_prj = gdf_huc8_only.to_crs(ble_prj)
 
-<<<<<<< HEAD
-    # Path of the shapefile to write
-    str_huc8_filepath = os.path.join(STR_OUT_PATH, f"{str_huc8}_huc_12_ar.shp")
-=======
     # path of the shapefile to write
     str_huc8_filepath = os.path.join(shp_out_path, f"{str_huc8}_huc_12_ar.shp")
->>>>>>> fa5292c8
 
     # -------------------------------------------------
     # Overlay the BLE streams (from the HEC-RAS models) to the HUC_12 shapefile
@@ -343,84 +209,9 @@
     # project the nwm streams to the ble projecion
     gdf_streams_nwm_bleprj = gdf_streams_huc_only.to_crs(ble_prj)
 
-<<<<<<< HEAD
     # -------------------------------------------------
     RLOG.lprint("Buffering stream centerlines ~ 120 sec")
     # Make a buffer around streams_nwm (create a polygone)
-=======
-    # ~~~~~~~~~~~~~~~~~~~~~~~~~~~~~~~~~~~~~~~~~~~~
-    # Create points at desired interval along each
-    # national water model stream
-    # ~~~~~~~~~~~~~~~~~~~~~~~~~~~~~~~~~~~~~~~~~~~~
-    int_count = 0
-
-    # Multi-Linestrings to Linestrings
-    gdf_streams_nwm_explode = gdf_streams_nwm_bleprj.explode(index_parts=True)
-
-    # TODO - 2021.08.03 - Quicker to buffer the ble_streams first
-    # and get the nwm streams that are inside or touch the buffer?
-
-    list_points_aggregate = []
-    RLOG.lprint("+-----------------------------------------------------------------+")
-
-    for index, row in gdf_streams_nwm_explode.iterrows():
-        str_current_linestring = row["geometry"]
-        distances = np.arange(0, str_current_linestring.length, int_distance_delta)
-        inter_distances = [str_current_linestring.interpolate(distance) for distance in distances]
-        boundary_point = Point(
-            str_current_linestring.boundary.bounds[0], str_current_linestring.boundary.bounds[1]
-        )
-        inter_distances.append(boundary_point)
-
-        tpl_request = (row["feature_id"], row["huc12"], inter_distances)
-        list_points_aggregate.append(tpl_request)
-
-    # create a pool of processors
-    RLOG.lprint("+-----------------------------------------------------------------+")
-    RLOG.lprint("start of creating gdf of points")
-    log_file_prefix = "mp_create_gdf_of_points"
-    fn_create_gdf_of_points_partial = partial(
-        mp_create_gdf_of_points, RLOG.LOG_DEFAULT_FOLDER, log_file_prefix
-    )
-    num_processors = mp.cpu_count() - 2
-    with Pool(processes=num_processors) as executor:
-        # TODO .. not how to sort as it is a list of tuples
-        sorted_list_points_aggregate = sorted(list_points_aggregate)
-
-        len_points_agg = len(sorted_list_points_aggregate)
-
-        list_gdf_points_all_lines = list(
-            tqdm.tqdm(
-                executor.imap(fn_create_gdf_of_points_partial, sorted_list_points_aggregate),
-                total=len_points_agg,
-                desc="Points on lines",
-                bar_format="{desc}:({n_fmt}/{total_fmt})|{bar}| {percentage:.1f}%\n",
-                ncols=67,
-            )
-        )
-
-    # pool.close()
-    # pool.join()
-
-    # Now that multi-proc is done, lets merge all of the independent log file from each
-    RLOG.merge_log_files(RLOG.LOG_FILE_PATH, log_file_prefix)
-
-    RLOG.lprint("+-----------------------------------------------------------------+")
-    RLOG.lprint("Mapping points to nwm streams")
-    gdf_points_nwm = gpd.GeoDataFrame(pd.concat(list_gdf_points_all_lines, ignore_index=True))
-    gdf_points_nwm = gdf_points_nwm.set_crs(ble_prj)
-
-    # path of the shapefile to write
-    str_filepath_nwm_points = os.path.join(shp_out_path, f"{str_huc8}_nwm_points_PT.shp")
-
-    # write the shapefile
-    gdf_points_nwm.to_file(str_filepath_nwm_points)
-
-    # ~~~~~~~~~~~~~~~~~~~~~~~~~~~~~~~~~~~
-
-    # read in the model stream shapefile
-    gdf_segments = gpd.read_file(ble_stream_ln)
->>>>>>> fa5292c8
 
     # too small a value creates long buffering times
     nwm_buffer = 50  # ft
@@ -444,17 +235,10 @@
 
     ble_streams_intersect_len = gdf_ble_streams_intersect_exp.length
 
-<<<<<<< HEAD
     sln_indx = []
     for sln in range(len(ble_streams_intersect_len)):
         if ble_streams_intersect_len[sln] > distance_delta:
             sln_indx.append(sln)
-=======
-    RLOG.lprint("+-----------------------------------------------------------------+")
-    RLOG.lprint("Buffering stream centerlines ~ 60 sec")
-    # buffer the merged stream ceterlines - distance to find valid conflation point
-    shp_buff = shply_line.buffer(int_buffer_dist)
->>>>>>> fa5292c8
 
     # Ble streams with length latger than distance_delta (500 ft)
     gdf_ble_streams_intersect_ldd = gdf_ble_streams_intersect_exp.iloc[sln_indx]
@@ -484,7 +268,6 @@
     gdf_ble_streams_intersect_ldd_cut = gdf_ble_streams_intersect_ldd.copy()
     gdf_ble_streams_intersect_ldd_cut.geometry = list_ble_streams_cut_geo
 
-<<<<<<< HEAD
     # Make a buffer around ble_streams
     ble_streams_intersect_buf = gdf_ble_streams_intersect_ldd_cut.buffer(ras_buffer)
     ble_streams_intersect_buf_geom = ble_streams_intersect_buf.copy()
@@ -524,48 +307,6 @@
 
     gdf_conflate_streams_ble_to_nwm_filter2 = gdf_conflate_streams_ble_to_nwm_filter1.assign(
         duplic_finder=df_ras_path_split_dup['C']
-=======
-    RLOG.lprint("+-----------------------------------------------------------------+")
-    p = mp.Pool(processes=(mp.cpu_count() - 2))
-
-    list_df_points_projected = list(
-        tqdm.tqdm(
-            p.imap(partial(mp_snap_point, shply_line), list_dataframe_args_snap),
-            total=total_points,
-            desc="Snap Points",
-            bar_format="{desc}:({n_fmt}/{total_fmt})|{bar}| {percentage:.1f}%\n",
-            ncols=67,
-        )
-    )
-
-    p.close()
-    p.join()
-    print()
-
-    gdf_points_snap_to_ble = gpd.GeoDataFrame(pd.concat(list_df_points_projected, ignore_index=True))
-
-    gdf_points_snap_to_ble["geometry"] = gdf_points_snap_to_ble.geometry_wkt.apply(fn_wkt_loads)
-    gdf_points_snap_to_ble = gdf_points_snap_to_ble.dropna(subset=["geometry"])
-    gdf_points_snap_to_ble = gdf_points_snap_to_ble.set_crs(gdf_segments.crs)
-
-    # write the shapefile
-    str_filepath_ble_points = os.path.join(shp_out_path, f"{str_huc8}_ble_snap_points_PT.shp")
-
-    # TODO: Nov 1, 2023. Somewhere in here is a bug?
-    gdf_points_snap_to_ble.to_file(str_filepath_ble_points)
-
-    # ~~~~~~~~~~~~~~~~~~~~~~~~~~~~~~~~~~~
-
-    # Buffer the Base Level Engineering streams 0.1 feet (line to polygon)
-
-    gdf_segments_buffer = gdf_segments
-    gdf_segments["geometry"] = gdf_segments_buffer.geometry.buffer(0.1)
-
-    # Spatial join of the points and buffered stream
-
-    gdf_ble_points_feature_id = gpd.sjoin(
-        gdf_points_snap_to_ble, gdf_segments_buffer[["geometry", "ras_path"]], how="left", op="intersects"
->>>>>>> fa5292c8
     )
 
     gdf_conflate_streams_ble_to_nwm = gdf_conflate_streams_ble_to_nwm_filter2.drop_duplicates(
@@ -573,8 +314,11 @@
     )
     gdf_conflate_streams_ble_to_nwm.index = range(len(gdf_conflate_streams_ble_to_nwm))
 
-    # gdf_conflate_streams_ble_to_nwm.to_file(
-    #     str_shp_out_arg + "//" + "gdf_conflate_streams_ble_to_nwm.shp")
+    # path of the shapefile to write
+    str_filepath_nwm_stream = os.path.join(STR_OUT_PATH, f"{str_huc8}_nwm_streams_ln.shp")
+
+    # write the shapefile
+    gdf_nwm_stream_raspath.to_file(str_filepath_nwm_stream)
 
     # -------------------------------------------------
     # Exporting the final ras models to a csv file
@@ -601,136 +345,12 @@
         columns=gdf_ble_streams_intersect_exp.columns, index=range(len_gdf)
     )
 
-<<<<<<< HEAD
     # Creating the final streams dataframe
     index_counter = 0
     for p2rm in range(len(path_to_ras_models_4step5)):
         ble_streams_conflated = gdf_ble_streams_intersect_exp[
             gdf_ble_streams_intersect_exp['ras_path'] == path_to_ras_models_4step5[p2rm]
         ]
-=======
-    df_test = df_ble_guess.sort_values("count")
-
-    str_csv_file = os.path.join(shp_out_path, f"{str_huc8}_interim_list_of_streams.csv")
-
-    # Write out the table - read back in
-    # this is to white wash the data type
-    df_test.to_csv(str_csv_file)
-    df_test = pd.read_csv(str_csv_file)
-
-    # Remove the duplicates and determine the feature_id with the highest count
-    df_test = df_test.drop_duplicates(subset="feature_id", keep="last")
-
-    # Left join the nwm shapefile and the
-    # feature_id/ras_path dataframe on the feature_id
-
-    # When we merge df_test into gdf_streams_nwm_bleprj (which does not have a ras_path colum)
-    # the new gdf_nwm_stream_raspath does have the column of ras_path but it is all NaN
-    # So, we flipped it for gdf_streams_nwm_bleprj into df_test and it fixed it
-    df_nwm_stream_raspath = df_test.merge(gdf_streams_nwm_bleprj, on="feature_id", how="left")
-
-    # We need to convert it back to a geodataframe for next steps (and exporting)
-    gdf_nwm_stream_raspath = gpd.GeoDataFrame(df_nwm_stream_raspath)
-
-    # path of the shapefile to write
-    str_filepath_nwm_stream = os.path.join(shp_out_path, f"{str_huc8}_nwm_streams_ln.shp")
-
-    # write the shapefile
-    gdf_nwm_stream_raspath.to_file(str_filepath_nwm_stream)
-
-    # Read in the ble cross section shapefile
-    gdf_ble_cross_sections = gpd.read_file(ble_cross_section_ln)
-
-    str_xs_on_feature_id_pt = os.path.join(shp_out_path, f"{str_huc8}_nwm_points_on_xs_PT.shp")
-
-    # Create new dataframe
-    column_names = ["feature_id", "river", "reach", "us_xs", "ds_xs", "peak_flow", "ras_path"]
-
-    df_summary_data = pd.DataFrame(columns=column_names)
-
-    # Loop through all feature_ids in the provided
-    # National Water Model stream shapefile
-
-    RLOG.lprint("+-----------------------------------------------------------------+")
-    RLOG.lprint("Determining conflated stream centerlines")
-
-    int_count = len(gdf_nwm_stream_raspath)
-
-    for i in range(int_count):
-        str_feature_id = gdf_nwm_stream_raspath.loc[[i], "feature_id"].values[0]
-        str_ras_path = gdf_nwm_stream_raspath.loc[[i], "ras_path"].values[0]
-
-        # get the NWM stream geometry
-        df_stream = gdf_nwm_stream_raspath.loc[[i], "geometry"]
-
-        # Select all cross sections in new dataframe where WTR_NM = strBLE_Name
-        df_xs = gdf_ble_cross_sections.loc[gdf_ble_cross_sections["ras_path"] == str_ras_path]
-
-        # Creates a set of points where the streams intersect
-        points = df_stream.unary_union.intersection(df_xs.unary_union)
-
-        if points.geom_type == "MultiPoint":
-            # Create a shapefile of the intersected points
-
-            schema = {"geometry": "Point", "properties": {}}
-
-            with collection(str_xs_on_feature_id_pt, "w", "ESRI Shapefile", schema, crs=ble_prj) as output:
-                # ~~~~~~~~~~~~~~~~~~~~
-                # Slice ble_prj to remove the "epsg:"
-                # ~~~~~~~~~~~~~~~~~~~~
-
-                for i in points.geoms:
-                    output.write({"properties": {}, "geometry": mapping(Point(i.x, i.y))})
-
-            df_points = gpd.read_file(str_xs_on_feature_id_pt)
-
-            # SettingWithCopyWarning
-            df_xs["geometry"] = df_xs.geometry.buffer(0.1).copy()
-
-            df_point_feature_id = gpd.sjoin(
-                df_points,
-                df_xs[["geometry", "max_flow", "stream_stn", "river", "reach"]],
-                how="left",
-                op="intersects",
-            )
-
-            # determine Maximum and Minimum stream station
-            flt_us_xs = df_point_feature_id["stream_stn"].max()
-            flt_ds_xs = df_point_feature_id["stream_stn"].min()
-
-            # determine the peak flow with this stream station limits
-            flt_max_q = df_point_feature_id["max_flow"].max()
-
-            str_river = df_point_feature_id["river"].values[0]
-            str_reach = df_point_feature_id["reach"].values[0]
-
-            new_rec = {
-                "feature_id": str_feature_id,
-                "river": str_river,
-                "reach": str_reach,
-                "us_xs": flt_us_xs,
-                "ds_xs": flt_ds_xs,
-                "peak_flow": flt_max_q,
-                "ras_path": str_ras_path,
-            }
-
-            df_new_row = pd.DataFrame.from_records([new_rec])
-            df_summary_data = pd.concat([df_summary_data, df_new_row], ignore_index=True)
-
-    # Creates a summary documents
-    # Check to see if matching model is found
-
-    RLOG.lprint("+-----------------------------------------------------------------+")
-    RLOG.lprint("Creating Quality Control Output")
-
-    str_str_qc_csv_File = os.path.join(shp_out_path, f"{str_huc8}_stream_qc.csv")
-    df_summary_data.to_csv(str_str_qc_csv_File)
-
-    RLOG.lprint("Number of feature_id's matched: " + str(df_summary_data["feature_id"].nunique()))
-
-    # check the number of conflated models and stop the code if the number is 0
-    errors.check_conflated_models_count(len(df_summary_data))
->>>>>>> fa5292c8
 
         index_range = range(index_counter, index_counter + len(ble_streams_conflated))
 
@@ -740,14 +360,9 @@
 
         index_counter += len(ble_streams_conflated)
 
-<<<<<<< HEAD
     # Set the projection
     gdf_ble_streams_conflated.crs = ble_prj
     gdf_ble_streams_conflated_bleprj = gdf_ble_streams_conflated.to_crs(ble_prj)
-=======
-    # path of the shapefile to write
-    str_filepath_nwm_stream = os.path.join(shp_out_path, f"{str_huc8}_no_match_nwm_lines.shp")
->>>>>>> fa5292c8
 
     gdf_ble_streams_conflated_bleprj.to_csv(str_shp_out_arg + "//" + "gdf_ble_streams_conflated_bleprj.csv")
     gdf_ble_streams_conflated_bleprj.to_file(str_shp_out_arg + "//" + "gdf_ble_streams_conflated_bleprj.shp")
@@ -756,26 +371,13 @@
     # TODO: Make sure that we create an output folder for this step "02_csv_from_conflation"
     # TODO: discus about outputs of this step
 
-<<<<<<< HEAD
     RLOG.lprint()
     RLOG.lprint("COMPLETE")
 
-    flt_end_create_shapes_from_hecras = time.time()
-    flt_time_pass_conflate_hecras_to_nwm = (
-        flt_end_create_shapes_from_hecras - flt_start_conflate_hecras_to_nwm
-    ) // 1
-    time_pass_conflate_hecras_to_nwm = datetime.timedelta(seconds=flt_time_pass_conflate_hecras_to_nwm)
-
-    RLOG.lprint("Compute Time: " + str(time_pass_conflate_hecras_to_nwm))
-
-=======
-    RLOG.lprint("")
-    RLOG.success("COMPLETE")
-
     dur_msg = sf.print_date_time_duration(start_dt, dt.datetime.utcnow())
     RLOG.lprint(dur_msg)
->>>>>>> fa5292c8
     RLOG.lprint("+=================================================================+")
+
 
 
 if __name__ == "__main__":
@@ -846,11 +448,7 @@
         RLOG.setup(os.path.join(log_file_folder, script_file_name + ".log"))
 
         # call main program
-<<<<<<< HEAD
         conflate_hecras_to_nwm(str_huc8, str_shp_in_arg, str_shp_out_arg, str_nation_arg)
-=======
-        fn_conflate_hecras_to_nwm(str_huc8, str_shp_in_arg, str_shp_out_arg, str_nation_arg)
->>>>>>> fa5292c8
 
     except Exception:
         RLOG.critical(traceback.format_exc())