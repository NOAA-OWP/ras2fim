--- conflicted
+++ resolved
@@ -373,14 +373,7 @@
         # goes to file only, not console
         level = "TRACE   "  # keeps spacing the same
         if self.LOG_FILE_PATH == "":
-<<<<<<< HEAD
-            print(
-                "******  Logging to the file system not yet setup.\n"
-                "******  Sometimes this is not setup until after initial validation."
-            )
-=======
-            print(self.LOG_SYS_NOT_SETUP_MSG)
->>>>>>> 9db38bb5
+            print(self.LOG_SYS_NOT_SETUP_MSG)
             return
 
         with open(self.LOG_FILE_PATH, "a") as f_log:
@@ -393,14 +386,7 @@
         print(f"{msg} ")
 
         if self.LOG_FILE_PATH == "":
-<<<<<<< HEAD
-            print(
-                "******  Logging to the file system not yet setup.\n"
-                "******  Sometimes this is not setup until after initial validation."
-            )
-=======
-            print(self.LOG_SYS_NOT_SETUP_MSG)
->>>>>>> 9db38bb5
+            print(self.LOG_SYS_NOT_SETUP_MSG)
             return
 
         with open(self.LOG_FILE_PATH, "a") as f_log:
@@ -415,14 +401,7 @@
         print(f"{self.__get_clog_dt()} {c_msg_type} : {msg}")
 
         if self.LOG_FILE_PATH == "":
-<<<<<<< HEAD
-            print(
-                "******  Logging to the file system not yet setup.\n"
-                "******  Sometimes this is not setup until after initial validation."
-            )
-=======
-            print(self.LOG_SYS_NOT_SETUP_MSG)
->>>>>>> 9db38bb5
+            print(self.LOG_SYS_NOT_SETUP_MSG)
             return
 
         with open(self.LOG_FILE_PATH, "a") as f_log:
@@ -435,14 +414,7 @@
         print(f"{cl.fore.TURQUOISE_2}{msg}{cl.style.RESET}")
 
         if self.LOG_FILE_PATH == "":
-<<<<<<< HEAD
-            print(
-                "******  Logging to the file system not yet setup.\n"
-                "******  Sometimes this is not setup until after initial validation."
-            )
-=======
-            print(self.LOG_SYS_NOT_SETUP_MSG)
->>>>>>> 9db38bb5
+            print(self.LOG_SYS_NOT_SETUP_MSG)
             return
 
         with open(self.LOG_FILE_PATH, "a") as f_log:
@@ -457,14 +429,7 @@
         print(f"{self.__get_clog_dt()} {c_msg_type} : {msg}")
 
         if self.LOG_FILE_PATH == "":
-<<<<<<< HEAD
-            print(
-                "******  Logging to the file system not yet setup.\n"
-                "******  Sometimes this is not setup until after initial validation."
-            )
-=======
-            print(self.LOG_SYS_NOT_SETUP_MSG)
->>>>>>> 9db38bb5
+            print(self.LOG_SYS_NOT_SETUP_MSG)
             return
 
         with open(self.LOG_FILE_PATH, "a") as f_log:
@@ -479,14 +444,7 @@
         print(f"{self.__get_clog_dt()} {c_msg_type} : {msg}")
 
         if self.LOG_FILE_PATH == "":
-<<<<<<< HEAD
-            print(
-                "******  Logging to the file system not yet setup.\n"
-                "******  Sometimes this is not setup until after initial validation."
-            )
-=======
-            print(self.LOG_SYS_NOT_SETUP_MSG)
->>>>>>> 9db38bb5
+            print(self.LOG_SYS_NOT_SETUP_MSG)
             return
 
         with open(self.LOG_FILE_PATH, "a") as f_log:
@@ -505,14 +463,7 @@
         print(f"{self.__get_clog_dt()} {c_msg_type} : {msg}")
 
         if self.LOG_FILE_PATH == "":
-<<<<<<< HEAD
-            print(
-                "******  Logging to the file system not yet setup.\n"
-                "******  Sometimes this is not setup until after initial validation."
-            )
-=======
-            print(self.LOG_SYS_NOT_SETUP_MSG)
->>>>>>> 9db38bb5
+            print(self.LOG_SYS_NOT_SETUP_MSG)
             return
 
         with open(self.LOG_FILE_PATH, "a") as f_log:
@@ -531,14 +482,7 @@
         print(f" {c_msg_type} : {msg} {cl.style.RESET}")
 
         if self.LOG_FILE_PATH == "":
-<<<<<<< HEAD
-            print(
-                "******  Logging to the file system not yet setup.\n"
-                "******  Sometimes this is not setup until after initial validation."
-            )
-=======
-            print(self.LOG_SYS_NOT_SETUP_MSG)
->>>>>>> 9db38bb5
+            print(self.LOG_SYS_NOT_SETUP_MSG)
             return
 
         with open(self.LOG_FILE_PATH, "a") as f_log:
